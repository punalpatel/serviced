#######################################################
#
# Control Center Smoke Test
#
# Please add any tests you want executed at the bottom.
#
#######################################################

DIR="$(cd "$( dirname "${BASH_SOURCE[0]}" )" && pwd)"
SERVICED=${DIR}/serviced/serviced
IP=$(/sbin/ifconfig eth0 | grep 'inet addr:' | cut -d: -f2 | awk {'print $1'})
HOSTNAME=$(hostname)

succeed() {
    echo ===== SUCCESS =====
    echo $@
    echo ===================
}

fail() {
    echo ====== FAIL ======
    echo $@
    echo ==================
    exit 1
}

# Add the vhost to /etc/hosts so we can resolve it for the test
add_to_etc_hosts() {
    if [ -z "$(grep -e "^${IP} websvc.${HOSTNAME}" /etc/hosts)" ]; then
        sudo /bin/bash -c "echo ${IP} websvc.${HOSTNAME} >> /etc/hosts"
    fi
}

cleanup() {
    sudo pkill -9 serviced
    docker kill $(docker ps -q)
    sudo rm -rf /tmp/serviced-root/var/isvcs/*
}
trap cleanup EXIT


start_serviced() {
    echo "Starting serviced..."
<<<<<<< HEAD
    sudo GOPATH=${GOPATH} PATH=${PATH} ${PWD}/serviced/serviced -master -agent &
=======
    sudo GOPATH=${GOPATH} PATH=${PATH} SERVICED_NOREGISTRY="true" ${PWD}/serviced/serviced -master -agent &
>>>>>>> 0362c100
    echo "Waiting 120 seconds for serviced to become the leader..."
    retry 120 wget --no-check-certificate http://${HOSTNAME}:443 &>/dev/null
    return $?
}

# Add a host
add_host() {
    HOST_ID=$(${SERVICED} host add "${IP}:4979" default)
    sleep 1
    [ -z "$(${SERVICED} host list ${HOST_ID} 2>/dev/null)" ] && return 1
    return 0
}

add_template() {
    TEMPLATE_ID=$(${SERVICED} template compile ${DIR}/dao/testsvc | ${SERVICED} template add)
    sleep 1
    [ -z "$(${SERVICED} template list ${TEMPLATE_ID})" ] && return 1
    return 0
}

deploy_service() {
    echo "Deploying template id ${TEMPLATE_ID}"
    echo ${SERVICED} service deploy ${TEMPLATE_ID} default testsvc
    SERVICE_ID=$(${SERVICED} template deploy ${TEMPLATE_ID} default testsvc)
    sleep 2
    [ -z "$(${SERVICED} service list ${SERVICE_ID})" ] && return 1
    return 0
}

start_service() {
    ${SERVICED} service start ${SERVICE_ID}
    sleep 10 
    [ -z "${SERVICED} service list ${SERVICE_ID}" ] && return 1
    return 0
}

test_vhost() {
    wget --no-check-certificate -qO- https://websvc.${HOSTNAME} &>/dev/null || return 1
    return 0
}

test_assigned_ip() {
    wget ${IP}:1000 -qO- &>/dev/null || return 1
    return 0
}

test_config() {
    wget --no-check-certificate -qO- ${IP}:1000/etc/my.cnf | grep "innodb_buffer_pool_size"  || return 1
    return 0
}

test_dir_config() {
    [ "$(wget --no-check-certificate -qO- https://websvc.${HOSTNAME}/etc/bar.txt)" == "baz" ] || return 1
    return 0
}

test_port_mapped() {
    varx=`${SERVICED} service attach s1 wget -qO- http://localhost:9090/etc/bar.txt 2>/dev/null | tr -d '\r'| grep -v "^$" | tail -1`
    if [[ "$varx" == "baz" ]]; then
        return 0
    fi
    return 1
}

retry() {
    TIMEOUT=$1
    shift
    COMMAND="$@"
    DURATION=0
    until [ ${DURATION} -ge ${TIMEOUT} ]; do
        ${COMMAND}; RESULT=$?; [ ${RESULT} = 0 ] && break
        DURATION=$[$DURATION+1]
        sleep 1
    done
    return ${RESULT}
}

# Force a clean environment
cleanup

# Setup
add_to_etc_hosts

# Run all the tests
start_serviced             && succeed "Serviced became leader within timeout"    || fail "serviced failed to become the leader within 120 seconds."
add_host                   && succeed "Added host successfully"                  || fail "Unable to add host"
add_template               && succeed "Added template successfully"              || fail "Unable to add template"
deploy_service             && succeed "Deployed service successfully"            || fail "Unable to deploy service"
start_service              && succeed "Started service"                          || fail "Unable to start service"
retry 10 test_vhost        && succeed "VHost is up and listening"                || fail "Unable to access service VHost"
retry 10 test_assigned_ip  && succeed "Assigned IP is listening"                 || fail "Unable to access service by assigned IP"
retry 10 test_config       && succeed "Config file was successfully injected"    || fail "Unable to access config file"
retry 10 test_dir_config   && succeed "-CONFIGS- file was successfully injected" || fail "Unable to access -CONFIGS- file"
retry 10 test_port_mapped  && succeed "Attached and hit imported port correctly" || fail "Either unable to attach to container or endpoint was not imported"

# "trap cleanup EXIT", above, will handle cleanup<|MERGE_RESOLUTION|>--- conflicted
+++ resolved
@@ -41,11 +41,7 @@
 
 start_serviced() {
     echo "Starting serviced..."
-<<<<<<< HEAD
-    sudo GOPATH=${GOPATH} PATH=${PATH} ${PWD}/serviced/serviced -master -agent &
-=======
     sudo GOPATH=${GOPATH} PATH=${PATH} SERVICED_NOREGISTRY="true" ${PWD}/serviced/serviced -master -agent &
->>>>>>> 0362c100
     echo "Waiting 120 seconds for serviced to become the leader..."
     retry 120 wget --no-check-certificate http://${HOSTNAME}:443 &>/dev/null
     return $?
