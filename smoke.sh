#!/bin/bash
#######################################################
#
# Control Center Smoke Test
#
# Please add any tests you want executed at the bottom.
#
#######################################################

# Use a directory unique to this test to avoid collisions with other kinds of tests
<<<<<<< HEAD
TEST_VAR_PATH=/tmp/serviced-smoke/var
. test_lib.sh
=======
SMOKE_VAR_PATH=/tmp/serviced-smoke/var
export SERVICED_ETC_PATH=${SMOKE_VAR_PATH}/etc
export SERVICED_VOLUMES_PATH=${SMOKE_VAR_PATH}/volumes
export SERVICED_ISVCS_PATH=${SMOKE_VAR_PATH}/isvcs
export SERVICED_BACKUPS_PATH=${SMOKE_VAR_PATH}/backups

IP=$(ip addr show docker0 | grep -w inet | awk {'print $2'} | cut -d/ -f1)
HOSTNAME=$(hostname)

succeed() {
    echo ===== SUCCESS =====
    echo $@
    echo ===================
}

fail() {
    echo ====== FAIL ======
    echo $@
    echo ==================
    exit 1
}

# install prereqs
install_prereqs() {
    local wget_image="zenoss/ubuntu:wget"
    if ! docker inspect "${wget_image}" >/dev/null; then
        docker pull "${wget_image}"
       if ! docker inspect "${wget_image}" >/dev/null; then
            fail "ERROR: docker inspect "${wget_image}" is not available - wget tests will fail"
       fi
    fi
}

# Add the vhost to /etc/hosts so we can resolve it for the test
add_to_etc_hosts() {
    if [ -z "$(grep -e "^${IP} websvc.${HOSTNAME}" /etc/hosts)" ]; then
        sudo /bin/bash -c "echo ${IP} websvc.${HOSTNAME} >> /etc/hosts"
    fi
}

cleanup() {
    # remove the service to free up the disk space allocated in the devicemapper pool
    echo "Removing testsvc (if any) ..."
    sudo ${SERVICED} service remove testsvc

    echo "Stopping serviced ..."
    sudo pkill -9 serviced

    echo "Removing all docker containers ..."
    docker ps -qa | xargs --no-run-if-empty docker rm -fv

    # Get a list of mounted volumes before 'set -e' because the grep exits with 1
    # in scenarios where nothing is mounted.
    MOUNTED_VOLUMES=`cat /proc/mounts | grep ${SERVICED_VOLUMES_PATH} 2>/dev/null`

    # By default, exit on the first error
    if [ "$1" != "--ignore-errors" ]; then
        set -e
    fi

    # Unmount all of the devicemapper volumes so that the mount points can be deleted
    if [ ! -z "${MOUNTED_VOLUMES}" ]; then
        echo "Unmounting ${SERVICED_VOLUMES_PATH}/* ..."
        sudo umount -f ${SERVICED_VOLUMES_PATH}/* 2>/dev/null
    fi

    # Disable the DM device so that the space for the loopback device is really freed
    # when we remove SERVICED_VOLUMES_PATH
    echo "Cleaning up serviced storage ..."
    sudo ${SERVICED_STORAGE} -v disable ${SERVICED_VOLUMES_PATH}

    echo "Removing up ${SMOKE_VAR_PATH} ..."
    sudo rm -rf ${SMOKE_VAR_PATH}
}
trap cleanup EXIT


start_serviced() {
    # Note that we have to set SERVICED_MASTER instead of using the -master command line arg
    #   all of to force the proper subdirectories to be created under SMOKE_VAR_PATH
    echo "Starting serviced..."
    mkdir -p ${SMOKE_VAR_PATH}
    mkdir -p ${SERVICED_ETC_PATH}
    mkdir -p ${SERVICED_VOLUMES_PATH}
    mkdir -p ${SERVICED_ISVCS_PATH}
    mkdir -p ${SERVICED_BACKUPS_PATH}

    sudo GOPATH=${GOPATH} PATH=${PATH} SERVICED_VOLUMES_PATH=${SERVICED_VOLUMES_PATH} SERVICED_ISVCS_PATH=${SERVICED_ISVCS_PATH}\
    SERVICED_BACKUPS_PATH=${SERVICED_BACKUPS_PATH} SERVICED_ETC_PATH=${SERVICED_ETC_PATH} SERVICED_MASTER=1 ${SERVICED} --allow-loop-back=true --agent server &

    echo "Waiting $START_TIMEOUT seconds for serviced to start..."
    retry $START_TIMEOUT wget --no-check-certificate http://${HOSTNAME}:443 -O- &>/dev/null
    return $?
}
>>>>>>> 2993f5f8

# Add a host
add_host() {
    KEY_FILE="${SMOKE_VAR_PATH}/smoke-hostkey"
    HOST_ID=$(${SERVICED} host add "${IP}:4979" default -k "${KEY_FILE}")
    sleep 1
    sudo SERVICED_ETC_PATH=${SERVICED_ETC_PATH} ${SERVICED} host register "${KEY_FILE}" || return 1
    sleep 1
    [ -z "$(${SERVICED} host list ${HOST_ID} 2>/dev/null)" ] && return 1
    return 0
}

add_template() {
    TEMPLATE_ID=$(${SERVICED} template compile ${DIR}/dao/testsvc | ${SERVICED} template add)
    sleep 1
    [ -z "$(${SERVICED} template list ${TEMPLATE_ID})" ] && return 1
    return 0
}

deploy_service() {
    echo "Deploying template id '${TEMPLATE_ID}'"
    echo ${SERVICED} template deploy ${TEMPLATE_ID} default testsvc
    SERVICE_ID=$(${SERVICED} template deploy ${TEMPLATE_ID} default testsvc)
    echo " deployed template id '${TEMPLATE_ID}' - SERVICE_ID='${SERVICE_ID}'"
    sleep 2
    [ -z "$(${SERVICED} service list ${SERVICE_ID})" ] && return 1
    return 0
}

start_service() {
    ${SERVICED} service start ${SERVICE_ID}
    sleep 5
    [[ "1" == $(serviced service list ${SERVICE_ID} | python -c "import json, sys; print json.load(sys.stdin)['DesiredState']") ]] || return 1
    return 0
}

stop_service() {
    ${SERVICED} service stop ${SERVICE_ID}
    sleep 10
    [[ "0" == $(serviced service list ${SERVICE_ID} | python -c "import json, sys; print json.load(sys.stdin)['DesiredState']") ]] || return 1
    return 0
}

test_started() {
    ./smoke.py started
    rc=$?
    return $rc
}

test_vhost() {
    echo "Testing vhost"
    wget --no-check-certificate --content-on-error -O- https://websvc.${HOSTNAME} || return 1
    return 0
}

test_service_port() {

    # make sure it is accessible
    wget --content-on-error -O- http://${HOSTNAME}:1234 || return 1

    # make sure it is accessible via ipv6
    # wget --no-check-certificate -qO- http://[${IP6}]:1234 || return 1
}

test_assigned_ip() {
    echo "Testing assigned IP at ${IP}:1000"
    docker run zenoss/ubuntu:wget /bin/bash -c "wget ${IP}:1000 -qO- &>/dev/null" || return 1
    return 0
}

test_config() {
    echo "Testing configuration file at ${IP}:1000/etc/my.cnf"
    docker run zenoss/ubuntu:wget /bin/bash -c "wget --no-check-certificate -qO- ${IP}:1000/etc/my.cnf | grep 'innodb_buffer_pool_size'"  || return 1
    return 0
}

test_dir_config() {
    [ "$(wget --no-check-certificate -qO- https://websvc.${HOSTNAME}/etc/bar.txt)" == "baz" ] || return 1
    return 0
}

test_attached() {
    varx=$(${SERVICED} service attach s1 whoami | tr -d '\r')
    if [[ "$varx" == "root" ]]; then
        return 0
    fi
    return 1
}

test_port_mapped() {
    echo "${SERVICED} service attach s1 wget -qO- http://localhost:9090/etc/bar.txt"
    varx=`${SERVICED} service attach s1 wget -qO- http://localhost:9090/etc/bar.txt 2>/dev/null | tr -d '\r'| grep -v "^$" | tail -1`
    if [[ "$varx" == "baz" ]]; then
        return 0
    fi
    return 1
}

test_snapshot() {
    SNAPSHOT_ID=$(${SERVICED} service snapshot testsvc)
    ${SERVICED} snapshot list | grep -q ${SNAPSHOT_ID}
    return $?
}

test_snapshot_errs() {
    # make sure snapshot add returns non-zero code on error
    ${SERVICED} snapshot add invalid-id &>/dev/null
    if [[ "$?" == 0 ]]; then
        return 1
    fi

    # make sure service snapshot returns non-zero code on error
    ${SERVICED} service snapshot invalid-id &>/dev/null
    if [[ "$?" == 0 ]]; then
        return 1
    fi

    # make sure snapshot rollback returns non-zero code on error
    ${SERVICED} snapshot rollback invalid-id &>/dev/null
    if [[ "$?" == 0 ]]; then
        return 1
    fi

    return 0
}

test_service_shell() {
    sentinel=smoke_test_service_shell_sentinel_$$
    container=smoke_test_service_shell_$$
    ${SERVICED} service shell -s=$container s1 echo $sentinel
    docker logs $container | grep -q $sentinel
    return $?
}

test_service_run() {
    set -x

    # Make sure we start with no snapshots, othewise the checks below may pass for the wrong reason
    SNAPSHOT_COUNT=`${SERVICED} service list-snapshots s2 | wc -l`
    [ "${SNAPSHOT_COUNT}" == "0" ] || return 1

    local rc=""
    ${SERVICED} service run s2 exit0; rc="$?"
    [ "$rc" -eq 0 ] || return "$rc"

    # Verify that the commit moved the 'latest' tag to the same layer ID as the snapshot
    TENANT_ID=`${SERVICED} service status testsvc --show-fields ServiceID | grep -v ServiceID `
    LATEST_IMAGE_ID=`docker images | grep ${TENANT_ID} | grep latest | awk '{print $3}' `
    SNAPSHOT_LABEL=`${SERVICED} service list-snapshots s2 | cut -d_ -f2 `
    SNAPSHOT_IMAGE_ID=`docker images | grep ${SNAPSHOT_LABEL} | awk '{print $3}' `
    [ "${SNAPSHOT_IMAGE_ID}" == "${LATEST_IMAGE_ID}" ] || return 1

    ${SERVICED} service run s2 exit1; rc="$?"
    [ "$rc" -eq 42 ] || return "255"

    # Verify that the no additional snapshots were created
    SNAPSHOT_COUNT=`${SERVICED} service list-snapshots s2 | wc -l`
    [ "${SNAPSHOT_COUNT}" == "1" ] || return 1

    # make sure kills to 'runs' are working OK
    for signal in INT TERM; do
        local sleepyPid=""
        ${SERVICED} service run s2 sleepy60 &
        sleepyPid="$!"
        sleep 10
        kill -"$signal" "$sleepyPid"
        sleep 10
        kill -0 "$sleepyPid" &>/dev/null && return 1 # make sure job is gone
    done
    set +x
}

test_service_run_command() {
    set -x
    local rc=""
    ${SERVICED} service run s1 commands-exit0; rc="$?"
    [ "$rc" -eq 0 ] || return "$rc"
    ${SERVICED} service run s1 commands-exit1; rc="$?"
    [ "$rc" -eq 42 ] || return "255"
    ${SERVICED} service run s1 commands-exit0-nc; rc="$?"
    [ "$rc" -eq 0 ] || return "$rc"
    ${SERVICED} service run s1 commands-exit1-nc; rc="$?"
    [ "$rc" -eq 42 ] || return "255"
    # make sure kills to 'commands' are working OK
    for signal in INT TERM; do
        local sleepyPid=""
        ${SERVICED} service run s1 commands-sleepy60 &
        sleepyPid="$!"
        sleep 10
        kill -"$signal" "$sleepyPid"
        sleep 10
        kill -0 "$sleepyPid" &>/dev/null && return 1 # make sure job is gone
    done
    for signal in INT TERM; do
        local sleepyPid=""
        ${SERVICED} service run s1 commands-sleepy60-nc &
        sleepyPid="$!"
        sleep 10
        kill -"$signal" "$sleepyPid"
        sleep 10
        kill -0 "$sleepyPid" &>/dev/null && return 1 # make sure job is gone
    done
    set +x
}

###############################################################################
###############################################################################
#
# Test execution starts here
#
trap cleanup EXIT
print_env_info

# Force a clean environment
echo "Starting Pre-test cleanup ..."
cleanup --ignore-errors
echo "Pre-test cleanup complete"


# Setup
install_prereqs
add_to_etc_hosts

# Run all the tests
start_serviced             && succeed "Serviced has started within timeout"      || fail "serviced failed to start within $START_TIMEOUT seconds."
retry 20 add_host          && succeed "Added host successfully"                  || fail "Unable to add host"
add_template               && succeed "Added template successfully"              || fail "Unable to add template"
deploy_service             && succeed "Deployed service successfully"            || fail "Unable to deploy service"
test_service_run           && succeed "Service run ran successfully"             || fail "Unable to run service run"
start_service              && succeed "Started service"                          || fail "Unable to start service"
retry 10 test_started      && succeed "Service containers started"               || fail "Unable to see service containers"

retry 10 test_vhost        && succeed "VHost is up and listening"                || fail "Unable to access service VHost"

retry 10 test_assigned_ip  && succeed "Assigned IP is listening"                 || fail "Unable to access service by assigned IP"
retry 10 test_config       && succeed "Config file was successfully injected"    || fail "Unable to access config file"

retry 10 test_dir_config   && succeed "-CONFIGS- file was successfully injected"   || fail "Unable to access -CONFIGS- file"

retry 10 test_attached     && succeed "Attached to container"                      || fail "Unable to attach to container"
retry 10 test_port_mapped  && succeed "Attached and hit imported port correctly"   || fail "Unable to connect to endpoint"
test_snapshot              && succeed "Created snapshot"                           || fail "Unable to create snapshot"
test_snapshot_errs         && succeed "Snapshot errs returned expected err code"   || fail "Snapshot errs did not return expected err code"
test_service_shell         && succeed "Service shell ran successfully"             || fail "Unable to run service shell"
test_service_port          && succeed "Accessing public endpoint via port success" || fail "Unable to access public endpoint via port"
stop_service               && succeed "Stopped service"                            || fail "Unable to stop service"
# "trap cleanup EXIT", above, will handle cleanup<|MERGE_RESOLUTION|>--- conflicted
+++ resolved
@@ -8,109 +8,12 @@
 #######################################################
 
 # Use a directory unique to this test to avoid collisions with other kinds of tests
-<<<<<<< HEAD
 TEST_VAR_PATH=/tmp/serviced-smoke/var
 . test_lib.sh
-=======
-SMOKE_VAR_PATH=/tmp/serviced-smoke/var
-export SERVICED_ETC_PATH=${SMOKE_VAR_PATH}/etc
-export SERVICED_VOLUMES_PATH=${SMOKE_VAR_PATH}/volumes
-export SERVICED_ISVCS_PATH=${SMOKE_VAR_PATH}/isvcs
-export SERVICED_BACKUPS_PATH=${SMOKE_VAR_PATH}/backups
-
-IP=$(ip addr show docker0 | grep -w inet | awk {'print $2'} | cut -d/ -f1)
-HOSTNAME=$(hostname)
-
-succeed() {
-    echo ===== SUCCESS =====
-    echo $@
-    echo ===================
-}
-
-fail() {
-    echo ====== FAIL ======
-    echo $@
-    echo ==================
-    exit 1
-}
-
-# install prereqs
-install_prereqs() {
-    local wget_image="zenoss/ubuntu:wget"
-    if ! docker inspect "${wget_image}" >/dev/null; then
-        docker pull "${wget_image}"
-       if ! docker inspect "${wget_image}" >/dev/null; then
-            fail "ERROR: docker inspect "${wget_image}" is not available - wget tests will fail"
-       fi
-    fi
-}
-
-# Add the vhost to /etc/hosts so we can resolve it for the test
-add_to_etc_hosts() {
-    if [ -z "$(grep -e "^${IP} websvc.${HOSTNAME}" /etc/hosts)" ]; then
-        sudo /bin/bash -c "echo ${IP} websvc.${HOSTNAME} >> /etc/hosts"
-    fi
-}
-
-cleanup() {
-    # remove the service to free up the disk space allocated in the devicemapper pool
-    echo "Removing testsvc (if any) ..."
-    sudo ${SERVICED} service remove testsvc
-
-    echo "Stopping serviced ..."
-    sudo pkill -9 serviced
-
-    echo "Removing all docker containers ..."
-    docker ps -qa | xargs --no-run-if-empty docker rm -fv
-
-    # Get a list of mounted volumes before 'set -e' because the grep exits with 1
-    # in scenarios where nothing is mounted.
-    MOUNTED_VOLUMES=`cat /proc/mounts | grep ${SERVICED_VOLUMES_PATH} 2>/dev/null`
-
-    # By default, exit on the first error
-    if [ "$1" != "--ignore-errors" ]; then
-        set -e
-    fi
-
-    # Unmount all of the devicemapper volumes so that the mount points can be deleted
-    if [ ! -z "${MOUNTED_VOLUMES}" ]; then
-        echo "Unmounting ${SERVICED_VOLUMES_PATH}/* ..."
-        sudo umount -f ${SERVICED_VOLUMES_PATH}/* 2>/dev/null
-    fi
-
-    # Disable the DM device so that the space for the loopback device is really freed
-    # when we remove SERVICED_VOLUMES_PATH
-    echo "Cleaning up serviced storage ..."
-    sudo ${SERVICED_STORAGE} -v disable ${SERVICED_VOLUMES_PATH}
-
-    echo "Removing up ${SMOKE_VAR_PATH} ..."
-    sudo rm -rf ${SMOKE_VAR_PATH}
-}
-trap cleanup EXIT
-
-
-start_serviced() {
-    # Note that we have to set SERVICED_MASTER instead of using the -master command line arg
-    #   all of to force the proper subdirectories to be created under SMOKE_VAR_PATH
-    echo "Starting serviced..."
-    mkdir -p ${SMOKE_VAR_PATH}
-    mkdir -p ${SERVICED_ETC_PATH}
-    mkdir -p ${SERVICED_VOLUMES_PATH}
-    mkdir -p ${SERVICED_ISVCS_PATH}
-    mkdir -p ${SERVICED_BACKUPS_PATH}
-
-    sudo GOPATH=${GOPATH} PATH=${PATH} SERVICED_VOLUMES_PATH=${SERVICED_VOLUMES_PATH} SERVICED_ISVCS_PATH=${SERVICED_ISVCS_PATH}\
-    SERVICED_BACKUPS_PATH=${SERVICED_BACKUPS_PATH} SERVICED_ETC_PATH=${SERVICED_ETC_PATH} SERVICED_MASTER=1 ${SERVICED} --allow-loop-back=true --agent server &
-
-    echo "Waiting $START_TIMEOUT seconds for serviced to start..."
-    retry $START_TIMEOUT wget --no-check-certificate http://${HOSTNAME}:443 -O- &>/dev/null
-    return $?
-}
->>>>>>> 2993f5f8
 
 # Add a host
 add_host() {
-    KEY_FILE="${SMOKE_VAR_PATH}/smoke-hostkey"
+    KEY_FILE="${TEST_VAR_PATH}/smoke-hostkey"
     HOST_ID=$(${SERVICED} host add "${IP}:4979" default -k "${KEY_FILE}")
     sleep 1
     sudo SERVICED_ETC_PATH=${SERVICED_ETC_PATH} ${SERVICED} host register "${KEY_FILE}" || return 1
