--- conflicted
+++ resolved
@@ -249,7 +249,83 @@
 	return filepath.Dir(path), filepath.Base(path), nil
 }
 
-<<<<<<< HEAD
+// DockerVersion contains the tuples that describe the version of docker
+type DockerVersion struct {
+	Client []int
+	Server []int
+}
+
+// Compare two DockerVersion structs
+func (a *DockerVersion) equals(b *DockerVersion) bool {
+	if len(a.Client) != len(b.Client) {
+		return false
+	}
+	for i, a_i := range a.Client {
+		if a_i != b.Client[i] {
+			return false
+		}
+	}
+	if len(a.Server) != len(b.Server) {
+		return false
+	}
+	for i, a_i := range a.Server {
+		if a_i != b.Server[i] {
+			return false
+		}
+	}
+	return true
+}
+
+// Get the docker version numbers from the runtime
+func GetDockerVersion() (DockerVersion, error) {
+	cmd := exec.Command("docker", "version")
+	output, err := cmd.Output()
+	if err != nil {
+		return DockerVersion{}, err
+	}
+	return parseDockerVersion(string(output))
+}
+
+// parse Docker versions
+func parseDockerVersion(output string) (version DockerVersion, err error) {
+
+	for _, line := range strings.Split(output, "\n") {
+		parts := strings.SplitN(line, ":", 2)
+		if len(parts) < 2 {
+			continue
+		}
+		if strings.HasPrefix(parts[0], "Client version") {
+			b := strings.Split(strings.TrimSpace(parts[1]), ".")
+			version.Client = make([]int, len(b))
+			for i, v := range b {
+				x, err := strconv.Atoi(v)
+				if err != nil {
+					return version, err
+				}
+				version.Client[i] = x
+			}
+		}
+		if strings.HasPrefix(parts[0], "Server version") {
+			b := strings.Split(strings.TrimSpace(parts[1]), ".")
+			version.Server = make([]int, len(b))
+			for i, v := range b {
+				x, err := strconv.Atoi(v)
+				if err != nil {
+					return version, err
+				}
+				version.Server[i] = x
+			}
+		}
+	}
+	if len(version.Client) == 0 {
+		return version, fmt.Errorf("No client version found")
+	}
+	if len(version.Server) == 0 {
+		return version, fmt.Errorf("No server version found")
+	}
+	return version, nil
+}
+
 //create a user directory and setting ownership and permission according to parameters
 func CreateDirectory( path, username string, perm os.FileMode) error {
   user, err := user.Lookup( username)
@@ -262,81 +338,4 @@
     }
   }
   return err
-=======
-// DockerVersion contains the tuples that describe the version of docker
-type DockerVersion struct {
-	Client []int
-	Server []int
-}
-
-// Compare two DockerVersion structs
-func (a *DockerVersion) equals(b *DockerVersion) bool {
-	if len(a.Client) != len(b.Client) {
-		return false
-	}
-	for i, a_i := range a.Client {
-		if a_i != b.Client[i] {
-			return false
-		}
-	}
-	if len(a.Server) != len(b.Server) {
-		return false
-	}
-	for i, a_i := range a.Server {
-		if a_i != b.Server[i] {
-			return false
-		}
-	}
-	return true
-}
-
-// Get the docker version numbers from the runtime
-func GetDockerVersion() (DockerVersion, error) {
-	cmd := exec.Command("docker", "version")
-	output, err := cmd.Output()
-	if err != nil {
-		return DockerVersion{}, err
-	}
-	return parseDockerVersion(string(output))
-}
-
-// parse Docker versions
-func parseDockerVersion(output string) (version DockerVersion, err error) {
-
-	for _, line := range strings.Split(output, "\n") {
-		parts := strings.SplitN(line, ":", 2)
-		if len(parts) < 2 {
-			continue
-		}
-		if strings.HasPrefix(parts[0], "Client version") {
-			b := strings.Split(strings.TrimSpace(parts[1]), ".")
-			version.Client = make([]int, len(b))
-			for i, v := range b {
-				x, err := strconv.Atoi(v)
-				if err != nil {
-					return version, err
-				}
-				version.Client[i] = x
-			}
-		}
-		if strings.HasPrefix(parts[0], "Server version") {
-			b := strings.Split(strings.TrimSpace(parts[1]), ".")
-			version.Server = make([]int, len(b))
-			for i, v := range b {
-				x, err := strconv.Atoi(v)
-				if err != nil {
-					return version, err
-				}
-				version.Server[i] = x
-			}
-		}
-	}
-	if len(version.Client) == 0 {
-		return version, fmt.Errorf("No client version found")
-	}
-	if len(version.Server) == 0 {
-		return version, fmt.Errorf("No server version found")
-	}
-	return version, nil
->>>>>>> 0bd57dc4
 }