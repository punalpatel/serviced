--- conflicted
+++ resolved
@@ -152,25 +152,7 @@
 	if err != nil {
 		return nil, err
 	}
-<<<<<<< HEAD
-
-	for i := range sd.Metrics {
-		metricGroup := &sd.Metrics[i]
-		for j := range metricGroup.Metrics {
-			metric := metricGroup.Metrics[j]
-			build.Metric(metric.ID, metric.Name).SetTag("controlplane_service_id", svc.ID)
-		}
-
-		config, err := build.Config(metricGroup.ID, metricGroup.Name, metricGroup.Description, "1h-ago")
-		if err != nil {
-			return nil, err
-		}
-
-		svc.MonitoringProfile.MetricConfigs[i] = *config
-	}
-=======
 	svc.MonitoringProfile = *profile
->>>>>>> fd003e50
 
 	return &svc, nil
 }
