--- conflicted
+++ resolved
@@ -17,11 +17,6 @@
 	"errors"
 
 	"github.com/zenoss/glog"
-<<<<<<< HEAD
-
-	"fmt"
-=======
->>>>>>> 97e5af20
 )
 
 // DriverInit represents a function that can initialize a driver.
@@ -31,11 +26,6 @@
 	drivers       map[string]DriverInit
 	driversByRoot map[string]Driver
 
-<<<<<<< HEAD
-	ErrDriverNotSupported   = errors.New("driver not supported")
-	ErrSnapshotExists       = errors.New("snapshot exists")
-	ErrSnapshotDoesNotExist = errors.New("snapshot does not exist")
-=======
 	ErrInvalidDriverInit    = errors.New("invalid driver initializer")
 	ErrDriverExists         = errors.New("driver exists")
 	ErrDriverNotSupported   = errors.New("driver not supported")
@@ -44,7 +34,6 @@
 	ErrRemovingSnapshot     = errors.New("could not remove snapshot")
 	ErrBadDriverShutdown    = errors.New("unable to shutdown driver")
 	ErrVolumeExists         = errors.New("volume exists")
->>>>>>> 97e5af20
 )
 
 func init() {
@@ -183,13 +172,8 @@
 	return volume, nil
 }
 
-<<<<<<< HEAD
-// ShutdownActiveDrivers shuts down all drivers that have been initialized
-func ShutdownActiveDrivers() error {
-=======
 // ShutdownAll shuts down all drivers that have been initialized
 func ShutdownAll() error {
->>>>>>> 97e5af20
 	errs := []error{}
 	for _, driver := range driversByRoot {
 		glog.Infof("Shutting down %s driver for %s", driver.GetFSType(), driver.Root())
@@ -199,12 +183,7 @@
 		}
 	}
 	if len(errs) > 0 {
-<<<<<<< HEAD
-		// TODO: Something better
-		return fmt.Errorf("Errors unmounting volumes: %s")
-=======
 		return ErrBadDriverShutdown
->>>>>>> 97e5af20
 	}
 	return nil
 }