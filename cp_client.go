// Copyright 2014, The Serviced Authors. All rights reserved.
// Use of this source code is governed by a
// license that can be found in the LICENSE file.

// Package agent implements a service that runs on a serviced node. It is
// responsible for ensuring that a particular node is running the correct services
// and reporting the state and health of those services back to the master
// serviced.

package serviced

import (
	"github.com/zenoss/glog"
	"github.com/zenoss/serviced/dao"
	"net/rpc"
)

// A serviced client.
type ControlClient struct {
	addr      string
	rpcClient *rpc.Client
}

// Ensure that ControlClient implements the ControlPlane interface.
var _ dao.ControlPlane = &ControlClient{}

// Create a new ControlClient.
func NewControlClient(addr string) (s *ControlClient, err error) {
	s = new(ControlClient)
	s.addr = addr
	glog.V(4).Infof("Connecting to %s", addr)
	rpcClient, err := rpc.DialHTTP("tcp", s.addr)
	s.rpcClient = rpcClient
	return s, err
}

// Return the matching hosts.
func (s *ControlClient) Close() (err error) {
	return s.rpcClient.Close()
}

func (s *ControlClient) GetServiceEndpoints(serviceId string, response *map[string][]*dao.ApplicationEndpoint) (err error) {
	return s.rpcClient.Call("ControlPlane.GetServiceEndpoints", serviceId, response)
}

// Return the matching hosts.
func (s *ControlClient) GetHosts(request dao.EntityRequest, replyHosts *map[string]*dao.Host) (err error) {
	return s.rpcClient.Call("ControlPlane.GetHosts", request, replyHosts)
}

func (s *ControlClient) AddHost(host dao.Host, hostId *string) (err error) {
	return s.rpcClient.Call("ControlPlane.AddHost", host, hostId)
}

func (s *ControlClient) UpdateHost(host dao.Host, unused *int) (err error) {
	return s.rpcClient.Call("ControlPlane.UpdateHost", host, unused)
}

func (s *ControlClient) RemoveHost(hostId string, unused *int) (err error) {
	return s.rpcClient.Call("ControlPlane.RemoveHost", hostId, unused)
}

func (s *ControlClient) GetServices(request dao.EntityRequest, replyServices *[]*dao.Service) (err error) {
	return s.rpcClient.Call("ControlPlane.GetServices", request, replyServices)
}

func (s *ControlClient) GetTaggedServices(request dao.EntityRequest, replyServices *[]*dao.Service) (err error) {
	return s.rpcClient.Call("ControlPlane.GetTaggedServices", request, replyServices)
}

func (s *ControlClient) GetService(serviceId string, service *dao.Service) (err error) {
	return s.rpcClient.Call("ControlPlane.GetService", serviceId, &service)
}

func (s *ControlClient) GetTenantId(serviceId string, tenantId *string) (err error) {
	return s.rpcClient.Call("ControlPlane.GetTenantId", serviceId, tenantId)
}

func (s *ControlClient) AddService(service dao.Service, serviceId *string) (err error) {
	return s.rpcClient.Call("ControlPlane.AddService", service, serviceId)
}

func (s *ControlClient) UpdateService(service dao.Service, unused *int) (err error) {
	return s.rpcClient.Call("ControlPlane.UpdateService", service, unused)
}

func (s *ControlClient) RemoveService(serviceId string, unused *int) (err error) {
	return s.rpcClient.Call("ControlPlane.RemoveService", serviceId, unused)
}

func (s *ControlClient) AddServiceDeployment(deployment dao.ServiceDeployment, unused *int) (err error) {
	return s.rpcClient.Call("ControlPlane.AddServiceDeployment", deployment, unused)
}

func (s *ControlClient) GetServiceLogs(serviceId string, logs *string) error {
	return s.rpcClient.Call("ControlPlane.GetServiceLogs", serviceId, logs)
}

func (s *ControlClient) GetServiceStateLogs(request dao.ServiceStateRequest, logs *string) error {
	return s.rpcClient.Call("ControlPlane.GetServiceStateLogs", request, logs)
}

func (s *ControlClient) GetRunningServicesForHost(hostId string, runningServices *[]*dao.RunningService) (err error) {
	return s.rpcClient.Call("ControlPlane.GetRunningServicesForHost", hostId, runningServices)
}

func (s *ControlClient) GetRunningServicesForService(serviceId string, runningServices *[]*dao.RunningService) (err error) {
	return s.rpcClient.Call("ControlPlane.GetRunningServicesForService", serviceId, runningServices)
}

func (s *ControlClient) StopRunningInstance(request dao.HostServiceRequest, unused *int) (err error) {
	return s.rpcClient.Call("ControlPlane.StopRunningInstance", request, unused)
}

func (s *ControlClient) GetRunningServices(request dao.EntityRequest, runningServices *[]*dao.RunningService) (err error) {
	return s.rpcClient.Call("ControlPlane.GetRunningServices", request, runningServices)
}

func (s *ControlClient) GetServiceState(request dao.ServiceStateRequest, state *dao.ServiceState) error {
	return s.rpcClient.Call("ControlPlane.GetServiceState", request, state)
}

func (s *ControlClient) GetRunningService(request dao.ServiceStateRequest, running *dao.RunningService) error {
	return s.rpcClient.Call("ControlPlane.GetRunningService", request, running)
}

func (s *ControlClient) GetServiceStates(serviceId string, states *[]*dao.ServiceState) (err error) {
	return s.rpcClient.Call("ControlPlane.GetServiceStates", serviceId, states)
}

func (s *ControlClient) StartService(serviceId string, hostId *string) (err error) {
	return s.rpcClient.Call("ControlPlane.StartService", serviceId, hostId)
}

func (s *ControlClient) RestartService(serviceId string, unused *int) (err error) {
	return s.rpcClient.Call("ControlPlane.RestartService", serviceId, unused)
}

func (s *ControlClient) StopService(serviceId string, unused *int) (err error) {
	return s.rpcClient.Call("ControlPlane.StopService", serviceId, unused)
}

func (s *ControlClient) UpdateServiceState(state dao.ServiceState, unused *int) (err error) {
	return s.rpcClient.Call("ControlPlane.UpdateServiceState", state, unused)
}

func (s *ControlClient) GetResourcePools(request dao.EntityRequest, pools *map[string]*dao.ResourcePool) (err error) {
	return s.rpcClient.Call("ControlPlane.GetResourcePools", request, pools)
}

func (s *ControlClient) AddResourcePool(pool dao.ResourcePool, poolId *string) (err error) {
	return s.rpcClient.Call("ControlPlane.AddResourcePool", pool, poolId)
}

func (s *ControlClient) UpdateResourcePool(pool dao.ResourcePool, unused *int) (err error) {
	return s.rpcClient.Call("ControlPlane.UpdateResourcePool", pool, unused)
}

func (s *ControlClient) RemoveResourcePool(poolId string, unused *int) (err error) {
	return s.rpcClient.Call("ControlPlane.RemoveResourcePool", poolId, unused)
}

func (s *ControlClient) GetHostsForResourcePool(poolId string, poolHosts *[]*dao.PoolHost) (err error) {
	return s.rpcClient.Call("ControlPlane.GetHostsForResourcePool", poolId, poolHosts)
}

func (s *ControlClient) AddHostToResourcePool(poolHost dao.PoolHost, unused *int) error {
	return s.rpcClient.Call("ControlPlane.AddHostToResourcePool", poolHost, unused)
}

func (s *ControlClient) RemoveHostFromResourcePool(poolHost dao.PoolHost, unused *int) error {
	return s.rpcClient.Call("ControlPlane.RemoveHostFromResourcePool", poolHost, unused)
}

func (s *ControlClient) DeployTemplate(request dao.ServiceTemplateDeploymentRequest, unused *int) error {
	return s.rpcClient.Call("ControlPlane.DeployTemplate", request, unused)
}

func (s *ControlClient) GetServiceTemplates(unused int, serviceTemplates *map[string]*dao.ServiceTemplate) error {
	return s.rpcClient.Call("ControlPlane.GetServiceTemplates", unused, serviceTemplates)
}

func (s *ControlClient) AddServiceTemplate(serviceTemplate dao.ServiceTemplate, templateId *string) error {
	return s.rpcClient.Call("ControlPlane.AddServiceTemplate", serviceTemplate, templateId)
}

func (s *ControlClient) UpdateServiceTemplate(serviceTemplate dao.ServiceTemplate, unused *int) error {
	return s.rpcClient.Call("ControlPlane.UpdateServiceTemplate", serviceTemplate, unused)
}

func (s *ControlClient) RemoveServiceTemplate(serviceTemplateId string, unused *int) error {
	return s.rpcClient.Call("ControlPlane.RemoveServiceTemplate", serviceTemplateId, unused)
}

func (s *ControlClient) StartShell(service dao.Service, unused *int) error {
	return s.rpcClient.Call("ControlPlane.StartShell", service, unused)
}

func (s *ControlClient) ExecuteShell(service dao.Service, command *string) error {
	return s.rpcClient.Call("ControlPlane.ExecuteShell", service, command)
}

func (s *ControlClient) ShowCommands(service dao.Service, unused *int) error {
	return s.rpcClient.Call("ControlPlane.ShowCommands", service, unused)
}

func (s *ControlClient) Rollback(serviceId string, unused *int) error {
	return s.rpcClient.Call("ControlPlane.Rollback", serviceId, unused)
}

func (s *ControlClient) Snapshot(serviceId string, label *string) error {
	return s.rpcClient.Call("ControlPlane.Snapshot", serviceId, label)
}

func (s *ControlClient) DeleteSnapshot(snapshotId string, unused *int) error {
	return s.rpcClient.Call("ControlPlane.DeleteSnapshot", snapshotId, unused)
}

func (s *ControlClient) Snapshots(serviceId string, labels *[]string) error {
	return s.rpcClient.Call("ControlPlane.Snapshots", serviceId, labels)
}

func (s *ControlClient) Get(service dao.Service, file *string) error {
	return s.rpcClient.Call("ControlPlane.Get", service, file)
}

func (s *ControlClient) Send(service dao.Service, files *[]string) error {
	return s.rpcClient.Call("ControlPlane.Send", service, files)
<<<<<<< HEAD
=======
}

func (s *ControlClient) RegisterHostIPs(ips dao.HostIPs, unused *int) error {
	return s.rpcClient.Call("ControlPlane.RegisterHostIPs", ips, unused)
}

func (s *ControlClient) GetHostIPs(hostId string, hostIPs *dao.HostIPs) (err error) {
	return s.rpcClient.Call("ControlPlane.GetHostIPs", hostId, hostIPs)
>>>>>>> 68d79982
}<|MERGE_RESOLUTION|>--- conflicted
+++ resolved
@@ -226,15 +226,4 @@
 
 func (s *ControlClient) Send(service dao.Service, files *[]string) error {
 	return s.rpcClient.Call("ControlPlane.Send", service, files)
-<<<<<<< HEAD
-=======
-}
-
-func (s *ControlClient) RegisterHostIPs(ips dao.HostIPs, unused *int) error {
-	return s.rpcClient.Call("ControlPlane.RegisterHostIPs", ips, unused)
-}
-
-func (s *ControlClient) GetHostIPs(hostId string, hostIPs *dao.HostIPs) (err error) {
-	return s.rpcClient.Call("ControlPlane.GetHostIPs", hostId, hostIPs)
->>>>>>> 68d79982
 }