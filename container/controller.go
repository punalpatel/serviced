package container

import (
	"github.com/zenoss/glog"
	"github.com/zenoss/serviced"
	"github.com/zenoss/serviced/commons/subprocess"
	coordclient "github.com/zenoss/serviced/coordinator/client"
	"github.com/zenoss/serviced/dao"
	"github.com/zenoss/serviced/domain"
	"github.com/zenoss/serviced/domain/service"
	"github.com/zenoss/serviced/domain/servicedefinition"
	"github.com/zenoss/serviced/domain/servicestate"
	"github.com/zenoss/serviced/zzk"
	"github.com/zenoss/serviced/zzk/registry"

	"bufio"
	"errors"
	"fmt"
	"io/ioutil"
	"net"
	"os"
	"os/exec"
	"os/signal"
	"path/filepath"
	"sort"
	"strconv"
	"strings"
	"syscall"
	"time"
)

var (
	// ErrInvalidCommand is returned if a command is empty or malformed
	ErrInvalidCommand = errors.New("container: invalid command")
	// ErrInvalidEndpoint is returned if an endpoint is empty or malformed
	ErrInvalidEndpoint = errors.New("container: invalid endpoint")
	// ErrInvalidTenantID is returned if a TenantID is empty or malformed
	ErrInvalidTenantID = errors.New("container: invalid tenant id")
	// ErrInvalidServiceID is returned if a ServiceID is empty or malformed
	ErrInvalidServiceID = errors.New("container: invalid service id")
	// ErrInvalidService is returned if a Service is empty or malformed
	ErrInvalidService = errors.New("container: invalid serviced")
	// ErrInvalidHostID is returned if the host is empty or malformed
	ErrInvalidHostID = errors.New("container: invalid host id")
	// ErrInvalidZkDSN is returned if the zkDSN is empty or malformed
	ErrInvalidZkDSN = errors.New("container: invalid zookeeper dsn")
	// ErrInvalidExportedEndpoints is returned if the ExportedEndpoints is empty or malformed
	ErrInvalidExportedEndpoints = errors.New("container: invalid exported endpoints")
	// ErrInvalidImportedEndpoints is returned if the ImportedEndpoints is empty or malformed
	ErrInvalidImportedEndpoints = errors.New("container: invalid imported endpoints")
)

// containerEnvironmentFile writes out all the environment variables passed to the container so
// that programs that switch users can access those environment strings
const containerEnvironmentFile = "/etc/profile.d/controlcenter.sh"

// ControllerOptions are options to be run when starting a new proxy server
type ControllerOptions struct {
	ServicedEndpoint string
	Service          struct {
		ID          string   // The uuid of the service to launch
		InstanceID  string   // The running instance ID
		Autorestart bool     // Controller will restart the service if it exits
		Command     []string // The command to launch
	}
	Mux struct { // TCPMUX configuration: RFC 1078
		Enabled     bool   // True if muxing is used
		Port        int    // the TCP port to use
		TLS         bool   // True if TLS is used
		KeyPEMFile  string // Path to the key file when TLS is used
		CertPEMFile string // Path to the cert file when TLS is used
	}
	Logforwarder struct { // Logforwarder configuration
		Enabled    bool   // True if enabled
		Path       string // Path to the logforwarder program
		ConfigFile string // Path to the config file for logstash-forwarder
	}
	Metric struct {
		Address       string // TCP port to host the metric service, :22350
		RemoteEndoint string // The url to forward metric queries
	}
}

// Controller is a object to manage the operations withing a container. For example,
// it creates the managed service instance, logstash forwarding, port forwarding, etc.
type Controller struct {
	options            ControllerOptions
	hostID             string
	tenantID           string
	metricForwarder    *MetricForwarder
	logforwarder       *subprocess.Instance
	logforwarderExited chan error
	closing            chan chan error
	prereqs            []domain.Prereq
	zkDSN              string
	cclient            *coordclient.Client
	zkConn             coordclient.Connection
	exportedEndpoints  map[string][]export
	importedEndpoints  map[string]importedEndpoint
}

type export struct {
	endpoint     *dao.ApplicationEndpoint
	endpointID   string
	vhosts       []string
	instanceID   int
	endpointName string
}

type importedEndpoint struct {
	endpointID string
}

// Close shuts down the controller
func (c *Controller) Close() error {
	errc := make(chan error)
	c.closing <- errc
	return <-errc
}

// getService retrieves a service

func getService(lbClientPort string, serviceID string) (*service.Service, error) {
	client, err := serviced.NewLBClient(lbClientPort)
	if err != nil {
		glog.Errorf("Could not create a client to endpoint: %s, %s", lbClientPort, err)
		return nil, err
	}
	defer client.Close()

	var service service.Service
	err = client.GetService(serviceID, &service)
	if err != nil {
		glog.Errorf("Error getting service %s  error: %s", serviceID, err)
		return nil, err
	}

	glog.V(1).Infof("getService: service id=%s: %+v", serviceID, service)
	return &service, nil
}

// getServiceTenaneID retrieves a service's tenantID
func getServiceTenantID(lbClientPort string, serviceID string) (string, error) {
	client, err := serviced.NewLBClient(lbClientPort)
	if err != nil {
		glog.Errorf("Could not create a client to endpoint: %s, %s", lbClientPort, err)
		return "", err
	}
	defer client.Close()

	var tenantID string
	err = client.GetTenantId(serviceID, &tenantID)
	if err != nil {
		glog.Errorf("Error getting service %s's tenantID, error: %s", serviceID, err)
		return "", err
	}

	glog.V(1).Infof("getServiceTenantID: service id=%s: %s", serviceID, tenantID)
	return tenantID, nil
}

// getAgentHostID retrieves the agent's host id
func getAgentHostID(lbClientPort string) (string, error) {
	client, err := serviced.NewLBClient(lbClientPort)
	if err != nil {
		glog.Errorf("Could not create a client to endpoint: %s, %s", lbClientPort, err)
		return "", err
	}
	defer client.Close()

	var hostID string
	err = client.GetHostID(&hostID)
	if err != nil {
		glog.Errorf("Error getting host id, error: %s", err)
		return "", err
	}

	glog.V(1).Infof("getAgentHostID: %s", hostID)
	return hostID, nil
}

// getAgentZkDSN retrieves the agent's zookeeper dsn
func getAgentZkDSN(lbClientPort string) (string, error) {
	client, err := serviced.NewLBClient(lbClientPort)
	if err != nil {
		glog.Errorf("Could not create a client to endpoint: %s, %s", lbClientPort, err)
		return "", err
	}
	defer client.Close()

	var dsn string
	err = client.GetZkDSN(&dsn)
	if err != nil {
		glog.Errorf("Error getting zookeeper dsn, error: %s", err)
		return "", err
	}

	glog.V(1).Infof("getAgentZkDSN: %s", dsn)
	return dsn, nil
}

// chownConfFile sets the owner and permissions for a file
func chownConfFile(filename, owner, permissions string) error {

	runCommand := func(exe, arg, filename string) error {
		command := exec.Command(exe, arg, filename)
		output, err := command.CombinedOutput()
		if err != nil {
			glog.Errorf("Error running command:'%v' output: %s  error: %s\n", command, output, err)
			return err
		}
		glog.Infof("Successfully ran command:'%v' output: %s\n", command, output)
		return nil
	}

	if owner != "" {
		if err := runCommand("chown", owner, filename); err != nil {
			return err
		}
	}
	if permissions != "" {
		if err := runCommand("chmod", permissions, filename); err != nil {
			return err
		}
	}

	return nil
}

// writeConfFile writes a config file
func writeConfFile(config servicedefinition.ConfigFile) error {
	// write file with default perms
	if err := os.MkdirAll(filepath.Dir(config.Filename), 0755); err != nil {
		glog.Errorf("could not create directories for config file: %s", config.Filename)
		return err
	}
	if err := ioutil.WriteFile(config.Filename, []byte(config.Content), os.FileMode(0664)); err != nil {
		glog.Errorf("Could not write out config file %s", config.Filename)
		return err
	}
	glog.Infof("Wrote config file %s", config.Filename)

	// change owner and permissions
	if err := chownConfFile(config.Filename, config.Owner, config.Permissions); err != nil {
		return err
	}

	return nil
}

// setupConfigFiles sets up config files
func setupConfigFiles(service *service.Service) error {
	// write out config files
	for _, config := range service.ConfigFiles {
		err := writeConfFile(config)
		if err != nil {
			return err
		}
	}
	return nil
}

// setupLogstashFiles sets up logstash files
func setupLogstashFiles(service *service.Service, resourcePath string) error {
	// write out logstash files
	if len(service.LogConfigs) != 0 {
		err := writeLogstashAgentConfig(logstashContainerConfig, service, resourcePath)
		if err != nil {
			return err
		}
	}
	return nil
}

// getServiceState gets the service state for a serviceID
func getServiceState(conn coordclient.Connection, serviceID string) (*servicestate.ServiceState, error) {
	for {
		var serviceStates []*servicestate.ServiceState
		err := zzk.GetServiceStates(conn, &serviceStates, serviceID)
		if err != nil {
			glog.Errorf("Unable to retrieve running service (%s) states: %v", serviceID, err)
			return nil, nil
		}

		if len(serviceStates) > 0 {
			if serviceStates[0].PrivateIP != "" {
				return serviceStates[0], nil
			}
		}

		glog.Info("Polling to retrieve service state with valid PrivateIP")
		time.Sleep(1 * time.Second)
	}

	return nil, fmt.Errorf("unable to retrieve service state")
}

// buildExportedEndpoints
func buildExportedEndpoints(conn coordclient.Connection, tenantID string, service *service.Service) (map[string][]export, error) {
	result := make(map[string][]export)

	state, err := getServiceState(conn, service.Id)
	if err != nil {
		return result, err
	}

	glog.Infof("buildExportedEndpoints state: %+v", state)

	for _, defep := range state.Endpoints {
		if defep.Purpose == "export" {

			exp := export{}
			exp.vhosts = defep.VHosts
			exp.endpointName = defep.Name
			exp.instanceID = state.InstanceID
			var ep dao.ApplicationEndpoint
			exp.endpoint = &ep
			ep.ServiceID = state.ServiceID
			ep.Protocol = defep.Protocol
			ep.ContainerIP = state.PrivateIP
			ep.ContainerPort = defep.PortNumber
			ep.HostIP = state.HostIP
			pm := state.PortMapping[fmt.Sprintf("%d/%s", ep.ContainerPort, ep.Protocol)]
			port, err := strconv.Atoi(pm[0].HostPort)
			if err != nil {
				glog.Errorf("Unable to interpret HostPort.")
				return result, err
			}
			ep.HostPort = uint16(port)
			ep.VirtualAddress = defep.VirtualAddress

			exp.endpointID = defep.Application
			key := fmt.Sprintf("%s_%s", tenantID, exp.endpointID)
			if _, exists := result[key]; !exists {
				result[key] = make([]export, 0)
			}
			result[key] = append(result[key], exp)
		}
	}

	return result, nil
}

// buildImportedEndpoints
func buildImportedEndpoints(conn coordclient.Connection, tenantID string, service *service.Service) (map[string]importedEndpoint, error) {
	result := make(map[string]importedEndpoint)

	state, err := getServiceState(conn, service.Id)
	if err != nil {
		return result, err
	}

	glog.Infof("buildImportedEndpoints state: %+v", state)

	for _, sep := range state.Endpoints {
		if sep.Purpose == "import" {
			ie := importedEndpoint{}
			ie.endpointID = sep.Application
			key := fmt.Sprintf("%s_%s", tenantID, ie.endpointID)
			result[key] = ie
		}
	}

	return result, nil
}

// getZkConnection returns the zookeeper connection
func (c *Controller) getZkConnection() (coordclient.Connection, error) {
	if c.cclient == nil {
		var err error
		c.cclient, err = coordclient.New("zookeeper", c.zkDSN, "", nil)
		if err != nil {
			glog.Errorf("could not connect to zookeeper: %s", c.zkDSN)
			return nil, err
		}

		c.zkConn, err = c.cclient.GetConnection()
		if err != nil {
			return nil, err
		}
	}

	return c.zkConn, nil
}

// NewController creates a new Controller for the given options
func NewController(options ControllerOptions) (*Controller, error) {
	c := &Controller{
		options: options,
	}
	c.closing = make(chan chan error)

	if len(options.ServicedEndpoint) <= 0 {
		return nil, ErrInvalidEndpoint
	}

	// create config files
	service, err := getService(options.ServicedEndpoint, options.Service.ID)
	if err != nil {
		glog.Errorf("Invalid service from serviceID:%s", options.Service.ID)
		return c, ErrInvalidService
	}

	// get service
	if err := setupConfigFiles(service); err != nil {
		glog.Errorf("Could not setup config files error:%s", err)
		return c, fmt.Errorf("container: invalid ConfigFiles error:%s", err)
	}

	// get service tenantID
	c.tenantID, err = getServiceTenantID(options.ServicedEndpoint, options.Service.ID)
	if err != nil {
		glog.Errorf("Invalid tenantID from serviceID:%s", options.Service.ID)
		return c, ErrInvalidTenantID
	}

	// get host id
	c.hostID, err = getAgentHostID(options.ServicedEndpoint)
	if err != nil {
		glog.Errorf("Invalid hostID")
		return c, ErrInvalidHostID
	}

	if options.Logforwarder.Enabled {
		if err := setupLogstashFiles(service, filepath.Dir(options.Logforwarder.Path)); err != nil {
			glog.Errorf("Could not setup logstash files error:%s", err)
			return c, fmt.Errorf("container: invalid LogStashFiles error:%s", err)
		}

		// make sure we pick up any logfile that was modified within the
		// last three years
		// TODO: Either expose the 3 years a configurable or get rid of it
		logforwarder, exited, err := subprocess.New(time.Second,
			nil,
			options.Logforwarder.Path,
			"-old-files-hours=26280",
			"-config", options.Logforwarder.ConfigFile)
		if err != nil {
			return nil, err
		}
		c.logforwarder = logforwarder
		c.logforwarderExited = exited
	}

	//build metric redirect url -- assumes 8444 is port mapped
	metricRedirect := options.Metric.RemoteEndoint
	if len(metricRedirect) == 0 {
		glog.V(1).Infof("container.Controller does not have metric forwarding")
	} else {
		if len(c.tenantID) <= 0 {
			return nil, ErrInvalidTenantID
		}
		if len(c.hostID) <= 0 {
			return nil, ErrInvalidHostID
		}
		if len(options.Service.ID) <= 0 {
			return nil, ErrInvalidServiceID
		}

		metricRedirect += "?controlplane_tenant_id=" + c.tenantID
		metricRedirect += "&controlplane_service_id=" + options.Service.ID
		metricRedirect += "&controlplane_host_id=" + c.hostID
		metricRedirect += "&controlplane_instance_id=" + options.Service.InstanceID

		//build and serve the container metric forwarder
		forwarder, err := NewMetricForwarder(options.Metric.Address, metricRedirect)
		if err != nil {
			return c, err
		}
		c.metricForwarder = forwarder
	}

	// Keep a copy of the service prerequisites in the Controller object.
	c.prereqs = service.Prereqs

	// get zookeeper connection string
	c.zkDSN, err = getAgentZkDSN(options.ServicedEndpoint)
	if err != nil {
		glog.Errorf("Invalid zk dsn")
		return nil, ErrInvalidZkDSN
	}

	// get zookeeper connection
	conn, err := c.getZkConnection()
	if err != nil {
		return c, err
	}

	// Keep a copy of the service EndPoint exports
	c.exportedEndpoints, err = buildExportedEndpoints(conn, c.tenantID, service)
	if err != nil {
		glog.Errorf("Invalid ExportedEndpoints")
		return c, ErrInvalidExportedEndpoints
	}

	// Keep a copy of the service EndPoint imports
	c.importedEndpoints, err = buildImportedEndpoints(conn, c.tenantID, service)
	if err != nil {
		glog.Errorf("Invalid ImportedEndpoints")
		return c, ErrInvalidImportedEndpoints
	}

	// check command
	glog.Infof("command: %v [%d]", options.Service.Command, len(options.Service.Command))
	if len(options.Service.Command) < 1 {
		glog.Errorf("Invalid commandif ")
		return c, ErrInvalidCommand
	}

	return c, nil
}

func writeEnvFile(env []string) (err error) {
	fo, err := os.Create(containerEnvironmentFile)
	if err != nil {
		glog.Errorf("Could not create container environment file '%s': %s", containerEnvironmentFile, err)
		return err
	}
	defer func() {
		if err != nil {
			fo.Close()
		} else {
			err = fo.Close()
		}
	}()
	w := bufio.NewWriter(fo)
	for _, value := range env {
		if strings.HasPrefix(value, "HOME=") {
			continue
		}
		w.WriteString("export ")
		w.WriteString(value)
		w.WriteString("\n")
	}
	if err := w.Flush(); err != nil {
		return err
	}
	return err
}

// Run executes the controller's main loop and block until the service exits
// according to it's restart policy or Close() is called.
func (c *Controller) Run() (err error) {

	sigc := make(chan os.Signal, 1)
	signal.Notify(sigc,
		syscall.SIGINT,
		syscall.SIGTERM,
		syscall.SIGQUIT)

	env := os.Environ()
	env = append(env, "CONTROLPLANE=1")
	env = append(env, fmt.Sprintf("CONTROLPLANE_CONSUMER_URL=http://localhost%s/api/metrics/store", c.options.Metric.Address))
	env = append(env, fmt.Sprintf("CONTROLPLANE_HOST_ID=%s", c.hostID))
	env = append(env, fmt.Sprintf("CONTROLPLANE_TENANT_ID=%s", c.tenantID))

	if err := writeEnvFile(env); err != nil {
		return err
	}

	args := []string{"-c", "exec " + strings.Join(c.options.Service.Command, " ")}

	startService := func() (*subprocess.Instance, chan error) {
		service, serviceExited, _ := subprocess.New(time.Second*10, env, "/bin/sh", args...)
		return service, serviceExited
	}

	prereqsPassed := make(chan bool)
	var startAfter <-chan time.Time
	service := &subprocess.Instance{}
	serviceExited := make(chan error, 1)
	c.handleRemotePorts()
	go c.checkPrereqs(prereqsPassed)
	healthExits := c.kickOffHealthChecks()
	doRegisterEndpoints := true
	for {
		select {
		case sig := <-sigc:
			switch sig {
			case syscall.SIGTERM:
				c.options.Service.Autorestart = false
			case syscall.SIGQUIT:
				c.options.Service.Autorestart = false
			case syscall.SIGINT:
				c.options.Service.Autorestart = false
			}
			glog.Infof("notifying subprocess of signal %v", sig)
			service.Notify(sig)
			select {
			case <-serviceExited:
				return
			default:
			}

		case <-prereqsPassed:
			startAfter = time.After(time.Millisecond * 1)

		case <-time.After(time.Second * 10):
			c.handleRemotePorts()

		case exitError := <-serviceExited:
			glog.Infof("Service process exited.")
			if !c.options.Service.Autorestart {
				exitStatus := getExitStatus(exitError)
				os.Exit(exitStatus)
			}
			glog.Infof("Restarting service process in 10 seconds.")
			startAfter = time.After(time.Second * 10)

		case <-startAfter:
			glog.Infof("Starting service process.")
			service, serviceExited = startService()
			if doRegisterEndpoints {
				c.registerExportedEndpoints()
				doRegisterEndpoints = false
			}
			startAfter = nil
		}
	}
	for _, exitChannel := range healthExits {
		exitChannel <- true
	}
	return
}

func getExitStatus(err error) int {
	if err != nil {
		if e, ok := err.(*exec.ExitError); ok {
			if status, ok := e.Sys().(syscall.WaitStatus); ok {
				return status.ExitStatus()
			}
		}
	}
	return 0
}

func (c *Controller) checkPrereqs(prereqsPassed chan bool) error {
	if len(c.prereqs) == 0 {
		glog.Infof("No prereqs to pass.")
		prereqsPassed <- true
		return nil
	}
	for _ = range time.Tick(1 * time.Second) {
		failedAny := false
		for _, script := range c.prereqs {
			cmd := exec.Command("sh", "-c", script.Script)
			err := cmd.Run()
			if err != nil {
				glog.Warningf("Failed prereq [%s], not starting service.", script.Name)
				failedAny = true
				break
			} else {
				glog.Infof("Passed prereq [%s].", script.Name)
			}
		}
		if !failedAny {
			glog.Infof("Passed all prereqs.")
			prereqsPassed <- true
			return nil
		}
	}
	return nil
}

func (c *Controller) kickOffHealthChecks() map[string]chan bool {
	exitChannels := make(map[string]chan bool)
	client, err := serviced.NewLBClient(c.options.ServicedEndpoint)
	if err != nil {
		glog.Errorf("Could not create a client to endpoint: %s, %s", c.options.ServicedEndpoint, err)
		return nil
	}
	defer client.Close()
	var healthChecks map[string]domain.HealthCheck
	err = client.GetHealthCheck(c.options.Service.ID, &healthChecks)
	if err != nil {
		glog.Errorf("Error getting health checks: %s", err)
		return nil
	}
	for key, mapping := range healthChecks {
		glog.Infof("Kicking off health check %s.", key)
		exitChannels[key] = make(chan bool)
		go c.handleHealthCheck(key, mapping.Script, mapping.Interval, exitChannels[key])
	}
	return exitChannels
}

func (c *Controller) handleHealthCheck(name string, script string, interval time.Duration, exitChannel chan bool) {
	client, err := serviced.NewLBClient(c.options.ServicedEndpoint)
	if err != nil {
		glog.Errorf("Could not create a client to endpoint: %s, %s", c.options.ServicedEndpoint, err)
		return
	}
	defer client.Close()
	scriptFile, err := ioutil.TempFile("", name)
	if err != nil {
		glog.Errorf("Error creating temporary file for health check %s: %s", name, err)
		return
	}
	defer scriptFile.Close()
	defer os.Remove(scriptFile.Name())
	err = ioutil.WriteFile(scriptFile.Name(), []byte(script), os.FileMode(0777))
	if err != nil {
		glog.Errorf("Error writing script for health check %s: %s", name, err)
		return
	}
	scriptFile.Close()
	err = os.Chmod(scriptFile.Name(), os.FileMode(0777))
	if err != nil {
		glog.Errorf("Error setting script executable for health check %s: %s", name, err)
		return
	}
	var unused int
	for {
		select {
		case <-time.After(interval):
			cmd := exec.Command("sh", "-c", scriptFile.Name())
			err = cmd.Run()
			if err == nil {
				glog.V(4).Infof("Health check %s succeeded.", name)
				_ = client.LogHealthCheck(domain.HealthCheckResult{c.options.Service.ID, name, time.Now().String(), "passed"}, &unused)
			} else {
				glog.Warningf("Health check %s failed.", name)
				_ = client.LogHealthCheck(domain.HealthCheckResult{c.options.Service.ID, name, time.Now().String(), "failed"}, &unused)
			}
		case <-exitChannel:
			return
		}
	}
}

func (c *Controller) handleRemotePorts() {
	// get service endpoints
	client, err := serviced.NewLBClient(c.options.ServicedEndpoint)
	if err != nil {
		glog.Errorf("Could not create a client to endpoint: %s, %s", c.options.ServicedEndpoint, err)
		return
	}
	defer client.Close()

	var endpoints map[string][]*dao.ApplicationEndpoint
	err = client.GetServiceEndpoints(c.options.Service.ID, &endpoints)
	if err != nil {
		glog.Errorf("Error getting application endpoints for service %s: %s", c.options.Service.ID, err)
		return
	}

	emptyAddressList := []string{}
	for key, endpointList := range endpoints {
		if len(endpointList) <= 0 {
			if proxy, ok := proxies[key]; ok {
				proxy.SetNewAddresses(emptyAddressList)
			}
			continue
		}

		addresses := make([]string, len(endpointList))
		for i, endpoint := range endpointList {
			addresses[i] = fmt.Sprintf("%s:%d", endpoint.HostIP, endpoint.HostPort)
			glog.Infof("addresses[%d]: %s  endpoints[%s]: %+v", i, addresses[i], key, *endpoint)
		}
		sort.Strings(addresses)

		var (
			prxy *proxy
			ok   bool
		)

		if prxy, ok = proxies[key]; !ok {
			glog.Infof("Attempting port map for: %s -> %+v", key, *endpointList[0])

			// setup a new proxy
			listener, err := net.Listen("tcp4", fmt.Sprintf(":%d", endpointList[0].ContainerPort))
			if err != nil {
				glog.Errorf("Could not bind to port: %s", err)
				continue
			}
			prxy, err = newProxy(
				fmt.Sprintf("%v", endpointList[0]),
				uint16(c.options.Mux.Port),
				c.options.Mux.TLS,
				listener)
			if err != nil {
				glog.Errorf("Could not build proxy %s", err)
				continue
			}

			glog.Infof("Success binding port: %s -> %+v", key, prxy)
			proxies[key] = prxy

			if ep := endpointList[0]; ep.VirtualAddress != "" {
				p := strconv.FormatUint(uint64(ep.ContainerPort), 10)
				err := vifs.RegisterVirtualAddress(ep.VirtualAddress, p, ep.Protocol)
				if err != nil {
					glog.Errorf("Error creating virtual address: %+v", err)
				}
			}
		}
		prxy.SetNewAddresses(addresses)
	}

	for key, _ := range c.importedEndpoints {
		glog.Infof("TODO: watch import endpoint: %s", key)
	}
}

// registerExportedEndpoints registers exported ApplicationEndpoints with zookeeper
func (c *Controller) registerExportedEndpoints() {
	// get zookeeper connection
	conn, err := c.getZkConnection()
	if err != nil {
		return
	}

	endpointRegistry, err := registry.CreateEndpointRegistry(conn)
	if err != nil {
		glog.Errorf("Could not get EndpointRegistry. Endpoints not registered: %v", err)
		return
	}

	var vhostRegistry *registry.VhostRegistry
	vhostRegistry, err = registry.VHostRegistry(conn)
	if err != nil {
		glog.Errorf("Could not get vhost registy. Endpoints not registered: %v", err)
		return
	}
	// get containerID
	containerID := os.Getenv("HOSTNAME")
	glog.Infof("containerID: %s\n", containerID)

	// register exported endpoints
	for key, exportList := range c.exportedEndpoints {
		for _, export := range exportList {
<<<<<<< HEAD
			endpoint := export.endpoint
=======
			endpoint := export.endPoint
			for _, vhost := range export.vhosts {
				//TODO: remove vhost item first???
				epName := fmt.Sprintf("%s_%v", export.endpointName, export.instanceID)
				if _, err = vhostRegistry.AddItem(conn, vhost, registry.NewVhostEndpoint(epName, *endpoint)); err != nil {
					glog.Errorf("could not register vhost %s for %s: %v", vhost, epName, err)
				}
			}

>>>>>>> 76f45890
			glog.Infof("Registering exported endpoint[%s]: %+v", key, *endpoint)
			_, err := endpointRegistry.AddItem(conn, c.tenantID, export.endpointID, c.hostID, containerID, registry.NewEndpointNode(c.tenantID, export.endpointID, c.hostID, containerID, *endpoint))
			if err != nil {
				glog.Errorf("unable to add item: %v", err)
				continue
			}

<<<<<<< HEAD
			for _, vhost := range export.vhosts {
				if _, err = vhostRegistry.AddItem(conn, vhost, registry.NewVhostEndpoint(export.endpointName, *endpoint)); err != nil {
					glog.Errorf("could not register vhost %s: %v", vhost, err)
				}
			}
=======
			ep2, err := ereg.GetItem(conn, path)
			if err != nil {
				glog.Errorf("unable to get item: %v", err)
				continue
			}
			glog.Infof("Loaded exported endpoint[%s,%s,%s]: %+v", c.tenantID, endpointID, containerID, ep2)

>>>>>>> 76f45890
		}
	}
}

var (
	proxies map[string]*proxy
	vifs    *VIFRegistry
	nextip  int
)

func init() {
	proxies = make(map[string]*proxy)
	vifs = NewVIFRegistry()
	nextip = 1
}<|MERGE_RESOLUTION|>--- conflicted
+++ resolved
@@ -830,10 +830,7 @@
 	// register exported endpoints
 	for key, exportList := range c.exportedEndpoints {
 		for _, export := range exportList {
-<<<<<<< HEAD
 			endpoint := export.endpoint
-=======
-			endpoint := export.endPoint
 			for _, vhost := range export.vhosts {
 				//TODO: remove vhost item first???
 				epName := fmt.Sprintf("%s_%v", export.endpointName, export.instanceID)
@@ -842,29 +839,12 @@
 				}
 			}
 
->>>>>>> 76f45890
 			glog.Infof("Registering exported endpoint[%s]: %+v", key, *endpoint)
 			_, err := endpointRegistry.AddItem(conn, c.tenantID, export.endpointID, c.hostID, containerID, registry.NewEndpointNode(c.tenantID, export.endpointID, c.hostID, containerID, *endpoint))
 			if err != nil {
 				glog.Errorf("unable to add item: %v", err)
 				continue
 			}
-
-<<<<<<< HEAD
-			for _, vhost := range export.vhosts {
-				if _, err = vhostRegistry.AddItem(conn, vhost, registry.NewVhostEndpoint(export.endpointName, *endpoint)); err != nil {
-					glog.Errorf("could not register vhost %s: %v", vhost, err)
-				}
-			}
-=======
-			ep2, err := ereg.GetItem(conn, path)
-			if err != nil {
-				glog.Errorf("unable to get item: %v", err)
-				continue
-			}
-			glog.Infof("Loaded exported endpoint[%s,%s,%s]: %+v", c.tenantID, endpointID, containerID, ep2)
-
->>>>>>> 76f45890
 		}
 	}
 }
