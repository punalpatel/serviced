package container

import (
	"bytes"

	"github.com/zenoss/glog"
	coordclient "github.com/zenoss/serviced/coordinator/client"
	"github.com/zenoss/serviced/dao"
	"github.com/zenoss/serviced/domain/service"
	"github.com/zenoss/serviced/domain/servicestate"
	"github.com/zenoss/serviced/node"
	"github.com/zenoss/serviced/zzk"
	"github.com/zenoss/serviced/zzk/registry"

	"errors"
	"fmt"
	"net"
	"os"
	"regexp"
	"strconv"
	"strings"
<<<<<<< HEAD
	"text/template"
=======
	"sync"
>>>>>>> 338c1f89
	"time"
)

var (
	// ErrInvalidZkDSN is returned if the zkDSN is empty or malformed
	ErrInvalidZkDSN = errors.New("container: invalid zookeeper dsn")
	// ErrInvalidExportedEndpoints is returned if the ExportedEndpoints is empty or malformed
	ErrInvalidExportedEndpoints = errors.New("container: invalid exported endpoints")
	// ErrInvalidImportedEndpoints is returned if the ImportedEndpoints is empty or malformed
	ErrInvalidImportedEndpoints = errors.New("container: invalid imported endpoints")
)

type export struct {
	endpoint     *dao.ApplicationEndpoint
	vhosts       []string
	endpointName string
}

type importedEndpoint struct {
	endpointID     string
	instanceID     string
	virtualAddress string
	purpose        string
	port           uint16
}

// getAgentZkDSN retrieves the agent's zookeeper dsn
func getAgentZkDSN(lbClientPort string) (string, error) {
	client, err := node.NewLBClient(lbClientPort)
	if err != nil {
		glog.Errorf("Could not create a client to endpoint: %s, %s", lbClientPort, err)
		return "", err
	}
	defer client.Close()

	var dsn string
	err = client.GetZkDSN(&dsn)
	if err != nil {
		glog.Errorf("Error getting zookeeper dsn, error: %s", err)
		return "", err
	}

	glog.V(1).Infof("getAgentZkDSN: %s", dsn)
	return dsn, nil
}

// getServiceState gets the service states for a serviceID
func getServiceStates(conn coordclient.Connection, serviceID string) ([]*servicestate.ServiceState, error) {
	var serviceStates []*servicestate.ServiceState
	err := zzk.GetServiceStates(conn, &serviceStates, serviceID)
	if err != nil {
		return nil, err
	}
	return serviceStates, nil
}

// getServiceState gets the service state for a serviceID matching the instance ID specified
func getServiceState(conn coordclient.Connection, serviceID, instanceIDStr string) (*servicestate.ServiceState, error) {

	tmpID, err := strconv.Atoi(instanceIDStr)
	if err != nil {
		glog.Errorf("Unable to interpret InstanceID: %s", instanceIDStr)
		return nil, err
	}
	instanceID := int(tmpID)

	for {
		serviceStates, err := getServiceStates(conn, serviceID)
		if err != nil {
			glog.Errorf("Unable to retrieve running service (%s) states: %v", serviceID, err)
			return nil, err
		}

		for ii, ss := range serviceStates {
			if ss.InstanceID == instanceID && ss.PrivateIP != "" {
				return serviceStates[ii], nil
			}
		}

		glog.V(2).Infof("Polling to retrieve service state instanceID:%d with valid PrivateIP", instanceID)
		time.Sleep(1 * time.Second)
	}

	return nil, fmt.Errorf("unable to retrieve service state")
}

// getZkConnection returns the zookeeper connection
func (c *Controller) getZkConnection() (coordclient.Connection, error) {
	if c.cclient == nil {
		var err error
		c.zkDSN, err = getAgentZkDSN(c.options.ServicedEndpoint)
		if err != nil {
			glog.Errorf("Invalid zk dsn")
			return nil, ErrInvalidZkDSN
		}

		c.cclient, err = coordclient.New("zookeeper", c.zkDSN, "", nil)
		if err != nil {
			glog.Errorf("could not connect to zookeeper: %s", c.zkDSN)
			return nil, err
		}

		c.zkConn, err = c.cclient.GetConnection()
		if err != nil {
			return nil, err
		}
	}

	return c.zkConn, nil
}

// getEndpoints builds exportedEndpoints and importedEndpoints
func (c *Controller) getEndpoints(service *service.Service) error {
	// get zookeeper connection
	conn, err := c.getZkConnection()
	if err != nil {
		return err
	}

	if os.Getenv("SERVICED_IS_SERVICE_SHELL") == "true" {
		// this is not a running service, i.e. serviced shell/run
		if hostname, err := os.Hostname(); err != nil {
			glog.Errorf("could not get hostname : %s", err)
			return err
		} else {
			c.dockerID = hostname
		}

		// TODO: deal with exports in the future when there is a use case for it

		// initialize importedEndpoints
		c.importedEndpoints, err = buildImportedEndpoints(conn, c.tenantID, service.Endpoints)
		if err != nil {
			glog.Errorf("Invalid ImportedEndpoints")
			return ErrInvalidImportedEndpoints
		}
	} else {
		// get service state
		sstate, err := getServiceState(conn, c.options.Service.ID, c.options.Service.InstanceID)
		if err != nil {
			return err
		}
		c.dockerID = sstate.DockerID

		// keep a copy of the service EndPoint exports
		c.exportedEndpoints, err = buildExportedEndpoints(conn, c.tenantID, sstate)
		if err != nil {
			glog.Errorf("Invalid ExportedEndpoints")
			return ErrInvalidExportedEndpoints
		}

		// initialize importedEndpoints
		c.importedEndpoints, err = buildImportedEndpoints(conn, c.tenantID, sstate.Endpoints)
		if err != nil {
			glog.Errorf("Invalid ImportedEndpoints")
			return ErrInvalidImportedEndpoints
		}
	}

	return nil
}

// buildExportedEndpoints builds the map to exported endpoints
func buildExportedEndpoints(conn coordclient.Connection, tenantID string, state *servicestate.ServiceState) (map[string][]export, error) {
	glog.V(2).Infof("buildExportedEndpoints state: %+v", state)
	result := make(map[string][]export)

	for _, defep := range state.Endpoints {
		if defep.Purpose == "export" {

			exp := export{}
			exp.vhosts = defep.VHosts
			exp.endpointName = defep.Name

			var err error
			ep, err := buildApplicationEndpoint(state, &defep)
			if err != nil {
				return result, err
			}
			exp.endpoint = ep

			key := registry.TenantEndpointKey(tenantID, exp.endpoint.Application)
			if _, exists := result[key]; !exists {
				result[key] = make([]export, 0)
			}
			result[key] = append(result[key], exp)

			glog.V(2).Infof("  cached exported endpoint[%s]: %+v", key, exp)
		}
	}

	return result, nil
}

// buildImportedEndpoints builds the map to imported endpoints
<<<<<<< HEAD
func buildImportedEndpoints(conn coordclient.Connection, tenantID string, state *servicestate.ServiceState) (map[string]importedEndpoint, error) {
	glog.V(2).Infof("buildImportedEndpoints state: %+v", state)
	result := make(map[string]importedEndpoint)

	for _, defep := range state.Endpoints {
		if defep.Purpose == "import" || defep.Purpose == "import_all" {
			endpoint, err := buildApplicationEndpoint(state, &defep)
			if err != nil {
				return result, err
			}
			instanceIDStr := fmt.Sprintf("%d", endpoint.InstanceID)
			setImportedEndpoint(&result, tenantID, endpoint.Application,
				instanceIDStr, endpoint.VirtualAddress, defep.Purpose, endpoint.ContainerPort)
=======
func buildImportedEndpoints(conn coordclient.Connection, tenantID string, endpoints []service.ServiceEndpoint) (map[string]importedEndpoint, error) {
	glog.Infof("buildImportedEndpoints endpoints: %+v", endpoints)
	result := make(map[string]importedEndpoint)

	for _, defep := range endpoints {
		if defep.Purpose == "import" {
			setImportedEndpoint(&result, tenantID, defep.Application, defep.VirtualAddress)
>>>>>>> 338c1f89
		}
	}

	return result, nil
}

func plus(a, b int) int {
	return a + b
}

// buildApplicationEndpoint converts a ServiceEndpoint to an ApplicationEndpoint
func buildApplicationEndpoint(state *servicestate.ServiceState, endpoint *service.ServiceEndpoint) (*dao.ApplicationEndpoint, error) {
	var ae dao.ApplicationEndpoint

	ae.ServiceID = state.ServiceID
	ae.Application = endpoint.Application
	ae.Protocol = endpoint.Protocol
	ae.ContainerIP = state.PrivateIP
	if endpoint.PortTemplate != "" {
		funcmap := template.FuncMap{
			"plus": plus,
		}
		t := template.Must(template.New("PortTemplate").Funcs(funcmap).Parse(endpoint.PortTemplate))
		b := bytes.Buffer{}
		err := t.Execute(&b, state)
		if err == nil {
			i, err := strconv.Atoi(b.String())
			if err != nil {
				glog.Errorf("%+v", err)
			} else {
				ae.ContainerPort = uint16(i)
			}
		}
	} else {
		ae.ContainerPort = endpoint.PortNumber
	}
	ae.HostIP = state.HostIP
	if len(state.PortMapping) > 0 {
		pmKey := fmt.Sprintf("%d/%s", ae.ContainerPort, ae.Protocol)
		pm := state.PortMapping[pmKey]
		if len(pm) > 0 {
			port, err := strconv.Atoi(pm[0].HostPort)
			if err != nil {
				glog.Errorf("Unable to interpret HostPort: %s", pm[0].HostPort)
				return nil, err
			}
			ae.HostPort = uint16(port)
		}
	}
	ae.VirtualAddress = endpoint.VirtualAddress
	ae.InstanceID = state.InstanceID

	glog.V(2).Infof("  built ApplicationEndpoint: %+v", ae)

	return &ae, nil
}

// setImportedEndpoint sets an imported endpoint
func setImportedEndpoint(importedEndpoints *map[string]importedEndpoint, tenantID, endpointID, instanceID, virtualAddress, purpose string, port uint16) {
	ie := importedEndpoint{}
	ie.endpointID = endpointID
	ie.virtualAddress = virtualAddress
	ie.purpose = purpose
	ie.instanceID = instanceID
	ie.port = port
	key := registry.TenantEndpointKey(tenantID, endpointID)
	(*importedEndpoints)[key] = ie
	glog.V(2).Infof("  cached imported endpoint[%s]: %+v", key, ie)
}

func (c *Controller) getMatchingEndpoint(id string) *importedEndpoint {
	for _, ie := range c.importedEndpoints {
		endpointPattern := fmt.Sprintf("^%s$", registry.TenantEndpointKey(c.tenantID, ie.endpointID))
		glog.V(2).Infof("  checking tenantEndpointID %s against pattern %s", id, endpointPattern)
		endpointRegex, err := regexp.Compile(endpointPattern)
		if err != nil {
			glog.Warningf("  unable to check tenantEndpointID %s against imported endpoint %s", id, ie.endpointID)
			continue //Don't spam error message; it was reported at validation time
		}

		if endpointRegex.MatchString(id) {
			glog.V(2).Infof("  tenantEndpointID:%s matched imported endpoint pattern:%s for %+v", id, endpointPattern, ie)
			return &ie
		}
	}
	return nil
}

// watchRemotePorts watches imported endpoints and updates proxies
func (c *Controller) watchRemotePorts() {
	/*
		watch each tenant endpoint
		    - when endpoints are added, add the endpoint proxy if not already added
			- when endpoints are added, add watch on that endpoint for updates
			- when endpoints are deleted, tell that endpoint proxy to stop proxying - done with ephemeral znodes
			- when endpoints are deleted, may not need to deal with removing watch on that endpoint since that watch will block forever
			- deal with import regexes, i.e mysql_.*
		- may not need to initially deal with removal of tenant endpoint
	*/
	cMuxPort = uint16(c.options.Mux.Port)
	cMuxTLS = c.options.Mux.TLS

	for key, endpoint := range c.importedEndpoints {
		glog.V(2).Infof("importedEndpoints[%s]: %+v", key, endpoint)
	}

	zkConn, err := c.cclient.GetConnection()
	if err != nil {
		glog.Errorf("watchRemotePorts - error getting zk connection: %v", err)
		return
	}

	endpointRegistry, err := registry.CreateEndpointRegistry(zkConn)
	if err != nil {
		glog.Errorf("watchRemotePorts - error getting vhost registry: %v", err)
		return
	}

	processTenantEndpoints := func(conn coordclient.Connection, parentPath string, tenantEndpointIDs ...string) {
		glog.V(2).Infof("processTenantEndpoints for path: %s tenantEndpointIDs: %s", parentPath, tenantEndpointIDs)

		// cancel watcher on top level /endpoints if all watchers on imported endpoints have been set up
		{
			ignorePrefix := fmt.Sprintf("%s_controlplane", c.tenantID)
			missingWatchers := false
			for id := range c.importedEndpoints {
				if strings.HasPrefix(id, ignorePrefix) {
					// ignore controlplane special imports for now - handleRemotePorts starts proxies for those right now
					// TODO: register controlplane special imports in isvcs and watch for them
					continue
				}
				if _, ok := watchers[id]; !ok {
					missingWatchers = true
				}
			}
			if !missingWatchers {
				glog.V(2).Infof("all imports are being watched - cancelling watcher on /endpoints")
				endpointsWatchCanceller <- true
				return
			}
		}

		// setup watchers for each imported tenant endpoint
		watchTenantEndpoints := func(tenantEndpointKey string) {
			glog.V(2).Infof("  watching tenantEndpointKey: %s", tenantEndpointKey)
			if err := endpointRegistry.WatchTenantEndpoint(zkConn, tenantEndpointKey,
				c.processTenantEndpoint, endpointWatchError); err != nil {
				glog.Errorf("error watching tenantEndpointKey %s: %v", tenantEndpointKey, err)
			}
		}

		for _, id := range tenantEndpointIDs {
			glog.V(2).Infof("checking need to watch tenantEndpoint: %s %s", parentPath, id)

			// add watchers if they don't exist for a tenantid_application
			// and if tenant-endpoint is an import
			if _, ok := watchers[id]; !ok {
				if _, ok := c.importedEndpoints[id]; ok {
					watchers[id] = true
					go watchTenantEndpoints(id)
				} else {
					// look for imports with regexes that match each tenantEndpointID
					ep := c.getMatchingEndpoint(id)
					if ep != nil {
						watchers[id] = true
						go watchTenantEndpoints(id)
					} else {
						glog.V(2).Infof("  no need to add - not imported: %s %s for importedEndpoints: %+v", parentPath, id, c.importedEndpoints)
					}
				}
			} else {
				glog.V(2).Infof("  no need to add - existing watch tenantEndpoint: %s %s", parentPath, id)
			}

			// BEWARE: only need to deal with add, currently no need to deal with deletes
			// since tenant endpoints are currently not deleted.  only the hostid_containerid
			// entries within tenantid_application are added/deleted
		}

	}

	glog.V(2).Infof("watching endpointRegistry")
	go endpointRegistry.WatchRegistry(zkConn, endpointsWatchCanceller, processTenantEndpoints, endpointWatchError)
}

// endpointWatchError shows errors with watches
func endpointWatchError(path string, err error) {
	glog.Warningf("processing endpointWatchError on %s: %v", path, err)
}

// processTenantEndpoint updates the addresses for an imported endpoint
func (c *Controller) processTenantEndpoint(conn coordclient.Connection, parentPath string, hostContainerIDs ...string) {
	glog.V(2).Infof("processTenantEndpoint: parentPath:%s hostContainerIDs: %v", parentPath, hostContainerIDs)

	// update the proxy for this tenant endpoint
	endpointRegistry, err := registry.CreateEndpointRegistry(conn)
	if err != nil {
		glog.Errorf("Could not get EndpointRegistry. Endpoints not registered: %v", err)
		return
	}

	parts := strings.Split(parentPath, "/")
	tenantEndpointID := parts[len(parts)-1]

	if ep := c.getMatchingEndpoint(tenantEndpointID); ep != nil {
		endpoints := make([]*dao.ApplicationEndpoint, len(hostContainerIDs))
		for ii, hostContainerID := range hostContainerIDs {
			path := fmt.Sprintf("%s/%s", parentPath, hostContainerID)
			endpointNode, err := endpointRegistry.GetItem(conn, path)
			if err != nil {
				glog.Errorf("error getting endpoint node at %s: %v", path, err)
			}
			endpoints[ii] = &endpointNode.ApplicationEndpoint
			endpoints[ii].ContainerPort = ep.port
		}

		c.setProxyAddresses(tenantEndpointID, endpoints, ep.virtualAddress, ep.purpose)
	}
}

// setProxyAddresses tells the proxies to update with addresses
<<<<<<< HEAD
func (c *Controller) setProxyAddresses(tenantEndpointID string, endpoints []*dao.ApplicationEndpoint, importVirtualAddress, purpose string) {
	glog.V(2).Infof("starting setProxyAddresses(tenantEndpointID: %s, purpose: %s)", tenantEndpointID, purpose)
=======
func setProxyAddresses(tenantEndpointID string, endpoints []*dao.ApplicationEndpoint, importVirtualAddress string) {
	glog.Infof("starting setProxyAddresses(tenantEndpointID: %s)", tenantEndpointID)
	proxiesLock.Lock()
	defer proxiesLock.Unlock()
	glog.Infof("starting setProxyAddresses(tenantEndpointID: %s) locked", tenantEndpointID)
>>>>>>> 338c1f89

	if len(endpoints) <= 0 {
		if prxy, ok := proxies[tenantEndpointID]; ok {
			glog.Errorf("Setting proxy %s to empty address list", tenantEndpointID)
			emptyAddressList := []string{}
			prxy.SetNewAddresses(emptyAddressList)
		} else {
			glog.Errorf("No proxy for %s - no need to set empty address list", tenantEndpointID)
		}
		return
	}

	// First pass of endpoints creates a map of instanceID to array of addresses
	addressMap := make(map[int][]string, len(endpoints))
	for _, endpoint := range endpoints {
		address := fmt.Sprintf("%s:%d", endpoint.HostIP, endpoint.HostPort)
		addressMap[endpoint.InstanceID] = append(addressMap[endpoint.InstanceID], address)
		glog.V(2).Infof("  addresses[%d]: %s  endpoint: %+v", endpoint.InstanceID, addressMap[endpoint.InstanceID], endpoint)
	}

	// Populate a map represnting the exports in this container, so we don't conflict
	exported := map[uint16]struct{}{}
	for _, explist := range c.exportedEndpoints {
		for _, exp := range explist {
			exported[exp.endpoint.ContainerPort] = struct{}{}
		}
	}

	// Populate a map representing the proxies that are to be created, again with instanceID as the key
	proxyKeys := map[int]string{}
	if purpose == "import" {
		// We're doing a normal, load-balanced endpoint import
		proxyKeys[0] = tenantEndpointID
	} else if purpose == "import_all" {
		// Need to create a proxy per instance of the service whose endpoint is
		// being imported
		for _, instance := range endpoints {
			// Port for this instance is base port + instanceID
			containerPort := instance.ContainerPort + uint16(instance.InstanceID)
			if _, conflict := exported[containerPort]; conflict {
				continue
			}
			proxyKeys[instance.InstanceID] = fmt.Sprintf("%s_%d", tenantEndpointID, instance.InstanceID)
			instance.ContainerPort = containerPort
		}
	}

	// Now iterate over all the keys, create the proxies, and feed the the addresses for each instance
	for instanceID, proxyKey := range proxyKeys {
		prxy, ok := proxies[proxyKey]
		if !ok {
			var endpoint *dao.ApplicationEndpoint
			for _, ep := range endpoints {
				if ep.InstanceID == instanceID {
					endpoint = ep
					break
				}
			}
			var err error
			prxy, err = createNewProxy(proxyKey, endpoint)
			if err != nil {
				glog.Errorf("error with createNewProxy(%s, %+v) %v", proxyKey, endpoint, err)
				return
			}
			proxies[proxyKey] = prxy

			funcmap := template.FuncMap{
				"plus": plus,
			}
			for _, vaddr := range []string{importVirtualAddress, endpoint.VirtualAddress} {
				// Evaluate virtual address template
				t := template.Must(template.New(endpoint.Application).Funcs(funcmap).Parse(vaddr))
				var buffer bytes.Buffer
				if err := t.Execute(&buffer, endpoint); err != nil {
					glog.Errorf("Failed to evaluate VirtualAddress template")
					return
				}
				virtualAddress := buffer.String()
				// Now actually make the thing
				if virtualAddress != "" {
					p := strconv.FormatUint(uint64(endpoint.ContainerPort), 10)
					err := vifs.RegisterVirtualAddress(virtualAddress, p, endpoint.Protocol)
					if err != nil {
						glog.Errorf("Error creating virtual address %s: %+v", virtualAddress, err)
					}
				}
			}
		}
		prxy.SetNewAddresses(addressMap[instanceID])
	}
}

// createNewProxy creates a new proxy
func createNewProxy(tenantEndpointID string, endpoint *dao.ApplicationEndpoint) (*proxy, error) {
	glog.Infof("Attempting port map for: %s -> %+v", tenantEndpointID, endpoint)

	// setup a new proxy
	listener, err := net.Listen("tcp4", fmt.Sprintf(":%d", endpoint.ContainerPort))
	if err != nil {
		glog.Errorf("Could not bind to port %d: %s", endpoint.ContainerPort, err)
		return nil, err
	}
	prxy, err := newProxy(
		fmt.Sprintf("%v", endpoint),
		cMuxPort,
		cMuxTLS,
		listener)
	if err != nil {
		glog.Errorf("Could not build proxy: %s", err)
		return nil, err
	}

	glog.Infof("Success binding port: %s -> %+v", tenantEndpointID, prxy)
	return prxy, nil
}

// registerExportedEndpoints registers exported ApplicationEndpoints with zookeeper
func (c *Controller) registerExportedEndpoints() {
	// get zookeeper connection
	conn, err := c.getZkConnection()
	if err != nil {
		return
	}

	endpointRegistry, err := registry.CreateEndpointRegistry(conn)
	if err != nil {
		glog.Errorf("Could not get EndpointRegistry. Endpoints not registered: %v", err)
		return
	}

	var vhostRegistry *registry.VhostRegistry
	vhostRegistry, err = registry.VHostRegistry(conn)
	if err != nil {
		glog.Errorf("Could not get vhost registy. Endpoints not registered: %v", err)
		return
	}

	// register exported endpoints
	for key, exportList := range c.exportedEndpoints {
		for _, export := range exportList {
			endpoint := export.endpoint
			for _, vhost := range export.vhosts {
				epName := fmt.Sprintf("%s_%v", export.endpointName, export.endpoint.InstanceID)
				var path string
				if path, err = vhostRegistry.SetItem(conn, vhost, registry.NewVhostEndpoint(epName, *endpoint)); err != nil {
					glog.Errorf("could not register vhost %s for %s: %v", vhost, epName, err)
				}
				glog.Infof("Registered vhost %s for %s at %s", vhost, epName, path)
			}

			glog.Infof("Registering exported endpoint[%s]: %+v", key, *endpoint)
			path, err := endpointRegistry.SetItem(conn, registry.NewEndpointNode(c.tenantID, export.endpoint.Application, c.hostID, c.dockerID, *endpoint))
			if err != nil {
				glog.Errorf("  unable to add endpoint: %+v %v", *endpoint, err)
				continue
			}

			glog.V(1).Infof("  endpoint successfully added to path: %s", path)
		}
	}
}

var (
	proxiesLock             sync.RWMutex
	proxies                 map[string]*proxy
	vifs                    *VIFRegistry
	nextip                  int
	watchers                map[string]bool
	endpointsWatchCanceller chan bool
	cMuxPort                uint16 // the TCP port to use
	cMuxTLS                 bool
)

func init() {
	proxies = make(map[string]*proxy)
	vifs = NewVIFRegistry()
	nextip = 1
	watchers = make(map[string]bool)
	endpointsWatchCanceller = make(chan bool)
}<|MERGE_RESOLUTION|>--- conflicted
+++ resolved
@@ -19,11 +19,8 @@
 	"regexp"
 	"strconv"
 	"strings"
-<<<<<<< HEAD
+	"sync"
 	"text/template"
-=======
-	"sync"
->>>>>>> 338c1f89
 	"time"
 )
 
@@ -154,8 +151,12 @@
 
 		// TODO: deal with exports in the future when there is a use case for it
 
+		sstate, err := servicestate.BuildFromService(service, c.hostID)
+		if err != nil {
+			return fmt.Errorf("Unable to create temporary service state")
+		}
 		// initialize importedEndpoints
-		c.importedEndpoints, err = buildImportedEndpoints(conn, c.tenantID, service.Endpoints)
+		c.importedEndpoints, err = buildImportedEndpoints(conn, c.tenantID, sstate)
 		if err != nil {
 			glog.Errorf("Invalid ImportedEndpoints")
 			return ErrInvalidImportedEndpoints
@@ -176,7 +177,7 @@
 		}
 
 		// initialize importedEndpoints
-		c.importedEndpoints, err = buildImportedEndpoints(conn, c.tenantID, sstate.Endpoints)
+		c.importedEndpoints, err = buildImportedEndpoints(conn, c.tenantID, sstate)
 		if err != nil {
 			glog.Errorf("Invalid ImportedEndpoints")
 			return ErrInvalidImportedEndpoints
@@ -219,7 +220,6 @@
 }
 
 // buildImportedEndpoints builds the map to imported endpoints
-<<<<<<< HEAD
 func buildImportedEndpoints(conn coordclient.Connection, tenantID string, state *servicestate.ServiceState) (map[string]importedEndpoint, error) {
 	glog.V(2).Infof("buildImportedEndpoints state: %+v", state)
 	result := make(map[string]importedEndpoint)
@@ -233,15 +233,6 @@
 			instanceIDStr := fmt.Sprintf("%d", endpoint.InstanceID)
 			setImportedEndpoint(&result, tenantID, endpoint.Application,
 				instanceIDStr, endpoint.VirtualAddress, defep.Purpose, endpoint.ContainerPort)
-=======
-func buildImportedEndpoints(conn coordclient.Connection, tenantID string, endpoints []service.ServiceEndpoint) (map[string]importedEndpoint, error) {
-	glog.Infof("buildImportedEndpoints endpoints: %+v", endpoints)
-	result := make(map[string]importedEndpoint)
-
-	for _, defep := range endpoints {
-		if defep.Purpose == "import" {
-			setImportedEndpoint(&result, tenantID, defep.Application, defep.VirtualAddress)
->>>>>>> 338c1f89
 		}
 	}
 
@@ -463,16 +454,11 @@
 }
 
 // setProxyAddresses tells the proxies to update with addresses
-<<<<<<< HEAD
 func (c *Controller) setProxyAddresses(tenantEndpointID string, endpoints []*dao.ApplicationEndpoint, importVirtualAddress, purpose string) {
-	glog.V(2).Infof("starting setProxyAddresses(tenantEndpointID: %s, purpose: %s)", tenantEndpointID, purpose)
-=======
-func setProxyAddresses(tenantEndpointID string, endpoints []*dao.ApplicationEndpoint, importVirtualAddress string) {
-	glog.Infof("starting setProxyAddresses(tenantEndpointID: %s)", tenantEndpointID)
+	glog.Infof("starting setProxyAddresses(tenantEndpointID: %s, purpose: %s)", tenantEndpointID, purpose)
 	proxiesLock.Lock()
 	defer proxiesLock.Unlock()
 	glog.Infof("starting setProxyAddresses(tenantEndpointID: %s) locked", tenantEndpointID)
->>>>>>> 338c1f89
 
 	if len(endpoints) <= 0 {
 		if prxy, ok := proxies[tenantEndpointID]; ok {
