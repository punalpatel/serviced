--- conflicted
+++ resolved
@@ -821,7 +821,6 @@
 		}
 		return nil
 	}
-<<<<<<< HEAD
 
 	for _, ipaddr := range ipaddress {
 		normalIP := strings.Trim(strings.ToLower(ipaddr), " ")
@@ -839,31 +838,4 @@
 		hostIPResources = append(hostIPResources, hostIp)
 	}
 	return hostIPResources, nil
-}
-
-// *********************************************************************
-// ***** FIXME *********************************************************
-// ***** The following three functions are also defined in isvc.go *****
-// returns serviced home
-func serviceDHome() string {
-	return os.Getenv("SERVICED_HOME")
-}
-
-func localDir(p string) string {
-	homeDir := ServiceDHome()
-	if len(homeDir) == 0 {
-		_, filename, _, _ := runtime.Caller(1)
-		homeDir = path.Join(path.Dir(filename), "isvcs")
-	}
-	return path.Join(homeDir, p)
-}
-
-func resourcesDir() string {
-	return localDir("resources")
-}
-
-// *********************************************************************
-=======
-	return nil
-}
->>>>>>> 68d79982
+}