--- conflicted
+++ resolved
@@ -62,11 +62,8 @@
 	zkClient        *coordclient.Client
 }
 
-<<<<<<< HEAD
-// Create a new HostAgent given the connection string to the
-=======
 // assert that this implemenents the Agent interface
-var _ Agent = &HostAgent{}
+
 
 func getZkDSN(zookeepers []string) string {
 	if len(zookeepers) == 0 {
@@ -78,7 +75,6 @@
 	}
 	return dsn.String()
 }
->>>>>>> 05e61e5f
 
 // Create a new HostAgent given the connection string to the
 func NewHostAgent(master string, uiport string, dockerDns []string, varPath string, mount []string, vfs string, zookeepers []string, mux TCPMux) (*HostAgent, error) {
