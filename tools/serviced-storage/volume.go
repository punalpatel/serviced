--- conflicted
+++ resolved
@@ -19,10 +19,7 @@
 
 	log "github.com/Sirupsen/logrus"
 	"github.com/control-center/serviced/volume"
-<<<<<<< HEAD
-=======
 	"github.com/docker/docker/pkg/units"
->>>>>>> 07936eb4
 	"github.com/jessevdk/go-flags"
 )
 
@@ -50,7 +47,6 @@
 	} `positional-args:"yes" required:"yes"`
 }
 
-<<<<<<< HEAD
 // DriverSync is the subcommand for syncing two volumes
 type DriverSync struct {
 	Create bool   `description:"Indicates that the destination driver should be created" long:"create" short:"c"`
@@ -121,7 +117,6 @@
 	rsync.Run()
 }
 
-=======
 // VolumeResize is the subcommand for enlarging an existing devicemapper volume
 type VolumeResize struct {
 	Path flags.Filename `long:"driver" short:"d" description:"Path of the driver"`
@@ -131,7 +126,6 @@
 	} `positional-args:"yes" required:"yes"`
 }
 
->>>>>>> 07936eb4
 // Execute creates a new volume on a driver
 func (c *VolumeCreate) Execute(args []string) error {
 	App.initializeLogging()
