--- conflicted
+++ resolved
@@ -68,17 +68,10 @@
 	cd web && go test
 	cd serviced && go test
 	cd utils && go test
-<<<<<<< HEAD
-	cd datastore && test
-	cd domain && test
-	cd facade && test
-	cd rpc && test
-=======
 	cd datastore && make test
 	cd domain && make test
 	cd facade && go test
 	cd rpc && make test
->>>>>>> 73db5834
 
 docker_ok:
 	if docker ps >/dev/null; then \
