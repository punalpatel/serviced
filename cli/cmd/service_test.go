package cmd

import (
	"encoding/json"
	"errors"
	"fmt"
	"io"
	"strings"
	"testing"

	"github.com/zenoss/serviced/cli/api"
	"github.com/zenoss/serviced/domain"
	"github.com/zenoss/serviced/domain/pool"
	"github.com/zenoss/serviced/domain/service"
)

const (
	NilService = "NilService"
)

var DefaultServiceAPITest = ServiceAPITest{
	services:  DefaultTestServices,
	pools:     DefaultTestPools,
	snapshots: DefaultTestSnapshots,
}

var DefaultTestServices = []*service.Service{
	{
		ID:             "test-service-1",
		Name:           "Zenoss",
		Startup:        "startup command 1",
		Instances:      0,
		InstanceLimits: domain.MinMax{0, 0},
		ImageID:        "quay.io/zenossinc/tenantid1-core5x",
		PoolID:         "default",
		DesiredState:   1,
		Launch:         "auto",
		DeploymentID:   "Zenoss-resmgr",
		Runs: map[string]string{
			"hello":   "echo hello world",
			"goodbye": "echo goodbye world",
		},
	}, {
		ID:             "test-service-2",
		Name:           "Zope",
		Startup:        "startup command 2",
		Instances:      1,
		InstanceLimits: domain.MinMax{1, 1},
		ImageID:        "quay.io/zenossinc/tenantid2-core5x",
		PoolID:         "default",
		DesiredState:   1,
		Launch:         "auto",
		DeploymentID:   "Zenoss-core",
	}, {
		ID:             "test-service-3",
		Name:           "zencommand",
		Startup:        "startup command 3",
		Instances:      2,
		InstanceLimits: domain.MinMax{2, 2},
		ImageID:        "quay.io/zenossinc/tenantid1-opentsdb",
		PoolID:         "remote",
		DesiredState:   1,
		Launch:         "manual",
		DeploymentID:   "Zenoss-core",
	},
}

var (
	ErrNoServiceFound = errors.New("no service found")
	ErrInvalidService = errors.New("invalid service")
	ErrCmdNotFound    = errors.New("command not found")
)

type ServiceAPITest struct {
	api.API
	fail      bool
	services  []*service.Service
	pools     []*pool.ResourcePool
	snapshots []string
}

func InitServiceAPITest(args ...string) {
	New(DefaultServiceAPITest).Run(args)
}

func (t ServiceAPITest) GetServices() ([]*service.Service, error) {
	if t.fail {
		return nil, ErrInvalidService
	}
	return t.services, nil
}

func (t ServiceAPITest) GetResourcePools() ([]*pool.ResourcePool, error) {
	if t.fail {
		return nil, ErrInvalidService
	}
	return t.pools, nil
}

func (t ServiceAPITest) GetService(id string) (*service.Service, error) {
	if t.fail {
		return nil, ErrInvalidService
	}

	for _, s := range t.services {
		if s.ID == id {
			return s, nil
		}
	}

	return nil, nil
}

func (t ServiceAPITest) AddService(config api.ServiceConfig) (*service.Service, error) {
	if t.fail {
		return nil, ErrInvalidService
	} else if config.Name == NilService {
		return nil, nil
	}

	endpoints := make([]service.ServiceEndpoint, len(*config.LocalPorts)+len(*config.RemotePorts))
	i := 0
	for _, e := range *config.LocalPorts {
		e.Purpose = "local"
		endpoints[i] = service.BuildServiceEndpoint(e)
		i++
	}
	for _, e := range *config.RemotePorts {
		e.Purpose = "remote"
		endpoints[i] = service.BuildServiceEndpoint(e)
		i++
	}

	s := service.Service{
		ID:             fmt.Sprintf("%s-%s-%s", config.Name, config.PoolID, config.ImageID),
		Name:           config.Name,
		PoolID:         config.PoolID,
		ImageID:        config.ImageID,
		Endpoints:      endpoints,
		Startup:        config.Command,
		Instances:      1,
		InstanceLimits: domain.MinMax{1, 1},
	}

	return &s, nil
}

func (t ServiceAPITest) RemoveService(config api.RemoveServiceConfig) error {
	if s, err := t.GetService(config.ServiceID); err != nil {
		return err
	} else if s == nil {
		return ErrNoServiceFound
	}

	return nil
}

func (t ServiceAPITest) UpdateService(reader io.Reader) (*service.Service, error) {
	var s service.Service

	if err := json.NewDecoder(reader).Decode(&s); err != nil {
		return nil, ErrInvalidService
	}

	if _, err := t.GetService(s.ID); err != nil {
		return nil, err
	}

	return &s, nil
}

func (t ServiceAPITest) StartService(id string) error {
	if s, err := t.GetService(id); err != nil {
		return err
	} else if s == nil {
		return ErrNoServiceFound
	}

	return nil
}

func (t ServiceAPITest) StopService(id string) error {
	if s, err := t.GetService(id); err != nil {
		return err
	} else if s == nil {
		return ErrNoServiceFound
	}

	return nil
}

func (t ServiceAPITest) AssignIP(config api.IPConfig) error {
	if _, err := t.GetService(config.ServiceID); err != nil {
		return err
	}
	return nil
}

func (t ServiceAPITest) StartProxy(config api.ControllerOptions) error {
	if s, err := t.GetService(config.ServiceID); err != nil {
		return err
	} else if s == nil {
		return ErrNoServiceFound
	}

	fmt.Printf("%s\n", strings.Join(config.Command, " "))
	return nil
}

func (t ServiceAPITest) StartShell(config api.ShellConfig) error {
	if s, err := t.GetService(config.ServiceID); err != nil {
		return err
	} else if s == nil {
		return ErrNoServiceFound
	}

	fmt.Printf("%s %s\n", config.Command, strings.Join(config.Args, " "))
	return nil
}

func (t ServiceAPITest) RunShell(config api.ShellConfig) error {
	s, err := t.GetService(config.ServiceID)
	if err != nil {
		return err
	} else if s == nil {
		return ErrNoServiceFound
	}

	command, ok := s.Runs[config.Command]
	if !ok {
		return ErrCmdNotFound
	}

	fmt.Printf("%s %s\n", command, strings.Join(config.Args, " "))
	return nil
}

func (t ServiceAPITest) GetSnapshotsByServiceID(id string) ([]string, error) {
	if t.fail {
		return nil, ErrInvalidSnapshot
	}

	var snapshots []string
	for _, s := range t.snapshots {
		if strings.HasPrefix(s, id) {
			snapshots = append(snapshots, s)
		}
	}

	return snapshots, nil
}

func (t ServiceAPITest) AddSnapshot(id string) (string, error) {
	s, err := t.GetService(id)
	if err != nil {
		return "", ErrInvalidSnapshot
	} else if s == nil {
		return "", nil
	}

	return fmt.Sprintf("%s-snapshot", id), nil
}

func TestServicedCLI_CmdServiceList_one(t *testing.T) {
	serviceID := "test-service-1"

	expected, err := DefaultServiceAPITest.GetService(serviceID)
	if err != nil {
		t.Fatal(err)
	}

	var actual service.Service
	output := pipe(InitServiceAPITest, "serviced", "service", "list", serviceID)
	if err := json.Unmarshal(output, &actual); err != nil {
		t.Fatalf("error unmarshaling resource: %s", err)
	}

	// Did you remember to update Service.Equals?
	if !actual.Equals(expected) {
		t.Fatalf("\ngot:\n%+v\nwant:\n%+v", actual, expected)
	}
}

func TestServicedCLI_CmdServiceList_all(t *testing.T) {
	expected, err := DefaultServiceAPITest.GetServices()
	if err != nil {
		t.Fatal(err)
	}

	var actual []*service.Service
	output := pipe(InitServiceAPITest, "serviced", "service", "list", "--verbose")
	if err := json.Unmarshal(output, &actual); err != nil {
		t.Fatalf("error unmarshaling resource: %s", err)
	}

	// Did you remember to update Service.Equals?
	if len(actual) != len(expected) {
		t.Fatalf("\ngot:\n%+v\nwant:\n%+v", actual, expected)
	}
	for i := range actual {
		if !actual[i].Equals(expected[i]) {
			t.Fatalf("\ngot:\n%+v\nwant:\n%+v", actual, expected)
		}
	}
}

func ExampleServicedCLI_CmdServiceList() {
	// Gofmt cleans up the spaces at the end of each row
	InitServiceAPITest("serviced", "service", "list")
}

func ExampleServicedCLI_CmdServiceList_fail() {
	DefaultServiceAPITest.fail = true
	defer func() { DefaultServiceAPITest.fail = false }()
	// Error retrieving service
	pipeStderr(InitServiceAPITest, "serviced", "service", "list", "test-service-1")
	// Error retrieving all services
	pipeStderr(InitServiceAPITest, "serviced", "service", "list")

	// Output:
	// invalid service
	// invalid service
}

func ExampleServicedCLI_CmdServiceList_err() {
	DefaultServiceAPITest.services = nil
	defer func() { DefaultServiceAPITest.services = DefaultTestServices }()
	// Service not found
	pipeStderr(InitServiceAPITest, "serviced", "service", "list", "test-service-0")
	// No Services found
	pipeStderr(InitServiceAPITest, "serviced", "service", "list")

	// Output:
	// service not found
	// no services found
}

func ExampleServicedCLI_CmdServiceList_complete() {
	InitServiceAPITest("serviced", "service", "list", "--generate-bash-completion")

	DefaultServiceAPITest.fail = true
	defer func() { DefaultServiceAPITest.fail = false }()
	InitServiceAPITest("serviced", "service", "list", "--generate-bash-completion")

	// Output:
	// test-service-1
	// test-service-2
	// test-service-3
}

func ExampleServicedCLI_CmdServiceAdd() {
	InitServiceAPITest("serviced", "service", "add", "test-service", "test-pool", "test-image", "bash -c lsof")

	// Output:
	// test-service-test-pool-test-image
}

func ExampleServicedCLI_CmdServiceAdd_usage() {
	InitServiceAPITest("serviced", "service", "add")

	// Output:
	// Incorrect Usage.
	//
	// NAME:
	//    add - Adds a new service
	//
	// USAGE:
	//    command add [command options] [arguments...]
	//
	// DESCRIPTION:
	//    serviced service add NAME POOLID IMAGEID COMMAND
	//
	// OPTIONS:
	//    -p 	`-p option -p option` Expose a port for this service (e.g. -p tcp:3306:mysql)
	//    -q 	`-q option -q option` Map a remote service port (e.g. -q tcp:3306:mysql)
}

func ExampleServicedCLI_CmdServiceAdd_fail() {
	DefaultServiceAPITest.fail = true
	defer func() { DefaultServiceAPITest.fail = false }()
	pipeStderr(InitServiceAPITest, "serviced", "service", "add", "test-service", "test-pool", "test-image", "bash -c lsof")

	// Output:
	// invalid service
}

func ExampleServicedCLI_CmdServiceAdd_err() {
	pipeStderr(InitServiceAPITest, "serviced", "service", "add", NilService, "test-pool", "test-image", "bash -c lsof")

	// Output:
	// received nil service definition
}

func ExampleServicedCLI_CmdServiceAdd_complete() {
	InitServiceAPITest("serviced", "service", "add", "test-service", "--generate-bash-completion")

	// Output:
	// test-pool-id-1
	// test-pool-id-2
	// test-pool-id-3
}

func ExampleServicedCLI_CmdServiceRemove() {
	InitServiceAPITest("serviced", "service", "remove", "test-service-1")
	InitServiceAPITest("serviced", "service", "remove", "test-service-2")
	InitServiceAPITest("serviced", "service", "remove", "-R", "test-service-2")
	InitServiceAPITest("serviced", "service", "remove", "-R=false", "test-service-2")

	// Output:
	// test-service-1
	// test-service-2
	// test-service-2
	// test-service-2
}

func ExampleServicedCLI_CmdServiceRemove_usage() {
	InitServiceAPITest("serviced", "service", "remove")

	// Output:
	// Incorrect Usage.
	//
	// NAME:
	//    remove - Removes an existing service
	//
	// USAGE:
	//    command remove [command options] [arguments...]
	//
	// DESCRIPTION:
	//    serviced service remove SERVICEID ...
	//
	// OPTIONS:
	//    --remove-snapshots, -R	Remove snapshots associated with removed service

}

func ExampleServicedCLI_CmdServiceRemove_err() {
	pipeStderr(InitServiceAPITest, "serviced", "service", "remove", "test-service-0")

	// Output:
	// test-service-0: no service found
}

func ExampleServicedCLI_CmdServiceRemove_complete() {
	InitServiceAPITest("serviced", "service", "remove", "--generate-bash-completion")
	fmt.Println("")
	InitServiceAPITest("serviced", "service", "remove", "test-service-2", "--generate-bash-completion")

	// Output:
	// test-service-1
	// test-service-2
	// test-service-3
	//
	// test-service-1
	// test-service-3
}

func ExampleServicedCLI_CmdServiceEdit() {
	// This opens an editor, so I am not sure how to test this yet :)
	InitServiceAPITest("serviced", "service", "edit", "test-service-1")
}

<<<<<<< HEAD
// Ian says: I can't make this test pass
func ExampleServicedCLI_CmdServiceEdit_usage() {
=======
func ExampleServicedCLI_CmdServiceEdit_usage() {
	// In the output, under OPTIONS, if you see a 'vim' or 'emacs',
	// it is because you have the following
	// environment vairable set: GIT_EDITOR
	// echo $GIT_EDITOR
>>>>>>> 0ed95e27
	InitServiceAPITest("serviced", "service", "edit")

	// Output:
	// Incorrect Usage.
	//
	// NAME:
	//    edit - Edits an existing service in a text editor
	//
	// USAGE:
	//    command edit [command options] [arguments...]
	//
	// DESCRIPTION:
	//    serviced service edit SERVICEID
	//
	// OPTIONS:
	//    --editor, -e 	Editor used to update the service definition
}

func ExampleServicedCLI_CmdServiceEdit_fail() {
	DefaultServiceAPITest.fail = true
	defer func() { DefaultServiceAPITest.fail = false }()
	// Failed to get service
	pipeStderr(InitServiceAPITest, "serviced", "service", "edit", "test-service-1")
	// TODO: Failed to update service

	// Output:
	// invalid service
}

func ExampleServicedCLI_CmdServiceEdit_err() {
	// Service not found
	pipeStderr(InitServiceAPITest, "serviced", "service", "edit", "test-service-0")
	// TODO: Nil Service after update

	// Output:
	// service not found
}

func ExampleServicedCLI_CmdServiceAssignIPs() {
	// Auto-assign
	InitServiceAPITest("serviced", "service", "assign-ip", "test-service-1")
	// Manual-assign
	InitServiceAPITest("serviced", "service", "assign-ip", "test-service-2", "127.0.0.1")

	// Output:
	//
}

func ExampleServicedCLI_CmdServiceAssignIPs_usage() {
	InitServiceAPITest("serviced", "service", "assign-ip")

	// Output:
	// Incorrect Usage.
	//
	// NAME:
	//    assign-ip - Assigns an IP address to a service's endpoints requiring an explicit IP address
	//
	// USAGE:
	//    command assign-ip [command options] [arguments...]
	//
	// DESCRIPTION:
	//    serviced service assign-ip SERVICEID [IPADDRESS]
	//
	// OPTIONS:
}

func ExampleServicedCLI_CmdServiceAssignIPs_fail() {
	DefaultServiceAPITest.fail = true
	defer func() { DefaultServiceAPITest.fail = false }()
	pipeStderr(InitServiceAPITest, "serviced", "service", "assign-ip", "test-service-3")

	// Output:
	// invalid service
}

func ExampleServicedCLI_CmdServiceAssignIPs_err() {
	pipeStderr(InitServiceAPITest, "serviced", "service", "assign-ip", "test-service-0", "100.99.88.1")

	// Output:
	//
}

func ExampleServicedCLI_CmdServiceStart() {
	InitServiceAPITest("serviced", "service", "start", "test-service-1")

	// Output:
	// Service scheduled to start.
}

func ExampleServicedCLI_CmdServiceStart_usage() {
	InitServiceAPITest("serviced", "service", "start")

	// Output:
	// Incorrect Usage.
	//
	// NAME:
	//    start - Starts a service
	//
	// USAGE:
	//    command start [command options] [arguments...]
	//
	// DESCRIPTION:
	//    serviced service start SERVICEID
	//
	// OPTIONS:
}

func ExampleServicedCLI_CmdServiceStart_fail() {
	DefaultServiceAPITest.fail = true
	defer func() { DefaultServiceAPITest.fail = false }()
	pipeStderr(InitServiceAPITest, "serviced", "service", "start", "test-service-1")

	// Output:
	// invalid service
}

func ExampleServicedCLI_CmdServiceStart_err() {
	pipeStderr(InitServiceAPITest, "serviced", "service", "start", "test-service-0")

	// Output:
	// no service found
}

func ExampleServicedCLI_CmdServiceStop() {
	InitServiceAPITest("serviced", "service", "stop", "test-service-2")

	// Output:
	// Service scheduled to stop.
}

func ExampleServicedCLI_CmdServiceStop_usage() {
	InitServiceAPITest("serviced", "service", "stop")

	// Output:
	// Incorrect Usage.
	//
	// NAME:
	//    stop - Stops a service
	//
	// USAGE:
	//    command stop [command options] [arguments...]
	//
	// DESCRIPTION:
	//    serviced service stop SERVICEID
	//
	// OPTIONS:
}

func ExampleServicedCLI_CmdServiceStop_err() {
	pipeStderr(InitServiceAPITest, "serviced", "service", "stop", "test-service-0")

	// Output:
	// no service found
}

func ExampleServicedCLI_CmdServiceProxy_usage() {
	// FIXME: Non-reproducible error on buildbox
	InitServiceAPITest("serviced", "service", "proxy")

	// Incorrect Usage.
	//
	// NAME:
	//    proxy - Starts a server proxy for a container
	//
	// USAGE:
	//    command proxy [command options] [arguments...]
	//
	// DESCRIPTION:
	//    serviced service proxy SERVICEID COMMAND
	//
	// OPTIONS:
	//    --muxport '22250'			multiplexing port to use
	//    --mux				enable port multiplexing
	//    --tls				enable tls
	//    --keyfile 				path to private key file (defaults to compiled in private keys
	//    --certfile 				path to public certificate file (defaults to compiled in public cert)
	//    --endpoint '10.87.103.1:4979'	serviced endpoint address
	//    --autorestart			restart process automatically when it finishes
	//    --logstash				forward service logs via logstash-forwarder
	//
}

func ExampleServicedCLI_CmdServiceShell() {
	InitServiceAPITest("serviced", "service", "shell", "test-service-1", "some", "command")

	// Output:
	// some command
}

/*
removed test due to --endpoint
func ExampleServicedCLI_CmdServiceShell_usage() {
	// FIXME: IP in --endpoint is too specific
	InitServiceAPITest("serviced", "service", "shell")

	// Output:
	// Incorrect Usage.
	//
	// NAME:
	//    shell - Starts a service instance
	//
	// USAGE:
	//    command shell [command options] [arguments...]
	//
	// DESCRIPTION:
	//    serviced service shell SERVICEID COMMAND
	//
	// OPTIONS:
	//    --saveas, -s 				saves the service instance with the given name
	//    --interactive, -i				runs the service instance as a tty
	//    --mount '--mount option --mount option'	bind mount: HOST_PATH[,CONTAINER_PATH]
	//    --endpoint '10.87.103.1:4979'		endpoint for remote serviced (example.com:4979)
	//    -v '0'					log level for V logs

}
*/

func ExampleServicedCLI_CmdServiceShell_err() {
	pipeStderr(InitServiceAPITest, "serviced", "service", "shell", "test-service-0", "some", "command")

	// Output:
	// no service found
}

func ExampleServicedCLI_CmdServiceRun_list() {
	InitServiceAPITest("serviced", "service", "run", "test-service-1")

	// Output:
	// hello
	// goodbye
}

func ExampleServicedCLI_CmdServiceRun_exec() {
	InitServiceAPITest("serviced", "service", "run", "-i", "test-service-1", "hello", "-i")

	// Output:
	// echo hello world -i
}

/*
removed test due to --endpoint
func ExampleServicedCLI_CmdServiceRun_usage() {
	InitServiceAPITest("serviced", "service", "run")

	// Output:
	// Incorrect Usage.
	//
	// NAME:
	//    run - Runs a service command in a service instance
	//
	// USAGE:
	//    command run [command options] [arguments...]
	//
	// DESCRIPTION:
	//    serviced service run SERVICEID COMMAND [ARGS]
	//
	// OPTIONS:
	//    --interactive, -i				runs the service instance as a tty
	//    --mount '--mount option --mount option'	bind mount: HOST_PATH[,CONTAINER_PATH]
	//    --endpoint '10.87.103.1:4979'		endpoint for remote serviced (example.com:4979)
}
*/

func ExampleServicedCLI_CmdServiceRun_err() {
	pipeStderr(InitServiceAPITest, "serviced", "service", "run", "test-service-0", "goodbye")

	// Output:
	// no service found
}

func ExampleServicedCLI_CmdServiceRun_complete() {
	// FIXME: Does not print run commands
	InitServiceAPITest("serviced", "service", "run", "--generate-bash-completion")
	fmt.Println("")
	InitServiceAPITest("serviced", "service", "run", "test-service-1", "--generate-bash-completion")
	fmt.Println("")
	InitServiceAPITest("serviced", "service", "run", "test-service-2", "--generate-bash-completion")

	// test-service-1
	// test-service-2
	// test-service-3
	//
	// hello
	// goodbye
}

// TODO: ServicedCLI.CmdServiceAttach
// TODO: ServicedCLI.CmdServiceAction

func ExampleServicedCLI_CmdServiceListSnapshots() {
	InitServiceAPITest("serviced", "service", "list-snapshots", "test-service-1")

	// Output:
	// test-service-1-snapshot-1
	// test-service-1-snapshot-2
}

func ExampleServicedCLI_CmdServiceListSnapshots_usage() {
	InitServiceAPITest("serviced", "service", "list-snapshots")

	// Output:
	// Incorrect Usage.
	//
	// NAME:
	//    list-snapshots - Lists the snapshots for a service
	//
	// USAGE:
	//    command list-snapshots [command options] [arguments...]
	//
	// DESCRIPTION:
	//    serviced service list-snapshots SERVICEID
	//
	// OPTIONS:
}

func ExampleServicedCLI_CmdServiceListSnapshots_fail() {
	DefaultServiceAPITest.fail = true
	defer func() { DefaultServiceAPITest.fail = false }()
	pipeStderr(InitServiceAPITest, "serviced", "service", "list-snapshots", "test-service-1")

	// Output:
	// invalid snapshot
}

func ExampleServicedCLI_CmdServiceListSnapshots_err() {
	pipeStderr(InitServiceAPITest, "serviced", "service", "list-snapshots", "test-service-3")

	// Output:
	// no snapshots found
}

func ExampleServicedCLI_CmdServiceSnapshot() {
	InitServiceAPITest("serviced", "service", "snapshot", "test-service-2")

	// Output:
	// test-service-2-snapshot
}

func ExampleServicedCLI_CmdServiceSnapshot_usage() {
	InitServiceAPITest("serviced", "service", "snapshot")

	// Output:
	// Incorrect Usage.
	//
	// NAME:
	//    snapshot - Takes a snapshot of the service
	//
	// USAGE:
	//    command snapshot [command options] [arguments...]
	//
	// DESCRIPTION:
	//    serviced service snapshot SERVICEID
	//
	// OPTIONS:
}

func ExampleServicedCLI_CmdServiceSnapshot_fail() {
	DefaultServiceAPITest.fail = true
	defer func() { DefaultServiceAPITest.fail = false }()
	pipeStderr(InitServiceAPITest, "serviced", "service", "snapshot", "test-service-1")

	// Output:
	// invalid snapshot
}

func ExampleServicedCLI_CmdServiceSnapshot_err() {
	pipeStderr(InitServiceAPITest, "serviced", "service", "snapshot", "test-service-0")

	// Output:
	// received nil snapshot
}<|MERGE_RESOLUTION|>--- conflicted
+++ resolved
@@ -459,16 +459,11 @@
 	InitServiceAPITest("serviced", "service", "edit", "test-service-1")
 }
 
-<<<<<<< HEAD
-// Ian says: I can't make this test pass
-func ExampleServicedCLI_CmdServiceEdit_usage() {
-=======
 func ExampleServicedCLI_CmdServiceEdit_usage() {
 	// In the output, under OPTIONS, if you see a 'vim' or 'emacs',
 	// it is because you have the following
 	// environment vairable set: GIT_EDITOR
 	// echo $GIT_EDITOR
->>>>>>> 0ed95e27
 	InitServiceAPITest("serviced", "service", "edit")
 
 	// Output:
