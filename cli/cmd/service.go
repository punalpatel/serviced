// Copyright 2014 The Serviced Authors.
// Licensed under the Apache License, Version 2.0 (the "License");
// you may not use this file except in compliance with the License.
// You may obtain a copy of the License at
//
//     http://www.apache.org/licenses/LICENSE-2.0
//
// Unless required by applicable law or agreed to in writing, software
// distributed under the License is distributed on an "AS IS" BASIS,
// WITHOUT WARRANTIES OR CONDITIONS OF ANY KIND, either express or implied.
// See the License for the specific language governing permissions and
// limitations under the License.

package cmd

import (
	"encoding/json"
	"fmt"
	"os"
	"os/exec"
	"os/signal"
	"path"
	"sort"
	"strconv"
	"strings"
	"syscall"
	"text/template"
	"time"

	"github.com/codegangsta/cli"
	"github.com/control-center/serviced/cli/api"
	dockerclient "github.com/control-center/serviced/commons/docker"
	"github.com/control-center/serviced/dao"
	"github.com/control-center/serviced/domain/service"
	"github.com/control-center/serviced/node"
	"github.com/control-center/serviced/utils"
	"github.com/zenoss/glog"
)

var unstartedTime = time.Date(1999, 12, 31, 23, 59, 0, 0, time.UTC)

// Initializer for serviced service subcommands
func (c *ServicedCli) initService() {

	c.app.Commands = append(c.app.Commands, cli.Command{
		Name:        "service",
		Usage:       "Administers services",
		Description: "",
		Subcommands: []cli.Command{
			{
				Name:         "list",
				Usage:        "Lists all services",
				Description:  "serviced service list [SERVICEID]",
				BashComplete: c.printServicesFirst,
				Action:       c.cmdServiceList,
				Flags: []cli.Flag{
					cli.BoolFlag{"verbose, v", "Show JSON format"},
					cli.BoolFlag{"ascii, a", "use ascii characters for service tree (env SERVICED_TREE_ASCII=1 will default to ascii)"},
					cli.StringFlag{"format", "", "format the output using the given go template"},
					cli.StringFlag{"show-fields", "Name,ServiceID,Inst,ImageID,Pool,DState,Launch,DepID", "Comma-delimited list describing which fields to display"},
				},
			}, {
				Name:        "status",
				Usage:       "Displays the status of deployed services",
				Description: "serviced service status { SERVICEID | SERVICENAME | [POOL/]...PARENTNAME.../SERVICENAME }",
				Action:      c.cmdServiceStatus,
				Flags: []cli.Flag{
					cli.BoolFlag{"ascii, a", "use ascii characters for service tree (env SERVICED_TREE_ASCII=1 will default to ascii)"},
					cli.StringFlag{"show-fields", "Name,ServiceID,Status,HC Fail,Healthcheck,Healthcheck Status,Uptime,RAM,Cur/Max/Avg,Hostname,InSync,DockerID", "Comma-delimited list describing which fields to display"},
				},
			}, {
				Name:        "add",
				Usage:       "Adds a new service",
				Description: "serviced service add NAME IMAGEID COMMAND",
				Action:      c.cmdServiceAdd,
				Flags: []cli.Flag{
					cli.GenericFlag{"p", &api.PortMap{}, "Expose a port for this service (e.g. -p tcp:3306:mysql)"},
					cli.GenericFlag{"q", &api.PortMap{}, "Map a remote service port (e.g. -q tcp:3306:mysql)"},
					cli.StringFlag{"parent-id", "", "Parent service ID for which this service relates"},
				},
			}, {
				Name:        "clone",
				Usage:       "Clones a new service",
				Description: "serviced service clone { SERVICEID | SERVICENAME | [POOL/]...PARENTNAME.../SERVICENAME }",
				Action:      c.cmdServiceClone,
				Flags: []cli.Flag{
					cli.StringFlag{"suffix", "", "name to append to service name, volumes, endpoints"},
				},
			}, {
				Name:         "migrate",
				ShortName:    "mig",
				Usage:        "Migrate an existing service",
				Description:  "serviced service migrate SERVICEID PATH_TO_SCRIPT",
				BashComplete: c.printServicesAll,
				Action:       c.cmdServiceMigrate,
				Flags: []cli.Flag{
					cli.BoolFlag{"dry-run", "Executes the migration and validation without updating anything"},
					cli.StringFlag{"sdk-version", "", "Overrides the default service-migration SDK version"},
				},
			}, {
				Name:         "remove",
				ShortName:    "rm",
				Usage:        "Removes an existing service",
				Description:  "serviced service remove SERVICEID",
				BashComplete: c.printServicesAll,
				Action:       c.cmdServiceRemove,
			}, {
				Name:         "edit",
				Usage:        "Edits an existing service in a text editor",
				Description:  "serviced service edit SERVICEID",
				BashComplete: c.printServicesFirst,
				Action:       c.cmdServiceEdit,
				Flags: []cli.Flag{
					cli.StringFlag{"editor, e", os.Getenv("EDITOR"), "Editor used to update the service definition"},
				},
			}, {
				Name:         "assign-ip",
				Usage:        "Assigns an IP address to a service's endpoints requiring an explicit IP address",
				Description:  "serviced service assign-ip SERVICEID [IPADDRESS]",
				BashComplete: c.printServicesFirst,
				Action:       c.cmdServiceAssignIP,
			}, {
				Name:         "start",
				Usage:        "Starts a service",
				Description:  "serviced service start SERVICEID",
				BashComplete: c.printServicesFirst,
				Action:       c.cmdServiceStart,
				Flags: []cli.Flag{
					cli.BoolTFlag{"auto-launch", "Recursively schedules child services"},
				},
			}, {
				Name:         "restart",
				Usage:        "Restarts a service",
				Description:  "serviced service restart { SERVICEID | INSTANCEID }",
				BashComplete: c.printServicesFirst,
				Action:       c.cmdServiceRestart,
				Flags: []cli.Flag{
					cli.BoolTFlag{"auto-launch", "Recursively schedules child services"},
				},
			}, {
				Name:         "stop",
				Usage:        "Stops a service",
				Description:  "serviced service stop SERVICEID",
				BashComplete: c.printServicesFirst,
				Action:       c.cmdServiceStop,
				Flags: []cli.Flag{
					cli.BoolTFlag{"auto-launch", "Recursively schedules child services"},
				},
			}, {
				Name:         "shell",
				Usage:        "Starts a service instance",
				Description:  "serviced service shell SERVICEID [COMMAND]",
				BashComplete: c.printServicesFirst,
				Before:       c.cmdServiceShell,
				Flags: []cli.Flag{
					cli.StringFlag{"saveas, s", "", "saves the service instance with the given name"},
					cli.BoolFlag{"interactive, i", "runs the service instance as a tty"},
					cli.StringSliceFlag{"mount", &cli.StringSlice{}, "bind mount: HOST_PATH[,CONTAINER_PATH]"},
				},
			}, {
				Name:         "run",
				Usage:        "Runs a service command in a service instance",
				Description:  "serviced service run SERVICEID COMMAND [ARGS]",
				BashComplete: c.printServiceRun,
				Before:       c.cmdServiceRun,
				Flags: []cli.Flag{
					cli.BoolFlag{"interactive, i", "runs the service instance as a tty"},
					cli.BoolFlag{"logtostderr", "enable/disable detailed serviced run logging (false by default)"},
					cli.BoolTFlag{"logstash", "enable/disable log stash (true by default)"},
					cli.StringFlag{"logstash-idle-flush-time", "100ms", "time duration for logstash to flush log messages"},
					cli.StringFlag{"logstash-settle-time", "5s", "time duration to wait for logstash to flush log messages before closing"},
					cli.StringSliceFlag{"mount", &cli.StringSlice{}, "bind mount: HOST_PATH[,CONTAINER_PATH]"},
					cli.StringFlag{"user", "", "container username used to run command"},
				},
			}, {
				Name:         "attach",
				Usage:        "Run an arbitrary command in a running service container",
				Description:  "serviced service attach { SERVICEID | SERVICENAME | DOCKERID | POOL/...PARENTNAME.../SERVICENAME/INSTANCE } [COMMAND]",
				BashComplete: c.printServicesFirst,
				Before:       c.cmdServiceAttach,
			}, {
				Name:         "action",
				Usage:        "Run a predefined action in a running service container",
				Description:  "serviced service action { SERVICEID | SERVICENAME | DOCKERID | POOL/...PARENTNAME.../SERVICENAME/INSTANCE } ACTION",
				BashComplete: c.printServicesFirst,
				Before:       c.cmdServiceAction,
			}, {
				Name:         "logs",
				Usage:        "Output the logs of a running service container - calls docker logs",
				Description:  "serviced service logs { SERVICEID | SERVICENAME | DOCKERID | POOL/...PARENTNAME.../SERVICENAME/INSTANCE }",
				BashComplete: c.printServicesFirst,
				Before:       c.cmdServiceLogs,
			}, {
				Name:         "list-snapshots",
				Usage:        "Lists the snapshots for a service",
				Description:  "serviced service list-snapshots SERVICEID",
				BashComplete: c.printServicesFirst,
				Action:       c.cmdServiceListSnapshots,
				Flags: []cli.Flag{
					cli.BoolFlag{"show-tags, t", "shows the tags associated with each snapshot"},
				},
			}, {
				Name:         "snapshot",
				Usage:        "Takes a snapshot of the service",
				Description:  "serviced service snapshot SERVICEID",
				BashComplete: c.printServicesFirst,
				Action:       c.cmdServiceSnapshot,
				Flags: []cli.Flag{
					cli.StringFlag{"description, d", "", "a description of the snapshot"},
					cli.StringFlag{"tag, t", "", "a unique tag for the snapshot"},
				},
			}, {
				Name:         "endpoints",
				Usage:        "List the endpoints defined for the service",
				Description:  "serviced service endpoints SERVICEID",
				BashComplete: c.printServicesFirst,
				Action:       c.cmdServiceEndpoints,
				Flags: []cli.Flag{
					cli.BoolFlag{"imports, i", "include only imported endpoints"},
					cli.BoolFlag{"all, a", "include all endpoints (imports and exports)"},
					cli.BoolFlag{"verify, v", "verify endpoints"},
				},
			},
		},
	})
}

// Returns a list of all the available service IDs
func (c *ServicedCli) services() (data []string) {
	svcs, err := c.driver.GetServices()
	if err != nil || svcs == nil || len(svcs) == 0 {
		return
	}

	data = make([]string, len(svcs))
	for i, s := range svcs {
		data[i] = s.ID
	}

	return
}

// Returns a list of runnable commands for a particular service
func (c *ServicedCli) serviceRuns(id string) (data []string) {
	svc, err := c.driver.GetService(id)
	if err != nil || svc == nil {
		return
	}

	data = make([]string, len(svc.Runs))
	i := 0
	for r := range svc.Runs {
		data[i] = r
		i++
	}

	return
}

// Returns a list of actionable commands for a particular service
func (c *ServicedCli) serviceActions(id string) (data []string) {
	svc, err := c.driver.GetService(id)
	if err != nil || svc == nil {
		return
	}

	data = make([]string, len(svc.Actions))
	i := 0
	for a := range svc.Actions {
		data[i] = a
		i++
	}

	return
}

// Bash-completion command that prints a list of available services as the
// first argument
func (c *ServicedCli) printServicesFirst(ctx *cli.Context) {
	if len(ctx.Args()) > 0 {
		return
	}
	fmt.Println(strings.Join(c.services(), "\n"))
}

// Bash-completion command that prints a list of available services as all
// arguments
func (c *ServicedCli) printServicesAll(ctx *cli.Context) {
	args := ctx.Args()
	svcs := c.services()

	// If arg is a service don't add to the list
	for _, s := range svcs {
		for _, a := range args {
			if s == a {
				goto next
			}
		}
		fmt.Println(s)
	next:
	}
}

// Bash-completion command that completes the service ID as the first argument
// and runnable commands as the second argument
func (c *ServicedCli) printServiceRun(ctx *cli.Context) {
	var output []string

	args := ctx.Args()
	switch len(args) {
	case 0:
		output = c.services()
	case 1:
		output = c.serviceRuns(args[0])
	}
	fmt.Println(strings.Join(output, "\n"))
}

// buildServicePaths returns a map where map[service.ID] = fullpath
func (c *ServicedCli) buildServicePaths(svcs []service.Service) (map[string]string, error) {
	svcMap := make(map[string]service.Service)
	for _, svc := range svcs {
		svcMap[svc.ID] = svc
	}

	// likely that svcs contains all services since it was likely populated with getServices()
	// however, ensure that parent services are in svcMap
	for _, svc := range svcs {
		parentID := svc.ParentServiceID
		for parentID != "" {
			if _, ok := svcMap[parentID]; ok {
				break // break from inner for loop
			}
			glog.Warningf("should not have to retrieve parent service %s", parentID)

			svc, err := c.driver.GetService(parentID)
			if err != nil || svc == nil {
				return nil, fmt.Errorf("unable to retrieve service for id:%s %s", parentID, err)
			}
			svcMap[parentID] = *svc

			parentID = svc.ParentServiceID
		}
	}

	// recursively build full path for all services
	pathmap := make(map[string]string)
	for _, svc := range svcs {
		fullpath := svc.Name
		parentServiceID := svc.ParentServiceID

		for parentServiceID != "" {
			fullpath = path.Join(svcMap[parentServiceID].Name, fullpath)
			parentServiceID = svcMap[parentServiceID].ParentServiceID
		}

		pathmap[svc.ID] = strings.ToLower(fullpath)
		glog.V(2).Infof("service: %-16s  %s  path: %s", svc.Name, svc.ID, pathmap[svc.ID])
	}

	return pathmap, nil
}

// searches for service from definitions given keyword
func (c *ServicedCli) searchForService(keyword string) (*service.Service, error) {
	svcs, err := c.driver.GetServices()
	if err != nil {
		return nil, err
	}

	pathmap, err := c.buildServicePaths(svcs)
	if err != nil {
		return nil, err
	}

	var services []service.Service
	for _, svc := range svcs {
		poolPath := path.Join(strings.ToLower(svc.PoolID), pathmap[svc.ID])
		switch strings.ToLower(keyword) {
		case svc.ID, strings.ToLower(svc.Name), pathmap[svc.ID], poolPath:
			services = append(services, svc)
		default:
			if keyword == "" {
				services = append(services, svc)
			} else if strings.HasSuffix(pathmap[svc.ID], strings.ToLower(keyword)) {
				services = append(services, svc)
			}
		}
	}

	switch len(services) {
	case 0:
		return nil, fmt.Errorf("service not found")
	case 1:
		return &services[0], nil
	}

	t := NewTable("Name,ServiceID,DepID,Pool/Path")
	t.Padding = 6
	for _, row := range services {
		t.AddRow(map[string]interface{}{
			"Name":      row.Name,
			"ServiceID": row.ID,
			"DepID":     row.DeploymentID,
			"Pool/Path": path.Join(row.PoolID, pathmap[row.ID]),
		})
	}
	t.Print()
	return nil, fmt.Errorf("multiple results found; select one from list")
}

// cmdSetTreeCharset sets the default behavior for --ASCII, SERVICED_TREE_ASCII, and stdout pipe
func cmdSetTreeCharset(ctx *cli.Context, config utils.ConfigReader) {
	if ctx.Bool("ascii") {
		treeCharset = treeASCII
	} else if !utils.Isatty(os.Stdout) {
		treeCharset = treeSPACE
	} else if config.BoolVal("TREE_ASCII", false) {
		treeCharset = treeASCII
	}
}

// serviced service status
func (c *ServicedCli) cmdServiceStatus(ctx *cli.Context) {
	var states map[string]map[string]interface{}
	var err error

	//Determine whether to show healthcheck fields and rows based on user input:
	//   By default, we only show individual healthcheck rows if a specific service is requested
	//   However, we will show them if the user explicitly requests the "Healthcheck" or "Healthcheck Status" fields
	showIndividualHealthChecks := false       //whether or not to add rows to the table for individual health checks.
	fieldsToShow := ctx.String("show-fields") //we will modify this if not user-set

	if !ctx.IsSet("show-fields") {
		//only show the appropriate health fields based on arguments
		if len(ctx.Args()) > 0 { //don't show "HC Fail"
			fieldsToShow = strings.Replace(fieldsToShow, "HC Fail,", "", -1)
			fieldsToShow = strings.Replace(fieldsToShow, ",HC Fail", "", -1) //in case it was last in the list
		} else { //don't show "Healthcheck" or "Healthcheck Status"

			fieldsToShow = strings.Replace(fieldsToShow, "Healthcheck Status,", "", -1)
			fieldsToShow = strings.Replace(fieldsToShow, ",Healthcheck Status", "", -1) //in case it was last in the list

			fieldsToShow = strings.Replace(fieldsToShow, "Healthcheck,", "", -1)
			fieldsToShow = strings.Replace(fieldsToShow, ",Healthcheck", "", -1) //in case it was last in the list
		}
	}

	//set showIndividualHealthChecks based on the fields
	showIndividualHealthChecks = strings.Contains(fieldsToShow, "Healthcheck") || strings.Contains(fieldsToShow, "Healthcheck Status")

	if len(ctx.Args()) > 0 {
		svc, err := c.searchForService(ctx.Args()[0])
		if err != nil {
			fmt.Fprintln(os.Stderr, err)
			return
		} else if svc == nil {
			fmt.Fprintln(os.Stderr, "service not found")
			return
		}

		if states, err = c.driver.GetServiceStatus(svc.ID); err != nil {
			fmt.Fprintln(os.Stderr, err)
			return
		}
	} else {
		if states, err = c.driver.GetServiceStatus(""); err != nil {
			fmt.Fprintln(os.Stderr, err)
			return
		}
	}

	cmdSetTreeCharset(ctx, c.config)

	t := NewTable(fieldsToShow)
	childmap := make(map[string][]string)
	for id, state := range states {
		parent := fmt.Sprintf("%v", state["ParentID"])
		childmap[parent] = append(childmap[parent], id)
	}

	var addRows func(string)
	addRows = func(root string) {
		rows := childmap[root]
		if len(rows) > 0 {
			sort.Strings(rows)
			t.IndentRow()
			defer t.DedentRow()
			for _, rowid := range childmap[root] {
				row := states[rowid]
				if _, ok := row["Healthcheck"]; !ok || showIndividualHealthChecks { //if this is a healthcheck row, only include it if showIndividualHealthChecks is true
					t.AddRow(row)
				}

				nextRoot := rowid
				addRows(nextRoot)
			}
		}
	}
	addRows("")
	t.Padding = 3
	t.Print()
	return
}

// serviced service list [--verbose, -v] [SERVICEID]
func (c *ServicedCli) cmdServiceList(ctx *cli.Context) {
	if len(ctx.Args()) > 0 {
		svc, err := c.searchForService(ctx.Args()[0])
		if err != nil {
			fmt.Fprintln(os.Stderr, err)
			return
		}

		serviceID := svc.ID
		if service, err := c.driver.GetService(serviceID); err != nil {
			fmt.Fprintln(os.Stderr, err)
		} else if service == nil {
			fmt.Fprintln(os.Stderr, "service not found")
			return
		} else {
			if ctx.String("format") == "" {
				if jsonService, err := json.MarshalIndent(service, " ", "  "); err != nil {
					fmt.Fprintf(os.Stderr, "failed to marshal service definition: %s\n", err)
				} else {
					fmt.Println(string(jsonService))
				}
			} else {
				if tmpl, err := template.New("template").Parse(ctx.String("format")); err != nil {
					glog.Errorf("Template parsing error: %s", err)
				} else if err := tmpl.Execute(os.Stdout, service); err != nil {
					glog.Errorf("Template execution error: %s", err)
				}
			}
		}
		return
	}

	services, err := c.driver.GetServices()
	if err != nil {
		fmt.Fprintln(os.Stderr, err)
		return
	} else if services == nil || len(services) == 0 {
		fmt.Fprintln(os.Stderr, "no services found")
		return
	}

	if ctx.Bool("verbose") {
		if jsonService, err := json.MarshalIndent(services, " ", "  "); err != nil {
			fmt.Fprintf(os.Stderr, "failed to marshal service definitions: %s\n", err)
		} else {
			fmt.Println(string(jsonService))
		}
	} else if ctx.String("format") == "" {

		cmdSetTreeCharset(ctx, c.config)

		servicemap := api.NewServiceMap(services)
		t := NewTable(ctx.String("show-fields"))

		var addRows func(string)
		addRows = func(root string) {
			rowids := servicemap.Tree()[root]
			if len(rowids) > 0 {
				sort.Strings(rowids)
				t.IndentRow()
				defer t.DedentRow()
				for _, rowid := range rowids {
					row := servicemap.Get(rowid)
					// truncate the image id
					var imageID string
					if strings.TrimSpace(row.ImageID) != "" {
						id := strings.SplitN(row.ImageID, "/", 3)
						id[0] = "..."
						id[1] = id[1][:7] + "..."
						imageID = strings.Join(id, "/")
					}
					t.AddRow(map[string]interface{}{
						"Name":      row.Name,
						"ServiceID": row.ID,
						"Inst":      row.Instances,
						"ImageID":   imageID,
						"Pool":      row.PoolID,
						"DState":    row.DesiredState,
						"Launch":    row.Launch,
						"DepID":     row.DeploymentID,
					})
					addRows(row.ID)
				}
			}
		}
		addRows("")
		t.Padding = 6
		t.Print()
	} else {
		tmpl, err := template.New("template").Parse(ctx.String("format"))
		if err != nil {
			glog.Errorf("Template parsing error: %s", err)
		}
		for _, service := range services {
			if err := tmpl.Execute(os.Stdout, service); err != nil {
				glog.Errorf("Template execution error: %s", err)
			}
		}
	}
}

// serviced service add [[-p PORT]...] [[-q REMOTE]...] [--parent-id SERVICEID] NAME IMAGEID COMMAND
func (c *ServicedCli) cmdServiceAdd(ctx *cli.Context) {
	args := ctx.Args()
	if len(args) < 3 {
		fmt.Printf("Incorrect Usage.\n\n")
		cli.ShowCommandHelp(ctx, "add")
		return
	}

	var (
		parentService *service.Service
		err           error
	)
	if parentServiceID := ctx.String("parent-id"); parentServiceID == "" {
		fmt.Fprintln(os.Stderr, "Must specify a parent service ID")
		return
	} else if parentService, err = c.searchForService(parentServiceID); err != nil {
		fmt.Fprintf(os.Stderr, "Error searching for parent service: %s", err)
		return
	}

	cfg := api.ServiceConfig{
		Name:            args[0],
		ImageID:         args[1],
		Command:         args[2],
		ParentServiceID: parentService.ID,
		LocalPorts:      ctx.Generic("p").(*api.PortMap),
		RemotePorts:     ctx.Generic("q").(*api.PortMap),
	}

	if service, err := c.driver.AddService(cfg); err != nil {
		fmt.Fprintln(os.Stderr, err)
	} else if service == nil {
		fmt.Fprintln(os.Stderr, "received nil service definition")
	} else {
		fmt.Println(service.ID)
	}
}

// serviced service clone --config config { SERVICEID | SERVICENAME | [POOL/]...PARENTNAME.../SERVICENAME }
func (c *ServicedCli) cmdServiceClone(ctx *cli.Context) {
	args := ctx.Args()
	if len(args) < 1 {
		fmt.Printf("Incorrect Usage.\n\n")
		cli.ShowCommandHelp(ctx, "clone")
		return
	}

	svc, err := c.searchForService(args[0])
	if err != nil {
		fmt.Fprintf(os.Stderr, "Error searching for service: %s", err)
		return
	}

	if copiedSvc, err := c.driver.CloneService(svc.ID, ctx.String("suffix")); err != nil {
		fmt.Fprintf(os.Stderr, "%s: %s\n", svc.ID, err)
	} else if copiedSvc == nil {
		fmt.Fprintln(os.Stderr, "received nil service definition")
	} else {
		fmt.Println(copiedSvc.ID)
	}
}

// serviced service migrate SERVICEID ...
func (c *ServicedCli) cmdServiceMigrate(ctx *cli.Context) {
	args := ctx.Args()
	if len(args) < 1 || len(args) > 2 {
		fmt.Printf("Incorrect Usage.\n\n")
		cli.ShowCommandHelp(ctx, "migrate")
		return
	}

	svc, err := c.searchForService(args[0])
	if err != nil {
		fmt.Fprintln(os.Stderr, err)
		return
	}

	var input *os.File
	if len(args) == 2 {
		filepath := args[1]
		var err error
		if input, err = os.Open(filepath); err != nil {
			fmt.Fprintln(os.Stderr, err)
			return
		}
		defer input.Close()
	} else {
		input = os.Stdin
	}

	if migratedSvc, err := c.driver.RunMigrationScript(svc.ID, input, ctx.Bool("dry-run"), ctx.String("sdk-version")); err != nil {
		fmt.Fprintf(os.Stderr, "%s: %s\n", svc.ID, err)
	} else {
		fmt.Println(migratedSvc.ID)
	}
}

// serviced service remove SERVICEID ...
func (c *ServicedCli) cmdServiceRemove(ctx *cli.Context) {
	args := ctx.Args()
	if len(args) < 1 {
		fmt.Printf("Incorrect Usage.\n\n")
		cli.ShowCommandHelp(ctx, "remove")
		return
	}

	svc, err := c.searchForService(args[0])
	if err != nil {
		fmt.Fprintln(os.Stderr, err)
		return
	}

	if err := c.driver.RemoveService(svc.ID); err != nil {
		fmt.Fprintf(os.Stderr, "%s: %s\n", svc.ID, err)
	} else {
		fmt.Println(svc.ID)
	}
}

// serviced service edit SERVICEID
func (c *ServicedCli) cmdServiceEdit(ctx *cli.Context) {
	args := ctx.Args()
	if len(args) < 1 {
		fmt.Printf("Incorrect Usage.\n\n")
		cli.ShowCommandHelp(ctx, "edit")
		return
	}

	service, err := c.searchForService(args[0])
	if err != nil {
		fmt.Fprintln(os.Stderr, err)
		return
	}

	jsonService, err := json.MarshalIndent(service, " ", "  ")
	if err != nil {
		fmt.Fprintf(os.Stderr, "error marshalling service: %s\n", err)
		return
	}

	name := fmt.Sprintf("serviced_service_edit_%s", service.ID)
	reader, err := openEditor(jsonService, name, ctx.String("editor"))
	if err != nil {
		fmt.Fprintln(os.Stderr, err)
		return
	}

	if service, err := c.driver.UpdateService(reader); err != nil {
		fmt.Fprintln(os.Stderr, err)
	} else if service == nil {
		fmt.Fprintln(os.Stderr, "received nil service")
	} else {
		fmt.Println(service.ID)
	}
}

// serviced service assign-ip SERVICEID [IPADDRESS]
func (c *ServicedCli) cmdServiceAssignIP(ctx *cli.Context) {
	args := ctx.Args()
	if len(args) < 1 {
		fmt.Printf("Incorrect Usage.\n\n")
		cli.ShowCommandHelp(ctx, "assign-ip")
		return
	}

	svc, err := c.searchForService(args[0])
	if err != nil {
		fmt.Fprintln(os.Stderr, err)
		return
	}

	var ipAddress string
	if len(args) > 1 {
		ipAddress = args[1]
	}

	cfg := api.IPConfig{
		ServiceID: svc.ID,
		IPAddress: ipAddress,
	}

	if err := c.driver.AssignIP(cfg); err != nil {
		fmt.Fprintln(os.Stderr, err)
	}
}

// serviced service start SERVICEID
func (c *ServicedCli) cmdServiceStart(ctx *cli.Context) {
	args := ctx.Args()
	if len(args) < 1 {
		fmt.Printf("Incorrect Usage.\n\n")
		cli.ShowCommandHelp(ctx, "start")
		return
	}

	svc, err := c.searchForService(args[0])
	if err != nil {
		fmt.Fprintln(os.Stderr, err)
		return
	}

	if affected, err := c.driver.StartService(api.SchedulerConfig{svc.ID, ctx.Bool("auto-launch")}); err != nil {
		fmt.Fprintln(os.Stderr, err)
	} else if affected == 0 {
		fmt.Println("Service already started")
	} else {
		fmt.Printf("Scheduled %d service(s) to start\n", affected)
	}
}

// serviced service restart SERVICEID
func (c *ServicedCli) cmdServiceRestart(ctx *cli.Context) {
	args := ctx.Args()
	if len(args) < 1 {
		fmt.Printf("Incorrect Usage.\n\n")
		cli.ShowCommandHelp(ctx, "restart")
		return
	}

	if !isInstanceID(args[0]) {
		svc, err := c.searchForService(args[0])
		if err != nil {
			fmt.Fprintln(os.Stderr, err)
			return
		}

		if affected, err := c.driver.RestartService(api.SchedulerConfig{svc.ID, ctx.Bool("auto-launch")}); err != nil {
			fmt.Fprintln(os.Stderr, err)
		} else {
			fmt.Printf("Restarting %d service(s)\n", affected)
		}
	} else {
		runningSvc, err := c.searchForRunningService(args[0])
		if err != nil {
			fmt.Fprintln(os.Stderr, err)
			return
		}

		if err := c.driver.StopRunningService(runningSvc.HostID, runningSvc.ID); err != nil {
			fmt.Fprintln(os.Stderr, err)
		} else {
			fmt.Printf("Restarting 1 service(s)\n")
		}
	}
}

// serviced service stop SERVICEID
func (c *ServicedCli) cmdServiceStop(ctx *cli.Context) {
	args := ctx.Args()
	if len(args) < 1 {
		fmt.Printf("Incorrect Usage.\n\n")
		cli.ShowCommandHelp(ctx, "stop")
		return
	}

	svc, err := c.searchForService(args[0])
	if err != nil {
		fmt.Fprintln(os.Stderr, err)
		return
	}

	if affected, err := c.driver.StopService(api.SchedulerConfig{svc.ID, ctx.Bool("auto-launch")}); err != nil {
		fmt.Fprintln(os.Stderr, err)
	} else if affected == 0 {
		fmt.Println("Service already stopped")
	} else {
		fmt.Printf("Scheduled %d service(s) to stop\n", affected)
	}
}

// sendLogMessage sends a log message to the host agent
func sendLogMessage(lbClientPort string, serviceLogInfo node.ServiceLogInfo) error {
	client, err := node.NewLBClient(lbClientPort)
	if err != nil {
		glog.Errorf("Could not create a client to endpoint: %s, %s", lbClientPort, err)
		return err
	}
	defer client.Close()
	return client.SendLogMessage(serviceLogInfo, nil)
}

// serviced service shell [--saveas SAVEAS]  [--interactive, -i] SERVICEID [COMMAND]
func (c *ServicedCli) cmdServiceShell(ctx *cli.Context) error {
	args := ctx.Args()
	if len(args) < 1 {
		if !ctx.Bool("help") {
			fmt.Fprintf(os.Stderr, "Incorrect Usage.\n\n")
		}
		cli.ShowSubcommandHelp(ctx)
		return c.exit(1)
	}

	var (
		command string
		argv    []string
		isTTY   bool
	)

	svc, err := c.searchForService(args[0])
	if err != nil {
		fmt.Fprintln(os.Stderr, err)
		return c.exit(1)
	}

	if len(args) < 2 {
		command = "/bin/bash"
		isTTY = true
	} else {
		command = args[1]
		isTTY = ctx.GlobalBool("interactive")
	}

	if len(args) > 2 {
		argv = args[2:]
	}

	config := api.ShellConfig{
		ServiceID:        svc.ID,
		Command:          command,
		Args:             argv,
		SaveAs:           ctx.GlobalString("saveas"),
		IsTTY:            isTTY,
		Mounts:           ctx.GlobalStringSlice("mount"),
		ServicedEndpoint: fmt.Sprintf("localhost:%s", api.GetOptionsRPCPort()),
	}

	if err := c.driver.StartShell(config); err != nil {
		fmt.Fprintln(os.Stderr, err)
		if exitErr, ok := err.(*exec.ExitError); ok {
			if exitErr != nil && exitErr.ProcessState != nil && exitErr.ProcessState.Sys() != nil {
				if status, ok := exitErr.ProcessState.Sys().(syscall.WaitStatus); ok {
					return c.exit(status.ExitStatus())
				}
			}
		}
		return c.exit(1)
	} else {
		return c.exit(0)
	}
}

// serviced service run SERVICEID [COMMAND [ARGS ...]]
func (c *ServicedCli) cmdServiceRun(ctx *cli.Context) error {
	// set up signal handler to stop the run
	stopChan := make(chan struct{})
	sigChan := make(chan os.Signal)
	signal.Notify(sigChan, syscall.SIGINT, syscall.SIGTERM)
	go func() {
		<-sigChan
		glog.Infof("Received stop signal, stopping")
		close(stopChan)
	}()

	args := ctx.Args()
	if len(args) < 1 {
		if !ctx.Bool("help") {
			fmt.Fprintf(os.Stderr, "Incorrect Usage.\n\n")
		}
		cli.ShowSubcommandHelp(ctx)
		return c.exit(1)
	}

	if len(args) < 2 {
		for _, s := range c.serviceRuns(args[0]) {
			fmt.Println(s)
		}
		fmt.Fprintf(os.Stderr, "serviced service run")
		return c.exit(1)
	}

	var (
		command string
		argv    []string
	)

	svc, err := c.searchForService(args[0])
	if err != nil {
		fmt.Fprintln(os.Stderr, err)
		return c.exit(1)
	}

	command = args[1]
	if len(args) > 2 {
		argv = args[2:]
	}

	uuid, _ := utils.NewUUID62()

	config := api.ShellConfig{
		ServiceID:        svc.ID,
		Command:          command,
		Username:         ctx.GlobalString("user"),
		Args:             argv,
		SaveAs:           uuid,
		IsTTY:            ctx.GlobalBool("interactive"),
		Mounts:           ctx.GlobalStringSlice("mount"),
		ServicedEndpoint: fmt.Sprintf("localhost:%s", api.GetOptionsRPCPort()),
		LogToStderr:      ctx.GlobalBool("logtostderr"),
	}

	config.LogStash.Enable = ctx.GlobalBool("logstash")
	config.LogStash.SettleTime = ctx.GlobalString("logstash-settle-time")
	config.LogStash.IdleFlushTime = ctx.GlobalString("logstash-idle-flush-time")

	exitcode := 1
	if exitcode, err = c.driver.RunShell(config, stopChan); err != nil {
		fmt.Fprintln(os.Stderr, err)
	}

	return c.exit(exitcode)
}

// buildRunningServicePaths returns a map where map[rs.ID] = fullpath
func (c *ServicedCli) buildRunningServicePaths(rss []dao.RunningService) (map[string]string, error) {
	pathmap := make(map[string]string)

	// generate parentmap and namemap for all running services with key of serviceid/inst
	parentmap := make(map[string]string)
	namemap := make(map[string]string)
	for _, rs := range rss {
		rskey := path.Join(rs.ServiceID, fmt.Sprintf("%d", rs.InstanceID))
		namemap[rskey] = rs.Name
		parentmap[rskey] = rs.ParentServiceID

		// populate namemap and parentmap for parent services
		parentID := rs.ParentServiceID
		for parentID != "" {
			pakey := path.Join(parentID, fmt.Sprintf("%d", 0))
			_, ok := namemap[parentID]
			if ok {
				break // break from inner for loop
			}

			svc, err := c.driver.GetService(parentID)
			if err != nil || svc == nil {
				return pathmap, fmt.Errorf("unable to retrieve service for id:%s %s", parentID, err)
			}
			namemap[pakey] = svc.Name
			parentmap[pakey] = svc.ParentServiceID

			parentID = svc.ParentServiceID
		}
	}

	// recursively build full path for all running services
	for _, rs := range rss {
		fullpath := path.Join(rs.Name, fmt.Sprintf("%d", rs.InstanceID))
		parentServiceID := rs.ParentServiceID

		for parentServiceID != "" {
			pakey := path.Join(parentServiceID, fmt.Sprintf("%d", 0))
			fullpath = path.Join(namemap[pakey], fullpath)
			parentServiceID = parentmap[pakey]
		}

		pathmap[rs.ID] = strings.ToLower(fullpath)
		glog.V(2).Infof("========= rs:%s %s  path[%s]:%s", rs.ServiceID, rs.Name, rs.ID, pathmap[rs.ID])
	}

	return pathmap, nil
}

// searches for a running service from running services given keyword
func (c *ServicedCli) searchForRunningService(keyword string) (*dao.RunningService, error) {
	rss, err := c.driver.GetRunningServices()
	if err != nil {
		return nil, err
	}

	hostmap, err := c.driver.GetHostMap()
	if err != nil {
		return nil, err
	}

	pathmap, err := c.buildRunningServicePaths(rss)
	if err != nil {
		return nil, err
	}

	var states []dao.RunningService
	for _, rs := range rss {
		if rs.DockerID == "" {
			continue
		}

		poolPathInstance := path.Join(strings.ToLower(rs.PoolID), pathmap[rs.ID])
		serviceIDInstance := path.Join(rs.ServiceID, fmt.Sprintf("%d", rs.InstanceID))
		switch strings.ToLower(keyword) {
		case rs.ServiceID, serviceIDInstance, strings.ToLower(rs.Name), rs.ID, rs.DockerID, rs.DockerID[0:12], pathmap[rs.ID], poolPathInstance:
			states = append(states, rs)
		default:
			if keyword == "" {
				states = append(states, rs)
			} else if strings.HasSuffix(pathmap[rs.ID], strings.ToLower(keyword)) {
				states = append(states, rs)
			}
		}
	}

	switch len(states) {
	case 0:
		return nil, fmt.Errorf("no matches found")
	case 1:
		return &states[0], nil
	}

	t := NewTable("Name,ID,Host,HostIP,DockerID,Pool/Path")
	t.Padding = 6
	for _, row := range states {
		svcid := row.ServiceID
		name := row.Name
		if row.Instances > 1 {
			svcid = fmt.Sprintf("%s/%d", row.ServiceID, row.InstanceID)
			name = fmt.Sprintf("%s/%d", row.Name, row.InstanceID)
		}

		t.AddRow(map[string]interface{}{
			"Name":      name,
			"ID":        svcid,
			"Host":      hostmap[row.HostID].Name,
			"HostIP":    hostmap[row.HostID].IPAddr,
			"DockerID":  row.DockerID[0:12],
			"Pool/Path": path.Join(row.PoolID, pathmap[row.ID]),
		})
	}
	t.Print()
	return nil, fmt.Errorf("multiple results found; specify unique item from list")
}

// serviced service attach { SERVICEID | SERVICENAME | DOCKERID | POOL/...PARENTNAME.../SERVICENAME/INSTANCE } [COMMAND ...]
func (c *ServicedCli) cmdServiceAttach(ctx *cli.Context) error {
	// verify args
	args := ctx.Args()
	if len(args) < 1 {
		if !ctx.Bool("help") {
			fmt.Fprintf(os.Stderr, "Incorrect Usage.\n\n")
		}
		cli.ShowSubcommandHelp(ctx)
		return nil
	}

	rs, err := c.searchForRunningService(args[0])
	if err != nil {
		fmt.Fprintln(os.Stderr, err)
		return err
	}

	// attach on remote host if service is running on remote
	myHostID, err := utils.HostID()
	if err != nil {
		return err
	}

	if rs.HostID != myHostID {
		hostmap, err := c.driver.GetHostMap()
		if err != nil {
			return err
		}

		cmd := []string{"/usr/bin/ssh", "-t", hostmap[rs.HostID].IPAddr, "--", "serviced", "--endpoint", api.GetOptionsRPCEndpoint(), "service", "attach", args[0]}
		if len(args) > 1 {
			cmd = append(cmd, args[1:]...)
		}

		glog.V(1).Infof("remote attaching with: %s\n", cmd)
		return syscall.Exec(cmd[0], cmd[0:], os.Environ())
	}

	// attach on local host if service is running locally
	var command string
	if len(args) > 1 {
		command = args[1]
	}

	var argv []string
	if len(args) > 2 {
		argv = args[2:]
	}

	cfg := api.AttachConfig{
		Running: rs,
		Command: command,
		Args:    argv,
	}

	if err := c.driver.Attach(cfg); err != nil {
		fmt.Fprintln(os.Stderr, err)
	}

	return fmt.Errorf("serviced service attach")
}

// serviced service action { SERVICEID | SERVICENAME | DOCKERID | POOL/...PARENTNAME.../SERVICENAME/INSTANCE } ACTION
func (c *ServicedCli) cmdServiceAction(ctx *cli.Context) error {
	// verify args
	args := ctx.Args()
	if len(args) < 1 {
		if !ctx.Bool("help") {
			fmt.Fprintf(os.Stderr, "Incorrect Usage.\n\n")
		}
		cli.ShowSubcommandHelp(ctx)
		return nil
	}

	rs, err := c.searchForRunningService(args[0])
	if err != nil {
		fmt.Fprintln(os.Stderr, err)
		return err
	}

	switch len(args) {
	case 1:
		actions := c.serviceActions(rs.ServiceID)
		if len(actions) > 0 {
			fmt.Println(strings.Join(actions, "\n"))
		} else {
			fmt.Fprintln(os.Stderr, "no actions found")
		}
	default:
		cfg := api.AttachConfig{
			Running: rs,
			Command: args[1],
		}
		if len(args) > 2 {
			cfg.Args = args[2:]
		}

		if err := c.driver.Action(cfg); err != nil {
			fmt.Fprintln(os.Stderr, err)
		}
	}

	return fmt.Errorf("serviced service action")
}

// serviced service logs { SERVICEID | SERVICENAME | DOCKERID | POOL/...PARENTNAME.../SERVICENAME/INSTANCE }
func (c *ServicedCli) cmdServiceLogs(ctx *cli.Context) error {
	// verify args
	args := ctx.Args()
	if len(args) < 1 {
		if !ctx.Bool("help") {
			fmt.Fprintf(os.Stderr, "Incorrect Usage.\n\n")
		}
		cli.ShowSubcommandHelp(ctx)
		return nil
	}

	rs, err := c.searchForRunningService(args[0])
	if err != nil {
		fmt.Fprintln(os.Stderr, err)
		return err
	}

	// docker logs on remote host if service is running on remote
	myHostID, err := utils.HostID()
	if err != nil {
		return err
	}

	if rs.HostID != myHostID {
		hostmap, err := c.driver.GetHostMap()
		if err != nil {
			return err
		}

		cmd := []string{"/usr/bin/ssh", "-t", hostmap[rs.HostID].IPAddr, "--", "serviced", "--endpoint", api.GetOptionsRPCEndpoint(), "service", "logs", args[0]}
		if len(args) > 1 {
			cmd = append(cmd, args[1:]...)
		}

		glog.V(1).Infof("outputting remote logs with: %s\n", cmd)
		return syscall.Exec(cmd[0], cmd[0:], os.Environ())
	}

	// docker logs on local host if service is running locally
	var argv []string
	if len(args) > 2 {
		argv = args[2:]
	}

	if err := dockerclient.Logs(rs.DockerID, argv); err != nil {
		fmt.Fprintln(os.Stderr, err)
	}

	return fmt.Errorf("serviced service logs")
}

// serviced service list-snapshot SERVICEID [--show-tags]
func (c *ServicedCli) cmdServiceListSnapshots(ctx *cli.Context) {
	showTags := ctx.Bool("show-tags")
	if len(ctx.Args()) < 1 {
		fmt.Printf("Incorrect Usage.\n\n")
		cli.ShowCommandHelp(ctx, "list-snapshots")
		return
	}

	svc, err := c.searchForService(ctx.Args().First())
	if err != nil {
		fmt.Fprintln(os.Stderr, err)
		return
	}

	if snapshots, err := c.driver.GetSnapshotsByServiceID(svc.ID); err != nil {
		fmt.Fprintln(os.Stderr, err)
	} else if snapshots == nil || len(snapshots) == 0 {
		fmt.Fprintln(os.Stderr, "no snapshots found")
	} else {
		if showTags { //print a table of snapshot, description, tag list
			t := NewTable("Snapshot,Description,Tags")
			for _, s := range snapshots {
				//build a comma-delimited list of the tags
				tags := strings.Join(s.Tags, ",")

				//make the row and add it to the table
				row := make(map[string]interface{})
				row["Snapshot"] = s.SnapshotID
				row["Description"] = s.Description
				row["Tags"] = tags
				t.Padding = 6
				t.AddRow(row)
			}
			//print the table
			t.Print()
		} else { //just print a list of snapshots
			for _, s := range snapshots {
				fmt.Println(s)
			}
		}
	}
}

// serviced service snapshot SERVICEID [--tags=<tag1>,<tag2>...]
func (c *ServicedCli) cmdServiceSnapshot(ctx *cli.Context) {
	nArgs := len(ctx.Args())
	if nArgs < 1 {
		fmt.Printf("Incorrect Usage.\n\n")
		cli.ShowCommandHelp(ctx, "snapshot")
		return
	}

	description := ""
	if nArgs <= 3 {
		description = ctx.String("description")
	}

	svc, err := c.searchForService(ctx.Args().First())
	if err != nil {
		fmt.Fprintln(os.Stderr, err)
		c.exit(1)
		return
	}

	//get the tags (if any)
	tag := ctx.String("tag")

	cfg := api.SnapshotConfig{
		ServiceID: svc.ID,
		Message:   description,
		Tag:       tag,
	}
	if snapshot, err := c.driver.AddSnapshot(cfg); err != nil {
		fmt.Fprintln(os.Stderr, err)
		c.exit(1)
	} else if snapshot == "" {
		fmt.Fprintln(os.Stderr, "received nil snapshot")
		c.exit(1)
	} else {
		fmt.Println(snapshot)
	}
}

// serviced service endpoints SERVICEID
func (c *ServicedCli) cmdServiceEndpoints(ctx *cli.Context) {
	nArgs := len(ctx.Args())
	if nArgs < 1 {
		fmt.Printf("Incorrect Usage.\n\n")
		cli.ShowCommandHelp(ctx, "endpoints")
		return
	}

	svc, err := c.searchForService(ctx.Args().First())
	if err != nil {
		fmt.Fprintln(os.Stderr, err)
		return
	}

	var reportExports, reportImports bool
	if ctx.Bool("all") {
		reportImports = true
		reportExports = true
	} else if ctx.Bool("imports") {
		reportImports = true
		reportExports = false
	} else {
		reportImports = false
		reportExports = true
	}

	if endpoints, err := c.driver.GetEndpoints(svc.ID, reportImports, reportExports, ctx.Bool("verify")); err != nil {
		fmt.Fprintln(os.Stderr, err)
		return
	} else if len(endpoints) == 0 {
		fmt.Fprintf(os.Stderr, "%s - no endpoints defined\n", svc.Name)
		return
	} else {
		hostmap, err := c.driver.GetHostMap()
		if err != nil {
			fmt.Fprintf(os.Stderr, "Unable to get host info, printing host IDs instead of names: %s", err)
		}

		t := NewTable("Name,ServiceID,Endpoint,Purpose,Host,HostIP,HostPort,ContainerID,ContainerIP,ContainerPort")
		t.Padding = 4
		for _, endpoint := range endpoints {
			serviceName := svc.Name
			if svc.Instances > 1 && endpoint.Endpoint.ContainerID != "" {
				serviceName = fmt.Sprintf("%s/%d", serviceName, endpoint.Endpoint.InstanceID)
			}

			host := endpoint.Endpoint.HostID
			hostinfo, ok := hostmap[endpoint.Endpoint.HostID]
			if ok {
				host = hostinfo.Name
			}

<<<<<<< HEAD
			var hostPort string
			if endpoint.Endpoint.HostPort != 0 {
				hostPort = strconv.Itoa(int(endpoint.Endpoint.HostPort))
=======
				t.AddRow(map[string]interface{}{
					"Name":          serviceName,
					"ServiceID":     svc.ID,
					"Endpoint":      endpoint.Application,
					"Host":          host,
					"HostIP":        endpoint.HostIP,
					"HostPort":      hostPort,
					"ContainerID":   fmt.Sprintf("%-12.12s", endpoint.ContainerID),
					"ContainerIP":   endpoint.ContainerIP,
					"ContainerPort": endpoint.ContainerPort,
				})
>>>>>>> 30f8b0e6
			}

			t.AddRow(map[string]interface{}{
				"Name":           serviceName,
				"ServiceID":      endpoint.Endpoint.ServiceID,
				"Endpoint":       endpoint.Endpoint.Application,
				"Purpose":        endpoint.Endpoint.Purpose,
				"Host":           host,
				"HostIP":         endpoint.Endpoint.HostIP,
				"HostPort":       hostPort,
				"ContainerID":    fmt.Sprintf("%-12.12s", endpoint.Endpoint.ContainerID),
				"ContainerIP":    endpoint.Endpoint.ContainerIP,
				"ContainerPort":  endpoint.Endpoint.ContainerPort,
			})
		}
		t.Print()
	}
}<|MERGE_RESOLUTION|>--- conflicted
+++ resolved
@@ -1430,23 +1430,9 @@
 				host = hostinfo.Name
 			}
 
-<<<<<<< HEAD
 			var hostPort string
 			if endpoint.Endpoint.HostPort != 0 {
 				hostPort = strconv.Itoa(int(endpoint.Endpoint.HostPort))
-=======
-				t.AddRow(map[string]interface{}{
-					"Name":          serviceName,
-					"ServiceID":     svc.ID,
-					"Endpoint":      endpoint.Application,
-					"Host":          host,
-					"HostIP":        endpoint.HostIP,
-					"HostPort":      hostPort,
-					"ContainerID":   fmt.Sprintf("%-12.12s", endpoint.ContainerID),
-					"ContainerIP":   endpoint.ContainerIP,
-					"ContainerPort": endpoint.ContainerPort,
-				})
->>>>>>> 30f8b0e6
 			}
 
 			t.AddRow(map[string]interface{}{
