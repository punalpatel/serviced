package cmd

import (
	"encoding/json"
	"fmt"
	"net/url"
	"os"
	"strings"

	"github.com/zenoss/cli"
	"github.com/zenoss/glog"
	"github.com/zenoss/serviced"
	"github.com/zenoss/serviced/cli/api"
	"github.com/zenoss/serviced/dao"
)

// Initializer for serviced service subcommands
func (c *ServicedCli) initService() {

	defaultMetricsForwarderPort := ":22350"
	if cpConsumerUrl, err := url.Parse(os.Getenv("CONTROLPLANE_CONSUMER_URL")); err == nil {
		hostParts := strings.Split(cpConsumerUrl.Host, ":")
		if len(hostParts) == 2 {
			defaultMetricsForwarderPort = ":" + hostParts[1]
		}
	}

	c.app.Commands = append(c.app.Commands, cli.Command{
		Name:        "service",
		Usage:       "Administers services",
		Description: "",
		Subcommands: []cli.Command{
			{
				Name:         "list",
				Usage:        "Lists all services",
				Description:  "serviced service list [SERVICEID]",
				BashComplete: c.printServicesFirst,
				Action:       c.cmdServiceList,
				Flags: []cli.Flag{
					cli.BoolFlag{"verbose, v", "Show JSON format"},
				},
			}, {
				Name:         "add",
				Usage:        "Adds a new service",
				Description:  "serviced service list NAME POOLID IMAGEID COMMAND",
				BashComplete: c.printServiceAdd,
				Action:       c.cmdServiceAdd,
				Flags: []cli.Flag{
					cli.GenericFlag{"p", &api.PortMap{}, "Expose a port for this service (e.g. -p tcp:3306:mysql)"},
					cli.GenericFlag{"q", &api.PortMap{}, "Map a remote service port (e.g. -q tcp:3306:mysql)"},
				},
			}, {
				Name:         "remove",
				ShortName:    "rm",
				Usage:        "Removes an existing service",
				Description:  "serviced service remove SERVICEID ...",
				BashComplete: c.printServicesAll,
				Action:       c.cmdServiceRemove,
				Flags: []cli.Flag{
					cli.BoolTFlag{"remove-snapshots, R", "Remove snapshots associated with removed service"},
				},
			}, {
				Name:         "edit",
				Usage:        "Edits an existing service in a text editor",
				Description:  "serviced service edit SERVICEID",
				BashComplete: c.printServicesFirst,
				Action:       c.cmdServiceEdit,
				Flags: []cli.Flag{
					cli.StringFlag{"editor, e", os.Getenv("EDITOR"), "Editor used to update the service definition"},
				},
			}, {
				Name:         "assign-ip",
				Usage:        "Assigns an IP address to a service's endpoints requiring an explicit IP address",
				Description:  "serviced service assign-ip SERVICEID [IPADDRESS]",
				BashComplete: c.printServicesFirst,
				Action:       c.cmdServiceAssignIP,
			}, {
				Name:         "start",
				Usage:        "Starts a service",
				Description:  "serviced service start SERVICEID",
				BashComplete: c.printServicesFirst,
				Action:       c.cmdServiceStart,
			}, {
				Name:         "stop",
				Usage:        "Stops a service",
				Description:  "serviced service stop SERVICEID",
				BashComplete: c.printServicesFirst,
				Action:       c.cmdServiceStop,
			}, {
				Name:         "proxy",
				Usage:        "Starts a server proxy for a container",
				Description:  "serviced service proxy SERVICEID INSTANCEID COMMAND",
				BashComplete: c.printServicesFirst,
				Before:       c.cmdServiceProxy,
				Flags: []cli.Flag{
					cli.StringFlag{"forwarder-binary", "/usr/local/serviced/resources/logstash/logstash-forwarder", "path to the logstash-forwarder binary"},
					cli.StringFlag{"forwarder-config", "/etc/logstash-forwarder.conf", "path to the logstash-forwarder config file"},
					cli.IntFlag{"muxport", 22250, "multiplexing port to use"},
					cli.BoolTFlag{"mux", "enable port multiplexing"},
					cli.BoolTFlag{"tls", "enable tls"},
					cli.StringFlag{"keyfile", "", "path to private key file (defaults to compiled in private keys"},
					cli.StringFlag{"certfile", "", "path to public certificate file (defaults to compiled in public cert)"},
					cli.StringFlag{"endpoint", api.GetGateway(defaultRPCPort), "serviced endpoint address"},
					cli.BoolTFlag{"autorestart", "restart process automatically when it finishes"},
					cli.StringFlag{"metric-forwarder-port", defaultMetricsForwarderPort, "the port the container processes send performance data to"},
					cli.BoolTFlag{"logstash", "forward service logs via logstash-forwarder"},
					cli.IntFlag{"v", configInt("LOG_LEVEL", 0), "log level for V logs"},
				},
			}, {
				Name:         "shell",
				Usage:        "Starts a service instance",
				Description:  "serviced service shell SERVICEID COMMAND",
				BashComplete: c.printServicesFirst,
				Before:       c.cmdServiceShell,
				Flags: []cli.Flag{
					cli.StringFlag{"saveas, s", "", "saves the service instance with the given name"},
					cli.BoolFlag{"interactive, i", "runs the service instance as a tty"},
					cli.IntFlag{"v", configInt("LOG_LEVEL", 0), "log level for V logs"},
				},
			}, {
				Name:         "run",
				Usage:        "Runs a service command in a service instance",
				Description:  "serviced service run SERVICEID COMMAND [ARGS]",
				BashComplete: c.printServiceRun,
				Before:       c.cmdServiceRun,
				Flags: []cli.Flag{
					cli.BoolFlag{"interactive, i", "runs the service instance as a tty"},
				},
			}, {
				Name:         "attach",
				Usage:        "Run an arbitrary command in a running service container",
				Description:  "serviced service attach { SERVICEID | SERVICENAME | DOCKERID } [COMMAND]",
				BashComplete: c.printServicesFirst,
				Before:       c.cmdServiceAttach,
			}, {
				Name:         "action",
				Usage:        "Run a predefined action in a running service container",
				Description:  "serviced service action { SERVICEID | SERVICENAME | DOCKERID } ACTION",
				BashComplete: c.printServicesFirst,
				Before:       c.cmdServiceAction,
			}, {
				Name:         "list-snapshots",
				Usage:        "Lists the snapshots for a service",
				Description:  "serviced service list-snapshots SERVICEID",
				BashComplete: c.printServicesFirst,
				Action:       c.cmdServiceListSnapshots,
			}, {
				Name:         "snapshot",
				Usage:        "Takes a snapshot of the service",
				Description:  "serviced service snapshot SERVICEID",
				BashComplete: c.printServicesFirst,
				Action:       c.cmdServiceSnapshot,
			},
		},
	})
}

// Returns a list of all the available service IDs
func (c *ServicedCli) services() (data []string) {
	svcs, err := c.driver.GetServices()
	if err != nil || svcs == nil || len(svcs) == 0 {
		return
	}

	data = make([]string, len(svcs))
	for i, s := range svcs {
		data[i] = s.Id
	}

	return
}

// Returns a list of runnable commands for a particular service
func (c *ServicedCli) serviceRuns(id string) (data []string) {
	svc, err := c.driver.GetService(id)
	if err != nil || svc == nil {
		return
	}

	data = make([]string, len(svc.Runs))
	i := 0
	for r := range svc.Runs {
		data[i] = r
		i++
	}

	return
}

// Returns a list of actionable commands for a particular service
func (c *ServicedCli) serviceActions(id string) (data []string) {
	svc, err := c.driver.GetService(id)
	if err != nil || svc == nil {
		return
	}

	data = make([]string, len(svc.Actions))
	i := 0
	for a := range svc.Actions {
		data[i] = a
		i++
	}

	return
}

// Bash-completion command that prints a list of available services as the
// first argument
func (c *ServicedCli) printServicesFirst(ctx *cli.Context) {
	if len(ctx.Args()) > 0 {
		return
	}
	fmt.Println(strings.Join(c.services(), "\n"))
}

// Bash-completion command that prints a list of available services as all
// arguments
func (c *ServicedCli) printServicesAll(ctx *cli.Context) {
	args := ctx.Args()
	svcs := c.services()

	// If arg is a service don't add to the list
	for _, s := range svcs {
		for _, a := range args {
			if s == a {
				goto next
			}
		}
		fmt.Println(s)
	next:
	}
}

// Bash-completion command that completes the service ID as the first argument
// and runnable commands as the second argument
func (c *ServicedCli) printServiceRun(ctx *cli.Context) {
	var output []string

	args := ctx.Args()
	switch len(args) {
	case 0:
		output = c.services()
	case 1:
		output = c.serviceRuns(args[0])
	}
	fmt.Println(strings.Join(output, "\n"))
}

// Bash-completion command that completes the pool ID as the first argument
// and the docker image ID as the second argument
func (c *ServicedCli) printServiceAdd(ctx *cli.Context) {
	var output []string

	args := ctx.Args()
	switch len(args) {
	case 1:
		output = c.pools()
	case 2:
		// TODO: get a list of the docker images
	}
	fmt.Println(strings.Join(output, "\n"))
}

// serviced service list [--verbose, -v] [SERVICEID]
func (c *ServicedCli) cmdServiceList(ctx *cli.Context) {
	if len(ctx.Args()) > 0 {
		serviceID := ctx.Args()[0]
		if service, err := c.driver.GetService(serviceID); err != nil {
			fmt.Fprintln(os.Stderr, err)
		} else if service == nil {
			fmt.Fprintln(os.Stderr, "service not found")
		} else if jsonService, err := json.MarshalIndent(service, " ", "  "); err != nil {
			fmt.Fprintf(os.Stderr, "failed to marshal service definition: %s\n", err)
		} else {
			fmt.Println(string(jsonService))
		}
		return
	}

	services, err := c.driver.GetServices()
	if err != nil {
		fmt.Fprintln(os.Stderr, err)
		return
	} else if services == nil || len(services) == 0 {
		fmt.Fprintln(os.Stderr, "no services found")
		return
	}

	if ctx.Bool("verbose") {
		if jsonService, err := json.MarshalIndent(services, " ", "  "); err != nil {
			fmt.Fprintf(os.Stderr, "failed to marshal service definitions: %s\n", err)
		} else {
			fmt.Println(string(jsonService))
		}
	} else {
		servicemap := api.NewServiceMap(services)
		tableService := newTable(0, 8, 2)
		tableService.PrintRow("NAME", "SERVICEID", "STARTUP", "INST", "IMAGEID", "POOL", "DSTATE", "LAUNCH", "DEPID")

		var printTree func(string)
		printTree = func(root string) {
			services := servicemap.Get(root)
			for i, s := range services {
				tableService.PrintTreeRow(
					!(i+1 < len(services)),
					s.Name,
					s.Id,
					s.Startup,
					s.Instances,
					s.ImageID,
					s.PoolID,
					s.DesiredState,
					s.Launch,
					s.DeploymentID,
				)
				tableService.Indent()
				printTree(s.Id)
				tableService.Dedent()
			}
		}
		printTree("")
		tableService.Flush()
	}
}

// serviced service add [[-p PORT]...] [[-q REMOTE]...] NAME POOLID IMAGEID COMMAND
func (c *ServicedCli) cmdServiceAdd(ctx *cli.Context) {
	args := ctx.Args()
	if len(args) < 4 {
		fmt.Printf("Incorrect Usage.\n\n")
		cli.ShowCommandHelp(ctx, "add")
		return
	}

	cfg := api.ServiceConfig{
		Name:        args[0],
		PoolID:      args[1],
		ImageID:     args[2],
		Command:     args[3],
		LocalPorts:  ctx.Generic("p").(*api.PortMap),
		RemotePorts: ctx.Generic("q").(*api.PortMap),
	}

	if service, err := c.driver.AddService(cfg); err != nil {
		fmt.Fprintln(os.Stderr, err)
	} else if service == nil {
		fmt.Fprintln(os.Stderr, "received nil service definition")
	} else {
		fmt.Println(service.Id)
	}
}

// serviced service remove SERVICEID ...
func (c *ServicedCli) cmdServiceRemove(ctx *cli.Context) {
	args := ctx.Args()
	if len(args) < 1 {
		fmt.Printf("Incorrect Usage.\n\n")
		cli.ShowCommandHelp(ctx, "remove")
		return
	}

	for _, id := range args {
		cfg := api.RemoveServiceConfig{
			ServiceID:       id,
			RemoveSnapshots: ctx.Bool("remove-snapshots"),
		}

		if err := c.driver.RemoveService(cfg); err != nil {
			fmt.Fprintf(os.Stderr, "%s: %s\n", id, err)
		} else {
			fmt.Println(id)
		}
	}
}

// serviced service edit SERVICEID
func (c *ServicedCli) cmdServiceEdit(ctx *cli.Context) {
	args := ctx.Args()
	if len(args) < 1 {
		fmt.Printf("Incorrect Usage.\n\n")
		cli.ShowCommandHelp(ctx, "edit")
		return
	}

	service, err := c.driver.GetService(args[0])
	if err != nil {
		fmt.Fprintln(os.Stderr, err)
		return
	} else if service == nil {
		fmt.Fprintln(os.Stderr, "service not found")
		return
	}

	jsonService, err := json.MarshalIndent(service, " ", "  ")
	if err != nil {
		fmt.Fprintf(os.Stderr, "error marshalling service: %s\n", err)
		return
	}

	name := fmt.Sprintf("serviced_service_edit_%s", service.Id)
	reader, err := openEditor(jsonService, name, ctx.String("editor"))
	if err != nil {
		fmt.Fprintln(os.Stderr, err)
		return
	}

	if service, err := c.driver.UpdateService(reader); err != nil {
		fmt.Fprintln(os.Stderr, err)
	} else if service == nil {
		fmt.Fprintln(os.Stderr, "received nil service")
	} else {
		fmt.Println(service.Id)
	}
}

// serviced service assign-ip SERVICEID [IPADDRESS]
func (c *ServicedCli) cmdServiceAssignIP(ctx *cli.Context) {
	args := ctx.Args()
	if len(args) < 1 {
		fmt.Printf("Incorrect Usage.\n\n")
		cli.ShowCommandHelp(ctx, "assign-ip")
		return
	}

	var serviceID, ipAddress string
	serviceID = args[0]
	if len(args) > 1 {
		ipAddress = args[1]
	}

	cfg := api.IPConfig{
		ServiceID: serviceID,
		IPAddress: ipAddress,
	}

	if ipAddress, err := c.driver.AssignIP(cfg); err != nil {
		fmt.Fprintln(os.Stderr, err)
	} else if ipAddress == "" {
		fmt.Fprintln(os.Stderr, "received nil host resource")
	} else {
		fmt.Println(ipAddress)
	}
}

// serviced service start SERVICEID
func (c *ServicedCli) cmdServiceStart(ctx *cli.Context) {
	args := ctx.Args()
	if len(args) < 1 {
		fmt.Printf("Incorrect Usage.\n\n")
		cli.ShowCommandHelp(ctx, "start")
		return
	}

	if host, err := c.driver.StartService(args[0]); err != nil {
		fmt.Fprintln(os.Stderr, err)
	} else if host == nil {
		fmt.Fprintln(os.Stderr, "received nil host")
	} else {
		fmt.Printf("Service scheduled to start on host: %s\n", host.ID)
	}
}

// serviced service stop SERVICEID
func (c *ServicedCli) cmdServiceStop(ctx *cli.Context) {
	args := ctx.Args()
	if len(args) < 1 {
		fmt.Printf("Incorrect Usage.\n\n")
		cli.ShowCommandHelp(ctx, "stop")
		return
	}

	if err := c.driver.StopService(args[0]); err != nil {
		fmt.Fprintln(os.Stderr, err)
	} else {
		fmt.Printf("Service scheduled to stop.\n")
	}
}

// sendLogMessage sends a log message to the host agent
func sendLogMessage(lbClientPort string, serviceLogInfo serviced.ServiceLogInfo) error {
	client, err := serviced.NewLBClient(lbClientPort)
	if err != nil {
		glog.Errorf("Could not create a client to endpoint: %s, %s", lbClientPort, err)
		return err
	}
	defer client.Close()
	return client.SendLogMessage(serviceLogInfo, nil)
}

// serviced service proxy SERVICE_ID INSTANCEID COMMAND
func (c *ServicedCli) cmdServiceProxy(ctx *cli.Context) error {
	if len(ctx.Args()) < 3 {
		fmt.Printf("Incorrect Usage.\n\n")
		return nil
	}

	// Set logging options
	if err := setLogging(ctx); err != nil {
		fmt.Println(err)
	}

	args := ctx.Args()
	options := api.ControllerOptions{
		MuxPort:             ctx.GlobalInt("muxport"),
		Mux:                 ctx.GlobalBool("mux"),
		TLS:                 ctx.GlobalBool("tls"),
		KeyPEMFile:          ctx.GlobalString("keyfile"),
		CertPEMFile:         ctx.GlobalString("certfile"),
		ServicedEndpoint:    ctx.GlobalString("endpoint"),
		Autorestart:         ctx.GlobalBool("autorestart"),
		MetricForwarderPort: ctx.GlobalString("metric-forwarder-port"),
		Logstash:            ctx.GlobalBool("logstash"),
		LogstashBinary:      ctx.GlobalString("forwarder-binary"),
		LogstashConfig:      ctx.GlobalString("forwarder-config"),
		ServiceID:           args[0],
		InstanceID:          args[1],
		Command:             args[2:],
	}

	if err := c.driver.StartProxy(options); err != nil {
		sendLogMessage(options.ServicedEndpoint,
			serviced.ServiceLogInfo{
				ServiceID: options.ServiceID,
				Message:   "container controller terminated with: " + err.Error(),
			})
		fmt.Fprintln(os.Stderr, err)
	}

	return fmt.Errorf("serviced service proxy")
}

// serviced service shell [--saveas SAVEAS]  [--interactive, -i] SERVICEID COMMAND
func (c *ServicedCli) cmdServiceShell(ctx *cli.Context) error {
	args := ctx.Args()
	if len(args) < 2 {
		fmt.Printf("Incorrect Usage.\n\n")
		return nil
	}

	// Set logging options
	if err := setLogging(ctx); err != nil {
		fmt.Println(err)
	}

	var (
		serviceID, command string
		argv               []string
		saveAs             string
		isTTY              bool
	)

	serviceID = args[0]
	command = args[1]
	if len(args) > 2 {
		argv = args[2:]
	}
	saveAs = ctx.GlobalString("saveas")
	isTTY = ctx.GlobalBool("interactive")

	config := api.ShellConfig{
		ServiceID: serviceID,
		Command:   command,
		Args:      argv,
		SaveAs:    saveAs,
		IsTTY:     isTTY,
	}

	if err := c.driver.StartShell(config); err != nil {
		fmt.Fprintln(os.Stderr, err)
	}

	return fmt.Errorf("serviced service shell")
}

// serviced service run SERVICEID [COMMAND [ARGS ...]]
func (c *ServicedCli) cmdServiceRun(ctx *cli.Context) error {
	args := ctx.Args()
	if len(args) < 1 {
		fmt.Printf("Incorrect Usage.\n\n")
		return nil
	}

	if len(args) < 2 {
		for _, s := range c.serviceRuns(args[0]) {
			fmt.Println(s)
		}
		return fmt.Errorf("serviced service run")
	}

	var (
		serviceID, command string
		argv               []string
		saveAs             string
		isTTY              bool
	)

	serviceID = args[0]
	command = args[1]
	if len(args) > 2 {
		argv = args[2:]
	}
	saveAs = serviced.GetLabel(serviceID)
	isTTY = ctx.GlobalBool("interactive")

	config := api.ShellConfig{
		ServiceID: serviceID,
		Command:   command,
		Args:      argv,
		SaveAs:    saveAs,
		IsTTY:     isTTY,
	}

	if err := c.driver.RunShell(config); err != nil {
		fmt.Fprintln(os.Stderr, err)
	}

	return fmt.Errorf("serviced service run")
}

<<<<<<< HEAD
func (c *ServicedCli) searchForRunningService(keyword string) (*dao.RunningService, error) {
	rss, err := c.driver.GetRunningServices()
=======
// findServiceStateID finds the ServiceStateID from either DockerID, ServiceName, or ServiceID
func (c *ServicedCli) findServiceStateID(serviceSpecifier string) (string, error) {
	if serviceSpecifier == "" {
		return "", fmt.Errorf("required serviceSpecifier is empty")
	}

	runningServices, err := c.driver.FindRunningServices(serviceSpecifier)
>>>>>>> b1894749
	if err != nil {
		return nil, err
	}

	var states []*dao.RunningService
	for _, rs := range rss {
		if rs.DockerId == "" {
			continue
		}

<<<<<<< HEAD
		switch keyword {
		case rs.ServiceId, rs.Name, rs.Id, rs.DockerId:
			states = append(states, rs)
		default:
			if keyword == "" {
				states = append(states, rs)
=======
		var printTable func(string)
		printTable = func(root string) {
			for _, running := range runningServices {
				tableMatched.PrintRow(
					running.Service.Name,
					running.State.ServiceID,
					running.State.DockerID,
				)
>>>>>>> b1894749
			}
		}
	}

	switch len(states) {
	case 0:
		return nil, fmt.Errorf("no matches found")
	case 1:
		return states[0], nil
	}

	matches := newTable(0, 8, 2)
	matches.PrintRow("NAME", "SERVICEID", "DOCKERID")
	for _, row := range states {
		matches.PrintRow(row.Name, row.ServiceId, row.DockerId)
	}
	matches.Flush()
	return nil, fmt.Errorf("multiple results found; select one from list")
}

// serviced service attach { SERVICEID | SERVICENAME | DOCKERID } [COMMAND ...]
func (c *ServicedCli) cmdServiceAttach(ctx *cli.Context) error {
	// verify args
	args := ctx.Args()
	if len(args) < 1 {
		fmt.Fprintf(os.Stderr, "Incorrect Usage.\n\n")
		cli.ShowCommandHelp(ctx, "attach")
		return nil
	}

	rs, err := c.searchForRunningService(args[0])
	if err != nil {
		fmt.Fprintln(os.Stderr, err)
		return err
	}

	var command string
	if len(args) > 1 {
		command = args[1]
	}

	var argv []string
	if len(args) > 2 {
		argv = args[2:]
	}

	cfg := api.AttachConfig{
		Running: rs,
		Command: command,
		Args:    argv,
	}

	if err := c.driver.Attach(cfg); err != nil {
		fmt.Fprintln(os.Stderr, err)
	}
	return fmt.Errorf("serviced service attach")
}

// serviced service action { SERVICEID | SERVICENAME | DOCKERID } ACTION
func (c *ServicedCli) cmdServiceAction(ctx *cli.Context) error {
	// verify args
	args := ctx.Args()
	if len(args) < 1 {
		fmt.Fprintf(os.Stderr, "Incorrect Usage.\n\n")
		cli.ShowCommandHelp(ctx, "action")
<<<<<<< HEAD
		return nil
=======
		return
	}

	// retrieve serviceStateID from serviceSpecifier
	serviceSpecifier := args[0]
	serviceStateID, err := c.findServiceStateID(serviceSpecifier)
	if err != nil {
		fmt.Fprintf(os.Stderr, "could not find ServiceStateID with specifier:'%v'  error:%v\n", serviceSpecifier, err)
		return
>>>>>>> b1894749
	}

	rs, err := c.searchForRunningService(args[0])
	if err != nil {
		fmt.Fprintln(os.Stderr, err)
		return err
	}

	switch len(args) {
	case 1:
		actions := c.serviceActions(rs.ServiceId)
		if len(actions) > 0 {
			fmt.Println(strings.Join(actions, "\n"))
		} else {
			fmt.Fprintln(os.Stderr, "no actions found")
		}
	default:
		cfg := api.AttachConfig{
			Running: rs,
			Command: args[1],
		}
		if len(args) > 2 {
			cfg.Args = args[2:]
		}

		if err := c.driver.Action(cfg); err != nil {
			fmt.Fprintln(os.Stderr, err)
		}
	}

	return fmt.Errorf("serviced service attach")
}

// serviced service list-snapshot SERVICEID
func (c *ServicedCli) cmdServiceListSnapshots(ctx *cli.Context) {
	if len(ctx.Args()) < 1 {
		fmt.Printf("Incorrect Usage.\n\n")
		cli.ShowCommandHelp(ctx, "list-snapshots")
		return
	}

	if snapshots, err := c.driver.GetSnapshotsByServiceID(ctx.Args().First()); err != nil {
		fmt.Fprintln(os.Stderr, err)
	} else if snapshots == nil || len(snapshots) == 0 {
		fmt.Fprintln(os.Stderr, "no snapshots found")
	} else {
		for _, s := range snapshots {
			fmt.Println(s)
		}
	}
}

// serviced service snapshot SERVICEID
func (c *ServicedCli) cmdServiceSnapshot(ctx *cli.Context) {
	if len(ctx.Args()) < 1 {
		fmt.Printf("Incorrect Usage.\n\n")
		cli.ShowCommandHelp(ctx, "snapshot")
		return
	}

	if snapshot, err := c.driver.AddSnapshot(ctx.Args().First()); err != nil {
		fmt.Fprintln(os.Stderr, err)
	} else if snapshot == "" {
		fmt.Fprintln(os.Stderr, "received nil snapshot")
	} else {
		fmt.Println(snapshot)
	}
}<|MERGE_RESOLUTION|>--- conflicted
+++ resolved
@@ -617,45 +617,24 @@
 	return fmt.Errorf("serviced service run")
 }
 
-<<<<<<< HEAD
 func (c *ServicedCli) searchForRunningService(keyword string) (*dao.RunningService, error) {
 	rss, err := c.driver.GetRunningServices()
-=======
-// findServiceStateID finds the ServiceStateID from either DockerID, ServiceName, or ServiceID
-func (c *ServicedCli) findServiceStateID(serviceSpecifier string) (string, error) {
-	if serviceSpecifier == "" {
-		return "", fmt.Errorf("required serviceSpecifier is empty")
-	}
-
-	runningServices, err := c.driver.FindRunningServices(serviceSpecifier)
->>>>>>> b1894749
 	if err != nil {
 		return nil, err
 	}
 
 	var states []*dao.RunningService
 	for _, rs := range rss {
-		if rs.DockerId == "" {
+		if rs.DockerID == "" {
 			continue
 		}
 
-<<<<<<< HEAD
 		switch keyword {
-		case rs.ServiceId, rs.Name, rs.Id, rs.DockerId:
+		case rs.ServiceID, rs.Name, rs.Id, rs.DockerID:
 			states = append(states, rs)
 		default:
 			if keyword == "" {
 				states = append(states, rs)
-=======
-		var printTable func(string)
-		printTable = func(root string) {
-			for _, running := range runningServices {
-				tableMatched.PrintRow(
-					running.Service.Name,
-					running.State.ServiceID,
-					running.State.DockerID,
-				)
->>>>>>> b1894749
 			}
 		}
 	}
@@ -670,7 +649,7 @@
 	matches := newTable(0, 8, 2)
 	matches.PrintRow("NAME", "SERVICEID", "DOCKERID")
 	for _, row := range states {
-		matches.PrintRow(row.Name, row.ServiceId, row.DockerId)
+		matches.PrintRow(row.Name, row.ServiceID, row.DockerID)
 	}
 	matches.Flush()
 	return nil, fmt.Errorf("multiple results found; select one from list")
@@ -721,19 +700,7 @@
 	if len(args) < 1 {
 		fmt.Fprintf(os.Stderr, "Incorrect Usage.\n\n")
 		cli.ShowCommandHelp(ctx, "action")
-<<<<<<< HEAD
 		return nil
-=======
-		return
-	}
-
-	// retrieve serviceStateID from serviceSpecifier
-	serviceSpecifier := args[0]
-	serviceStateID, err := c.findServiceStateID(serviceSpecifier)
-	if err != nil {
-		fmt.Fprintf(os.Stderr, "could not find ServiceStateID with specifier:'%v'  error:%v\n", serviceSpecifier, err)
-		return
->>>>>>> b1894749
 	}
 
 	rs, err := c.searchForRunningService(args[0])
@@ -744,7 +711,7 @@
 
 	switch len(args) {
 	case 1:
-		actions := c.serviceActions(rs.ServiceId)
+		actions := c.serviceActions(rs.ServiceID)
 		if len(actions) > 0 {
 			fmt.Println(strings.Join(actions, "\n"))
 		} else {
