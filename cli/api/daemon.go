--- conflicted
+++ resolved
@@ -198,9 +198,6 @@
 	mux.Port = options.MuxPort
 	mux.UseTLS = options.TLS
 
-<<<<<<< HEAD
-	hostAgent, err := serviced.NewHostAgent(options.Port, options.UIPort, options.DockerDNS, options.VarPath, options.Mount, options.VFS, options.Zookeepers, mux, d.facade, d.dsContext)
-=======
 	zkClient, err := d.initZK()
 	if err != nil {
 		return nil, err
@@ -216,8 +213,8 @@
 	nfsClient := storage.NewClient(thisHost, zkClient)
 	nfsClient.Wait()
 
-	hostAgent, err = serviced.NewHostAgent(options.Port, options.UIPort, options.DockerDNS, options.VarPath, options.Mount, options.VFS, options.Zookeepers, mux, options.DockerRegistry)
->>>>>>> 9dff45d3
+	hostAgent, err = serviced.NewHostAgent(options.Port, options.UIPort, options.DockerDNS, options.VarPath, options.Mount, options.VFS, options.Zookeepers, mux, options.DockerRegistry, d.facade, d.dsContext)
+
 	if err != nil {
 		glog.Fatalf("Could not start ControlPlane agent: %v", err)
 	}
@@ -254,11 +251,7 @@
 		http.ListenAndServe(":50000", sio)
 	}()
 
-<<<<<<< HEAD
-	return nil
-=======
 	return hostAgent, nil
->>>>>>> 9dff45d3
 }
 
 func (d *daemon) registerMasterRPC() error {
