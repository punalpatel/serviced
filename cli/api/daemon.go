// Copyright 2014, The Serviced Authors. All rights reserved.
// Use of this source code is governed by a
// license that can be found in the LICENSE file.

package api

import (
	"github.com/zenoss/glog"
	"github.com/zenoss/serviced/node"
	coordclient "github.com/zenoss/serviced/coordinator/client"
	coordzk "github.com/zenoss/serviced/coordinator/client/zookeeper"
	"github.com/zenoss/serviced/coordinator/storage"
	"github.com/zenoss/serviced/dao"
	"github.com/zenoss/serviced/dao/elasticsearch"
	"github.com/zenoss/serviced/datastore"
	"github.com/zenoss/serviced/datastore/elastic"
	"github.com/zenoss/serviced/dfs/nfs"
	"github.com/zenoss/serviced/domain/addressassignment"
	"github.com/zenoss/serviced/domain/host"
	"github.com/zenoss/serviced/domain/pool"
	"github.com/zenoss/serviced/domain/service"
	"github.com/zenoss/serviced/domain/serviceconfigfile"
	"github.com/zenoss/serviced/domain/servicetemplate"
	"github.com/zenoss/serviced/domain/user"
	"github.com/zenoss/serviced/facade"
	"github.com/zenoss/serviced/isvcs"
	"github.com/zenoss/serviced/proxy"
	"github.com/zenoss/serviced/rpc/agent"
	"github.com/zenoss/serviced/rpc/master"
	"github.com/zenoss/serviced/scheduler"
	"github.com/zenoss/serviced/shell"
	"github.com/zenoss/serviced/stats"
	"github.com/zenoss/serviced/utils"
	"github.com/zenoss/serviced/volume"
	// Need to do btrfs driver initializations
	_ "github.com/zenoss/serviced/volume/btrfs"
	// Need to do rsync driver initializations
	_ "github.com/zenoss/serviced/volume/rsync"
	"github.com/zenoss/serviced/web"
	"github.com/zenoss/serviced/zzk"
	zkdocker "github.com/zenoss/serviced/zzk/docker"

	"crypto/tls"
	"errors"
	"fmt"
	"io/ioutil"
	"net"
	"net/http"
	"net/rpc"
	"os"
	"os/signal"
	"path"
	"syscall"
	"time"
)

var minDockerVersion = version{0, 11, 1}

type daemon struct {
	staticIPs      []string
	cpDao          dao.ControlPlane
	dsDriver       datastore.Driver
	dsContext      datastore.Context
	facade         *facade.Facade
	hostID         string
	zclient        *coordclient.Client
	storageHandler *storage.Server
	zkDAO          *zzk.ZkDao
}

func newDaemon(staticIPs []string) (*daemon, error) {
	d := &daemon{
		staticIPs: staticIPs,
	}
	return d, nil
}

func (d *daemon) run() error {
	var err error
	d.hostID, err = utils.HostID()
	if err != nil {
		glog.Fatalf("could not get hostid: %s", err)
	}

	l, err := net.Listen("tcp", options.Listen)
	if err != nil {
		glog.Fatalf("Could not bind to port %v. Is another instance running", err)
	}

	//This asserts isvcs
	//TODO: should this just be in startMaster
	isvcs.Init()
	isvcs.Mgr.SetVolumesDir(path.Join(options.VarPath, "isvcs"))

	dockerVersion, err := node.GetDockerVersion()
	if err != nil {
		glog.Fatalf("could not determine docker version: %s", err)
	}

	if minDockerVersion.Compare(dockerVersion.Client) < 0 {
		glog.Fatalf("serviced needs at least docker >= %s", minDockerVersion)
	}

	//TODO: is this needed for both agent and master?
	if _, ok := volume.Registered(options.VFS); !ok {
		glog.Fatalf("no driver registered for %s", options.VFS)
	}

	if options.Master {
		if err = d.startMaster(); err != nil {
			glog.Fatalf("%v", err)
		}
	}
	if options.Agent {
		if _, err = d.startAgent(); err != nil {
			glog.Fatalf("%v", err)
		}
	}

	rpc.HandleHTTP()

	if options.ReportStats {
		statsdest := fmt.Sprintf("http://%s/api/metrics/store", options.HostStats)
		statsduration := time.Duration(options.StatsPeriod) * time.Second
		glog.V(1).Infoln("Staring container statistics reporter")
		statsReporter, err := stats.NewStatsReporter(statsdest, statsduration, d.zkDAO)
		if err != nil {
			glog.Errorf("Error kicking off stats reporter %v", err)
		} else {
			defer statsReporter.Close()
		}
	}

	glog.V(0).Infof("Listening on %s", l.Addr().String())
	return http.Serve(l, nil) // start the server
}

func (d *daemon) initContext() (datastore.Context, error) {
	datastore.Register(d.dsDriver)
	ctx := datastore.Get()
	if ctx == nil {
		return nil, errors.New("context not available")
	}
	return ctx, nil
}

func (d *daemon) startMaster() error {
	if err := d.initISVCS(); err != nil {
		return err
	}

	var err error
	if d.dsDriver, err = d.initDriver(); err != nil {
		return err
	}

	if d.dsContext, err = d.initContext(); err != nil {
		return err
	}

	if d.zclient, err = d.initZK(); err != nil {
		return err
	}

	d.zkDAO = d.initZKDAO(d.zclient)
	d.facade = d.initFacade()

	if d.cpDao, err = d.initDAO(); err != nil {
		return err
	}

	if err = d.facade.CreateDefaultPool(d.dsContext); err != nil {
		return err
	}

	if err = d.registerMasterRPC(); err != nil {
		return err
	}

	d.initWeb()

	d.startScheduler()

	agentIP, err := utils.GetIPAddress()
	if err != nil {
		panic(err)
	}

	thisHost, err := host.Build(agentIP, "unknown")
	if err != nil {
		glog.Errorf("could not build host for agent IP %s: %v", agentIP, err)
		return err
	}

	if err := os.MkdirAll(options.VarPath, 0755); err != nil {
		glog.Errorf("could not create varpath %s: %s", options.VarPath, err)
		return err
	}
	if nfsDriver, err := nfs.NewServer(options.VarPath, "serviced_var", "0.0.0.0/0"); err != nil {
		return err
	} else {
		d.storageHandler, err = storage.NewServer(nfsDriver, thisHost, d.zclient)
		if err != nil {
			return err
		}
	}

	return nil
}

func getKeyPairs(certPEMFile, keyPEMFile string) (certPEM, keyPEM []byte, err error) {

	if len(certPEMFile) > 0 {
		certPEM, err = ioutil.ReadFile(certPEMFile)
		if err != nil {
			return
		}
	} else {
		certPEM = []byte(proxy.InsecureCertPEM)
	}
	if len(keyPEMFile) > 0 {
		keyPEM, err = ioutil.ReadFile(keyPEMFile)
		if err != nil {
			return
		}
	} else {
		keyPEM = []byte(proxy.InsecureKeyPEM)
	}
	return
}

func createMuxListener() (net.Listener, error) {
	if options.TLS {
		glog.V(1).Info("using TLS on mux")

		proxyCertPEM, proxyKeyPEM, err := getKeyPairs(options.CertPEMFile, options.KeyPEMFile)
		if err != nil {
			return nil, err
		}

		cert, err := tls.X509KeyPair([]byte(proxyCertPEM), []byte(proxyKeyPEM))
		if err != nil {
			glog.Error("ListenAndMux Error (tls.X509KeyPair): ", err)
			return nil, err
		}

		tlsConfig := tls.Config{Certificates: []tls.Certificate{cert}}
		glog.V(1).Infof("TLS enabled tcp mux listening on %d", options.MuxPort)
		return tls.Listen("tcp", fmt.Sprintf(":%d", options.MuxPort), &tlsConfig)

	}
	return net.Listen("tcp", fmt.Sprintf(":%d", options.MuxPort))
}

func (d *daemon) startAgent() (hostAgent *node.HostAgent, err error) {

	muxListener, err := createMuxListener()
	if err != nil {
		return nil, err
	}
	mux, err := proxy.NewTCPMux(muxListener)
	if err != nil {
		return nil, err
	}

	zkClient, err := d.initZK()
	if err != nil {
		return nil, err
	}

	//when running only an agent d.zkDAO is nil
	if d.zkDAO == nil {
		d.zkDAO = d.initZKDAO(zkClient)
	}

	agentIP, err := utils.GetIPAddress()
	if err != nil {
		panic(err)
	}
	thisHost, err := host.Build(agentIP, "unknown")
	if err != nil {
		panic(err)
	}
	nfsClient, err := storage.NewClient(thisHost, zkClient, options.VarPath)
	if err != nil {
		glog.Fatalf("could not create an NFS client: %s", err)
	}
	nfsClient.Wait()

<<<<<<< HEAD
	hostAgent, err = node.NewHostAgent(options.Endpoint, options.UIPort, options.DockerDNS, options.VarPath, options.Mount, options.VFS, options.Zookeepers, mux, options.DockerRegistry)
=======
	agentOptions := serviced.AgentOptions{
		Master:          options.Endpoint,
		UIPort:          options.UIPort,
		DockerDNS:       options.DockerDNS,
		VarPath:         options.VarPath,
		Mount:           options.Mount,
		VFS:             options.VFS,
		Zookeepers:      options.Zookeepers,
		Mux:             mux,
		DockerRegistry:  options.DockerRegistry,
		MaxContainerAge: time.Duration(int(time.Second) * options.MaxContainerAge),
	}

	hostAgent, err = serviced.NewHostAgent(agentOptions)
>>>>>>> 02022e73
	if err != nil {
		glog.Fatalf("Could not start ControlPlane agent: %v", err)
	}
	// register the API
	glog.V(0).Infoln("registering ControlPlaneAgent service")
	if err = rpc.RegisterName("ControlPlaneAgent", hostAgent); err != nil {
		glog.Fatalf("could not register ControlPlaneAgent RPC server: %v", err)
	}
	glog.Infof("agent start staticips: %v [%d]", d.staticIPs, len(d.staticIPs))
	if err = rpc.RegisterName("Agent", agent.NewServer(d.staticIPs)); err != nil {
		glog.Fatalf("could not register Agent RPC server: %v", err)
	}

	d.startAgentListeners()

	go func() {
		signalChan := make(chan os.Signal, 10)
		signal.Notify(signalChan, syscall.SIGINT, syscall.SIGTERM)
		<-signalChan
		glog.V(0).Info("Shutting down due to interrupt")
		err = hostAgent.Shutdown()
		if err != nil {
			glog.V(1).Infof("Agent shutdown with error: %v", err)
		} else {
			glog.Info("Agent shutdown")
		}
		isvcs.Mgr.Stop()
		os.Exit(0)
	}()

	// TODO: Integrate this server into the rpc server, or something.
	// Currently its only use is for command execution.
	go func() {
		sio := shell.NewProcessExecutorServer(options.Endpoint, options.DockerRegistry)
		http.ListenAndServe(":50000", sio)
	}()

	return hostAgent, nil
}

func (d *daemon) startAgentListeners() {
	// start agent listeners
	var err error
	if d.zclient == nil {
		d.zclient, err = d.initZK()
		if err != nil {
			glog.Fatal("could not initialize zk client: ", err)
		}
	}
	zconn, err := d.zclient.GetConnection()
	if err != nil {
		glog.Fatal("could not connect to zk: ", err)
	}

	go zkdocker.ListenAction(zconn, d.hostID)
}

func (d *daemon) registerMasterRPC() error {
	glog.V(0).Infoln("registering Master RPC services")

	if err := rpc.RegisterName("Master", master.NewServer(d.facade)); err != nil {
		return fmt.Errorf("could not register rpc server LoadBalancer: %v", err)
	}

	// register the deprecated rpc servers
	if err := rpc.RegisterName("LoadBalancer", d.cpDao); err != nil {
		return fmt.Errorf("could not register rpc server LoadBalancer: %v", err)
	}

	if err := rpc.RegisterName("ControlPlane", d.cpDao); err != nil {
		return fmt.Errorf("could not register rpc server LoadBalancer: %v", err)
	}
	return nil
}
func (d *daemon) initDriver() (datastore.Driver, error) {

	eDriver := elastic.New("localhost", 9200, "controlplane")
	eDriver.AddMapping(host.MAPPING)
	eDriver.AddMapping(pool.MAPPING)
	eDriver.AddMapping(servicetemplate.MAPPING)
	eDriver.AddMapping(service.MAPPING)
	eDriver.AddMapping(addressassignment.MAPPING)
	eDriver.AddMapping(serviceconfigfile.MAPPING)
	eDriver.AddMapping(user.MAPPING)
	err := eDriver.Initialize(10 * time.Second)
	if err != nil {
		return nil, err
	}
	return eDriver, nil

}

func (d *daemon) initFacade() *facade.Facade {
	f := facade.New(d.zkDAO, options.DockerRegistry)
	return f
}

func (d *daemon) initISVCS() error {
	return isvcs.Mgr.Start()
}

func (d *daemon) initZK() (*coordclient.Client, error) {
	dsn := coordzk.NewDSN(options.Zookeepers, time.Second*15).String()
	glog.Infof("zookeeper dsn: %s", dsn)
	zclient, err := coordclient.New("zookeeper", dsn, "", nil)
	return zclient, err
}

func (d *daemon) initZKDAO(zkClient *coordclient.Client) *zzk.ZkDao {
	return zzk.NewZkDao(zkClient)
}

func (d *daemon) initDAO() (dao.ControlPlane, error) {
	return elasticsearch.NewControlSvc("localhost", 9200, d.facade, d.zclient, options.VarPath, options.VFS, options.DockerRegistry, d.zkDAO)
}

func (d *daemon) initWeb() {
	// TODO: Make bind port for web server optional?
	glog.V(4).Infof("Starting web server: uiport: %v; port: %v; zookeepers: %v", options.UIPort, options.Endpoint, options.Zookeepers)
	cpserver := web.NewServiceConfig(options.UIPort, options.Endpoint, options.Zookeepers, options.ReportStats, options.HostAliases, options.TLS, options.MuxPort)
	go cpserver.ServeUI()
	go cpserver.Serve()

}
func (d *daemon) startScheduler() {
	go d.runScheduler()
}

func (d *daemon) runScheduler() {
	for {
		func() {
			conn, err := d.zclient.GetConnection()
			if err != nil {
				return
			}
			defer conn.Close()

			sched, shutdown := scheduler.NewScheduler("", conn, d.hostID, d.cpDao, d.facade)
			sched.Start()
			select {
			case <-shutdown:
			}
		}()
	}

}<|MERGE_RESOLUTION|>--- conflicted
+++ resolved
@@ -287,9 +287,6 @@
 	}
 	nfsClient.Wait()
 
-<<<<<<< HEAD
-	hostAgent, err = node.NewHostAgent(options.Endpoint, options.UIPort, options.DockerDNS, options.VarPath, options.Mount, options.VFS, options.Zookeepers, mux, options.DockerRegistry)
-=======
 	agentOptions := serviced.AgentOptions{
 		Master:          options.Endpoint,
 		UIPort:          options.UIPort,
@@ -302,9 +299,8 @@
 		DockerRegistry:  options.DockerRegistry,
 		MaxContainerAge: time.Duration(int(time.Second) * options.MaxContainerAge),
 	}
-
 	hostAgent, err = serviced.NewHostAgent(agentOptions)
->>>>>>> 02022e73
+
 	if err != nil {
 		glog.Fatalf("Could not start ControlPlane agent: %v", err)
 	}
