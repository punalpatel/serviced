package api

import (
	"encoding/json"
	"fmt"
	"io"

<<<<<<< HEAD
	"github.com/zenoss/glog"
	"github.com/zenoss/serviced/dao"
	"github.com/zenoss/serviced/domain/host"
	"github.com/zenoss/serviced/domain/service"
	"github.com/zenoss/serviced/domain/servicestate"
=======
	service "github.com/zenoss/serviced/dao"
	"github.com/zenoss/serviced/domain"
	"github.com/zenoss/serviced/domain/host"
	"github.com/zenoss/serviced/domain/servicedefinition"
>>>>>>> b0298329
)

const ()

var ()

// ServiceConfig is the deserialized object from the command-line
type ServiceConfig struct {
	Name        string
	PoolID      string
	ImageID     string
	Command     string
	LocalPorts  *PortMap
	RemotePorts *PortMap
}

// IPConfig is the deserialized object from the command-line
type IPConfig struct {
	ServiceID string
	IPAddress string
}

// RunningService contains the service for a state
type RunningService struct {
	Service *service.Service
	State   *servicestate.ServiceState
}

// Gets all of the available services
func (a *api) GetServices() ([]*service.Service, error) {
	client, err := a.connectDAO()
	if err != nil {
		return nil, err
	}

	var services []*service.Service
	if err := client.GetServices(&empty, &services); err != nil {
		return nil, err
	}

	return services, nil
}

// Gets the service definition identified by its service ID
func (a *api) GetService(id string) (*service.Service, error) {
	client, err := a.connectDAO()
	if err != nil {
		return nil, err
	}

	var s service.Service
	if err := client.GetService(id, &s); err != nil {
		return nil, err
	}

	return &s, nil
}

// Gets the service definition identified by its service Name
func (a *api) GetServicesByName(name string) ([]*service.Service, error) {
	allServices, err := a.GetServices()
	if err != nil {
		return nil, err
	}

	var services []*service.Service
	for i, s := range allServices {
		if s.Name == name {
			services = append(services, allServices[i])
		}
	}

	return services, nil
}

<<<<<<< HEAD
// Gets the service state identified by its service state ID
func (a *api) GetServiceState(id string) (*servicestate.ServiceState, error) {
	services, err := a.GetServices()
	if err != nil {
		return nil, err
	}

	for _, svc := range services {
		statesByServiceID, err := a.getServiceStatesByServiceID(svc.Id)
		if err != nil {
			return nil, err
		}

		for i, state := range statesByServiceID {
			if id == state.Id {
				return statesByServiceID[i], nil
			}
		}
	}

	return nil, fmt.Errorf("unable to find state given serviceStateID:%s", id)
}

// getServiceStatesByServiceID gets the service states for a service identified by its service ID
func (a *api) getServiceStatesByServiceID(id string) ([]*servicestate.ServiceState, error) {
	client, err := a.connectDAO()
	if err != nil {
		return nil, err
	}

	var states []*servicestate.ServiceState
	if err := client.GetServiceStates(id, &states); err != nil {
		return nil, err
	}

	return states, nil
}

// GetServiceStates returns running services that match DockerId, ServiceName, or ServiceId
func (a *api) GetServiceStates(id string) ([]*RunningService, error) {
	services, err := a.GetServices()
	if err != nil {
		return nil, err
	}

	var runningServices []*RunningService
	for serviceKey, service := range services {
		glog.V(2).Infof("looking for id:%s in service:  ServiceId:%s  ServiceName:%s\n",
			id, service.Id, service.Name)
		statesByServiceID, err := a.getServiceStatesByServiceID(service.Id)
		if err != nil {
			return []*RunningService{}, err
		}

		for stateKey, state := range statesByServiceID {
			glog.V(2).Infof("looking for id:%s in   state:  ServiceId:%s  ServiceName:%s  DockerId:%s\n",
				id, state.ServiceId, service.Name, state.DockerId)
			if state.DockerId == "" {
				continue
			}
			if id == state.ServiceId || id == service.Name ||
				state.DockerId == id {
				running := RunningService{
					Service: services[serviceKey],
					State:   statesByServiceID[stateKey],
				}
				runningServices = append(runningServices, &running)
			}
		}
	}

	return runningServices, nil
}

=======
>>>>>>> b0298329
// Adds a new service
func (a *api) AddService(config ServiceConfig) (*service.Service, error) {
	client, err := a.connectDAO()
	if err != nil {
		return nil, err
	}

	endpoints := make([]service.ServiceEndpoint, len(*config.LocalPorts)+len(*config.RemotePorts))
	i := 0
	for _, e := range *config.LocalPorts {
		e.Purpose = "local"
		endpoints[i] = service.BuildServiceEndpoint(e)
		i++
	}
	for _, e := range *config.RemotePorts {
		e.Purpose = "remote"
		endpoints[i] = service.BuildServiceEndpoint(e)
		i++
	}

	s := service.Service{
		Name:      config.Name,
		PoolId:    config.PoolID,
		ImageId:   config.ImageID,
		Endpoints: endpoints,
		Startup:   config.Command,
		Instances: 1,
		InstanceLimits: domain.MinMax{1,1},
	}

	var id string
	if err := client.AddService(s, &id); err != nil {
		return nil, err
	}

	return a.GetService(id)
}

// RemoveService removes an existing service
func (a *api) RemoveService(id string) error {
	client, err := a.connectDAO()
	if err != nil {
		return err
	}

	if err := client.DeleteSnapshots(id, &unusedInt); err != nil {
		return fmt.Errorf("could not clean up service history", err)
	}

	if err := client.RemoveService(id, &unusedInt); err != nil {
		return fmt.Errorf("could not remove service: %s", err)
	}

	return nil
}

// UpdateService updates an existing service
func (a *api) UpdateService(reader io.Reader) (*service.Service, error) {
	// Unmarshal JSON from the reader
	var s service.Service
	if err := json.NewDecoder(reader).Decode(&s); err != nil {
		return nil, fmt.Errorf("could not unmarshal json: %s", err)
	}

	// Connect to the client
	client, err := a.connectDAO()
	if err != nil {
		return nil, err
	}

	// Update the service
	if err := client.UpdateService(s, &unusedInt); err != nil {
		return nil, err
	}

	return a.GetService(s.Id)
}

// StartService starts a service
func (a *api) StartService(id string) (*host.Host, error) {
	client, err := a.connectDAO()
	if err != nil {
		return nil, err
	}

	var hostID string
	if err := client.StartService(id, &hostID); err != nil {
		return nil, err
	}

	return a.GetHost(hostID)
}

// StopService stops a service
func (a *api) StopService(id string) error {
	client, err := a.connectDAO()
	if err != nil {
		return err
	}

	if err := client.StopService(id, &unusedInt); err != nil {
		return err
	}

	return nil
}

// AssignIP assigns an IP address to a service
func (a *api) AssignIP(config IPConfig) (string, error) {
	client, err := a.connectDAO()
	if err != nil {
		return "", err
	}

	req := dao.AssignmentRequest{
		ServiceId:      config.ServiceID,
		IpAddress:      config.IPAddress,
		AutoAssignment: config.IPAddress == "",
	}

	if err := client.AssignIPs(req, nil); err != nil {
		return "", err
	}

	var addresses []service.AddressAssignment
	if err := client.GetServiceAddressAssignments(config.ServiceID, &addresses); err != nil {
		return "", err
	}

	if addresses == nil || len(addresses) == 0 {
		return "", nil
	}

	return addresses[0].IPAddr, nil
}<|MERGE_RESOLUTION|>--- conflicted
+++ resolved
@@ -5,18 +5,11 @@
 	"fmt"
 	"io"
 
-<<<<<<< HEAD
-	"github.com/zenoss/glog"
 	"github.com/zenoss/serviced/dao"
+	"github.com/zenoss/serviced/domain"
 	"github.com/zenoss/serviced/domain/host"
 	"github.com/zenoss/serviced/domain/service"
 	"github.com/zenoss/serviced/domain/servicestate"
-=======
-	service "github.com/zenoss/serviced/dao"
-	"github.com/zenoss/serviced/domain"
-	"github.com/zenoss/serviced/domain/host"
-	"github.com/zenoss/serviced/domain/servicedefinition"
->>>>>>> b0298329
 )
 
 const ()
@@ -92,83 +85,6 @@
 	return services, nil
 }
 
-<<<<<<< HEAD
-// Gets the service state identified by its service state ID
-func (a *api) GetServiceState(id string) (*servicestate.ServiceState, error) {
-	services, err := a.GetServices()
-	if err != nil {
-		return nil, err
-	}
-
-	for _, svc := range services {
-		statesByServiceID, err := a.getServiceStatesByServiceID(svc.Id)
-		if err != nil {
-			return nil, err
-		}
-
-		for i, state := range statesByServiceID {
-			if id == state.Id {
-				return statesByServiceID[i], nil
-			}
-		}
-	}
-
-	return nil, fmt.Errorf("unable to find state given serviceStateID:%s", id)
-}
-
-// getServiceStatesByServiceID gets the service states for a service identified by its service ID
-func (a *api) getServiceStatesByServiceID(id string) ([]*servicestate.ServiceState, error) {
-	client, err := a.connectDAO()
-	if err != nil {
-		return nil, err
-	}
-
-	var states []*servicestate.ServiceState
-	if err := client.GetServiceStates(id, &states); err != nil {
-		return nil, err
-	}
-
-	return states, nil
-}
-
-// GetServiceStates returns running services that match DockerId, ServiceName, or ServiceId
-func (a *api) GetServiceStates(id string) ([]*RunningService, error) {
-	services, err := a.GetServices()
-	if err != nil {
-		return nil, err
-	}
-
-	var runningServices []*RunningService
-	for serviceKey, service := range services {
-		glog.V(2).Infof("looking for id:%s in service:  ServiceId:%s  ServiceName:%s\n",
-			id, service.Id, service.Name)
-		statesByServiceID, err := a.getServiceStatesByServiceID(service.Id)
-		if err != nil {
-			return []*RunningService{}, err
-		}
-
-		for stateKey, state := range statesByServiceID {
-			glog.V(2).Infof("looking for id:%s in   state:  ServiceId:%s  ServiceName:%s  DockerId:%s\n",
-				id, state.ServiceId, service.Name, state.DockerId)
-			if state.DockerId == "" {
-				continue
-			}
-			if id == state.ServiceId || id == service.Name ||
-				state.DockerId == id {
-				running := RunningService{
-					Service: services[serviceKey],
-					State:   statesByServiceID[stateKey],
-				}
-				runningServices = append(runningServices, &running)
-			}
-		}
-	}
-
-	return runningServices, nil
-}
-
-=======
->>>>>>> b0298329
 // Adds a new service
 func (a *api) AddService(config ServiceConfig) (*service.Service, error) {
 	client, err := a.connectDAO()
