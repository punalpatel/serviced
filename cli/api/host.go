--- conflicted
+++ resolved
@@ -138,20 +138,18 @@
 	return client.UpdateHost(*h)
 }
 
-<<<<<<< HEAD
+// Authenticate a host
 func (a *api) AuthenticateHost(hostID string) (string, int64, error) {
 	client, err := a.connectMaster()
 	if err != nil {
 		return "", 0, err
 	}
 	return client.AuthenticateHost(hostID)
-=======
+
 // Retrieve host's public key
 func (a *api) GetHostPublicKey(id string) ([]byte, error) {
 	client, err := a.connectMaster()
 	if err != nil {
 		return nil, err
 	}
-	return client.GetHostPublicKey(id)
->>>>>>> d29707e0
-}+	return client.GetHostPublicKey(id)