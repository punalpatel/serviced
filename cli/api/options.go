// Copyright 2014 The Serviced Authors.
// Licensed under the Apache License, Version 2.0 (the "License");
// you may not use this file except in compliance with the License.
// You may obtain a copy of the License at
//
//     http://www.apache.org/licenses/LICENSE-2.0
//
// Unless required by applicable law or agreed to in writing, software
// distributed under the License is distributed on an "AS IS" BASIS,
// WITHOUT WARRANTIES OR CONDITIONS OF ANY KIND, either express or implied.
// See the License for the specific language governing permissions and
// limitations under the License.

package api

import (
	"fmt"
	"os"
	"os/user"
	"path/filepath"
	"strconv"
	"time"

	"github.com/Sirupsen/logrus"
	"github.com/control-center/serviced/config"
	"github.com/control-center/serviced/domain/service"
	"github.com/control-center/serviced/isvcs"
	"github.com/control-center/serviced/node"
	"github.com/control-center/serviced/utils"
	"github.com/control-center/serviced/volume"
)

const (
	DefaultRPCPort       = 4979
	outboundIPRetryDelay = 1
	outboundIPMaxWait    = 90
)

<<<<<<< HEAD
var options Options

// Options are the server options
type Options struct {
	Endpoint                   string // the endpoint address to make RPC requests to
	UIPort                     string
	NFSClient                  string
	RPCPort                    string
	Listen                     string
	OutboundIP                 string // outbound ip to listen on
	Master                     bool
	DockerDNS                  []string
	Agent                      bool
	MuxPort                    int
	MuxDisableTLS              bool // Whether TLS should be disabled for the mux
	KeyPEMFile                 string
	CertPEMFile                string
	VolumesPath                string
	IsvcsPath                  string
	BackupsPath                string
	ResourcePath               string
	Zookeepers                 []string
	ReportStats                bool
	HostStats                  string
	StatsPeriod                int
	SvcStatsCacheTimeout       int
	MCUsername                 string
	MCPasswd                   string
	Mount                      []string
	ResourcePeriod             int
	FSType                     volume.DriverType
	ESStartupTimeout           int
	HostAliases                []string
	Verbosity                  int
	StaticIPs                  []string
	DockerRegistry             string
	CPUProfile                 string // write cpu profile to file
	MaxContainerAge            int    // max container age in seconds
	MaxDFSTimeout              int    // max timeout for snapshot
	VirtualAddressSubnet       string
	MasterPoolID               string
	LogstashES                 string //logstash elasticsearch host:port
	LogstashMaxDays            int    // Days to keep logstash indices
	LogstashMaxSize            int    // Max size of logstash data
	LogstashCycleTime          int    // Logstash purging cycle time in hours
	LogstashURL                string
	DebugPort                  int      // Port to listen for profile clients
	AdminGroup                 string   // user group that can log in to control center
	MaxRPCClients              int      // the max number of rpc clients to an endpoint
	MUXTLSCiphers              []string // List of tls ciphers supported for mux
	MUXTLSMinVersion           string   // Minimum TLS version supported for mux
	RPCDialTimeout             int
	RPCCertVerify              string            //  server certificate verify for rpc connections, string val of bool
	RPCDisableTLS              string            //  Disable TLS for RPC connections, string val of bool
	RPCTLSCiphers              []string          // List of tls ciphers supported for rpc
	RPCTLSMinVersion           string            // Minimum TLS version supported for rpc
	SnapshotTTL                int               // hours to keep snapshots around, zero for infinity
	StorageArgs                []string          // command-line arguments for storage options
	StorageOptions             map[string]string // environment arguments for storage options
	ControllerBinary           string            // Path to the container controller binary
	StartISVCS                 []string          // ISVCS to start when running as an agent
	IsvcsZKID                  int               // Zookeeper server id when running as a quorum
	IsvcsZKQuorum              []string          // Members of the zookeeper quorum
	TLSCiphers                 []string          // List of tls ciphers supported for http
	TLSMinVersion              string            // Minimum TLS version supported for http
	DockerLogDriver            string            // Which log driver to use with containers
	DockerLogConfigList        []string          // List of comma-separated key=value options for docker logging
	AllowLoopBack              string            // Allow loop back devices for DM storage, string val of bool
	UIPollFrequency            int               // frequency in seconds that UI should poll for service changes
	StorageStatsUpdateInterval int               // frequency in seconds that low-level devicemapper storage stats should be refreshed
	SnapshotSpacePercent       int               // Percent of tenant volume size that is assumed to be needed to create a snapshot
	ZKSessionTimeout           int               // The session timeout of a zookeeper client connection.
}

// LoadOptions overwrites the existing server options
func LoadOptions(ops Options) {
	options = ops

	// Set verbosity
	glog.SetVerbosity(options.Verbosity)
	level := logrus.InfoLevel + logrus.Level(options.Verbosity)
	logri.SetLevel(level)

	// Check option boundaries
	if options.ESStartupTimeout < minTimeout {
		log.WithFields(logrus.Fields{
			"mintimeout": minTimeout,
		}).Debug("Overriding Elastic startup timeout")
		options.ESStartupTimeout = minTimeout
	}
}

// Validate options which are common to all CLI commands
func ValidateCommonOptions(opts Options) error {
	var err error

	rpcutils.RPCCertVerify, err = strconv.ParseBool(opts.RPCCertVerify)
	if err != nil {
		return fmt.Errorf("error parsing rpc-cert-verify value %v", err)
	}
	rpcutils.RPCDisableTLS, err = strconv.ParseBool(opts.RPCDisableTLS)
	if err != nil {
		return fmt.Errorf("error parsing rpc-disable-tls value %v", err)
	}

	if err := validation.ValidUIAddress(opts.UIPort); err != nil {
		return fmt.Errorf("error validating UI port: %s", err)
	}

	// TODO: move this to ValidateServerOptions if this is really only used by master/agent, and not cli
	if err := validation.IsSubnetCIDR(opts.VirtualAddressSubnet); err != nil {
		return fmt.Errorf("error validating virtual-address-subnet: %s", err)
	}

	return nil
}

=======
>>>>>>> 3750212c
// Validate options which are specific to running a master and/or agent
func ValidateServerOptions(options *config.Options) error {
	if !options.Master && !options.Agent {
		return fmt.Errorf("serviced cannot be started: no mode (master or agent) was specified")
	} else if err := validateStorageArgs(options); err != nil {
		return err
	}

	// Make sure we have an endpoint to work with
	if len(options.Endpoint) == 0 {
		if options.Master {
			outboundIP, err := getOutboundIP()
			if err != nil {
				log.WithError(err).Fatal("Unable to determine outbound IP")
			}
			options.Endpoint = fmt.Sprintf("%s:%s", outboundIP, options.RPCPort)
		} else {
			return fmt.Errorf("No endpoint to master has been configured")
		}
	}

	if options.Master {
		log.WithFields(logrus.Fields{
			"poolid": options.MasterPoolID,
		}).Debug("Using configured default pool ID")
	}
	return nil
}

// GetOptionsRPCEndpoint returns the serviced RPC endpoint from options
func GetOptionsRPCEndpoint() string {
	return config.GetOptions().Endpoint
}

// GetOptionsRPCPort returns the serviced RPC port from options
func GetOptionsRPCPort() string {
	return config.GetOptions().RPCPort
}

// GetOptionsMaster returns the master mode setting from options
func GetOptionsMaster() bool {
	return config.GetOptions().Master
}

// GetOptionsAgent returns the agent mode setting from options
func GetOptionsAgent() bool {
	return config.GetOptions().Agent
}

// GetOptionsMasterPoolID returns the master pool ID from options
func GetOptionsMasterPoolID() string {
	return config.GetOptions().MasterPoolID
}

// GetOptionsMaxRPCClients returns the max RPC clients setting from options
func GetOptionsMaxRPCClients() int {
	return config.GetOptions().MaxRPCClients
}

func GetDefaultOptions(cfg utils.ConfigReader) config.Options {
	masterIP := cfg.StringVal("MASTER_IP", "127.0.0.1")

	options := config.Options{
		UIPort:                     service.ScrubPortString(cfg.StringVal("UI_PORT", ":443")),
		NFSClient:                  cfg.StringVal("NFS_CLIENT", "1"),
		RPCPort:                    cfg.StringVal("RPC_PORT", fmt.Sprintf("%d", DefaultRPCPort)),
		OutboundIP:                 cfg.StringVal("OUTBOUND_IP", ""),
		DockerDNS:                  cfg.StringSlice("DOCKER_DNS", []string{}),
		Master:                     cfg.BoolVal("MASTER", false),
		Agent:                      cfg.BoolVal("AGENT", false),
		MuxPort:                    cfg.IntVal("MUX_PORT", 22250),
		MuxDisableTLS:              cfg.BoolVal("MUX_DISABLE_TLS", false),
		KeyPEMFile:                 cfg.StringVal("KEY_FILE", ""),
		CertPEMFile:                cfg.StringVal("CERT_FILE", ""),
		Zookeepers:                 cfg.StringSlice("ZK", []string{}),
		HostStats:                  cfg.StringVal("STATS_PORT", fmt.Sprintf("%s:8443", masterIP)),
		StatsPeriod:                cfg.IntVal("STATS_PERIOD", 10),
		SvcStatsCacheTimeout:       cfg.IntVal("SVCSTATS_CACHE_TIMEOUT", 5),
		MCUsername:                 "scott",
		MCPasswd:                   "tiger",
		FSType:                     volume.DriverType(cfg.StringVal("FS_TYPE", "devicemapper")),
		ESStartupTimeout:           getDefaultESStartupTimeout(cfg.IntVal("ES_STARTUP_TIMEOUT", isvcs.DEFAULT_ES_STARTUP_TIMEOUT_SECONDS)),
		HostAliases:                cfg.StringSlice("VHOST_ALIASES", []string{}),
		Verbosity:                  cfg.IntVal("LOG_LEVEL", 0),
		StaticIPs:                  cfg.StringSlice("STATIC_IPS", []string{}),
		DockerRegistry:             cfg.StringVal("DOCKER_REGISTRY", "localhost:5000"),
		MaxContainerAge:            cfg.IntVal("MAX_CONTAINER_AGE", 60*60*24),
		MaxDFSTimeout:              cfg.IntVal("MAX_DFS_TIMEOUT", 60*5),
		VirtualAddressSubnet:       cfg.StringVal("VIRTUAL_ADDRESS_SUBNET", "10.3.0.0/16"),
		MasterPoolID:               cfg.StringVal("MASTER_POOLID", "default"),
		LogstashES:                 cfg.StringVal("LOGSTASH_ES", fmt.Sprintf("%s:9100", masterIP)),
		LogstashURL:                cfg.StringVal("LOG_ADDRESS", fmt.Sprintf("%s:5042", masterIP)),
		LogstashMaxDays:            cfg.IntVal("LOGSTASH_MAX_DAYS", 14),
		LogstashMaxSize:            cfg.IntVal("LOGSTASH_MAX_SIZE", 10),
		LogstashCycleTime:          cfg.IntVal("LOGSTASH_CYCLE_TIME", 6),
		DebugPort:                  cfg.IntVal("DEBUG_PORT", 6006),
		AdminGroup:                 cfg.StringVal("ADMIN_GROUP", getDefaultAdminGroup()),
		MaxRPCClients:              cfg.IntVal("MAX_RPC_CLIENTS", 3),
		MUXTLSCiphers:              cfg.StringSlice("MUX_TLS_CIPHERS", utils.GetDefaultCiphers("mux")),
		MUXTLSMinVersion:           cfg.StringVal("MUX_TLS_MIN_VERSION", utils.DefaultTLSMinVersion),
		RPCDialTimeout:             cfg.IntVal("RPC_DIAL_TIMEOUT", 30),
		RPCCertVerify:              strconv.FormatBool(cfg.BoolVal("RPC_CERT_VERIFY", false)),
		RPCDisableTLS:              strconv.FormatBool(cfg.BoolVal("RPC_DISABLE_TLS", false)),
		RPCTLSCiphers:              cfg.StringSlice("RPC_TLS_CIPHERS", utils.GetDefaultCiphers("rpc")),
		RPCTLSMinVersion:           cfg.StringVal("RPC_TLS_MIN_VERSION", utils.DefaultTLSMinVersion),
		SnapshotTTL:                cfg.IntVal("SNAPSHOT_TTL", 12),
		StartISVCS:                 cfg.StringSlice("ISVCS_START", []string{}),
		IsvcsZKID:                  cfg.IntVal("ISVCS_ZOOKEEPER_ID", 0),
		IsvcsZKQuorum:              cfg.StringSlice("ISVCS_ZOOKEEPER_QUORUM", []string{}),
		TLSCiphers:                 cfg.StringSlice("TLS_CIPHERS", utils.GetDefaultCiphers("http")),
		TLSMinVersion:              cfg.StringVal("TLS_MIN_VERSION", utils.DefaultTLSMinVersion),
		DockerLogDriver:            cfg.StringVal("DOCKER_LOG_DRIVER", "json-file"),
		DockerLogConfigList:        cfg.StringSlice("DOCKER_LOG_CONFIG", []string{"max-file=5", "max-size=10m"}),
		AllowLoopBack:              strconv.FormatBool(cfg.BoolVal("ALLOW_LOOP_BACK", false)),
		UIPollFrequency:            cfg.IntVal("UI_POLL_FREQUENCY", 3),
		StorageStatsUpdateInterval: cfg.IntVal("STORAGE_STATS_UPDATE_INTERVAL", 300),
		SnapshotSpacePercent:       cfg.IntVal("SNAPSHOT_USE_PERCENT", 20),
		ZKSessionTimeout:           cfg.IntVal("ZK_SESSION_TIMEOUT", 15),
	}

	options.Endpoint = cfg.StringVal("ENDPOINT", "")

	// Set the path to the controller binary
	dir, _, err := node.ExecPath()
	if err != nil {
		log.Warn("Unable to find path to serviced binary; assuming /opt/serviced/bin")
		dir = "/opt/serviced/bin"
	}
	defaultControllerBinary := filepath.Join(dir, "serviced-controller")
	options.ControllerBinary = cfg.StringVal("CONTROLLER_BINARY", defaultControllerBinary)

	homepath := cfg.StringVal("HOME", "")
	varpath := getDefaultVarPath(homepath)

	options.IsvcsPath = cfg.StringVal("ISVCS_PATH", filepath.Join(varpath, "isvcs"))
	options.VolumesPath = cfg.StringVal("VOLUMES_PATH", filepath.Join(varpath, "volumes"))
	options.BackupsPath = cfg.StringVal("BACKUPS_PATH", filepath.Join(varpath, "backups"))
	options.StorageArgs = getDefaultStorageOptions(options.FSType, cfg)

	return options
}

func getDefaultVarPath(home string) string {
	if home == "" {
		if user, err := user.Current(); err != nil {
			home = filepath.Join(os.TempDir(), "serviced")
		} else {
			home = filepath.Join(os.TempDir(), "serviced-"+user.Username)
		}
	}

	return filepath.Join(home, "var")
}

func getDefaultESStartupTimeout(timeout int) int {
	minTimeout := isvcs.MIN_ES_STARTUP_TIMEOUT_SECONDS
	if timeout < minTimeout {
		timeout = minTimeout
	}
	return timeout
}

func getDefaultAdminGroup() string {
	if utils.Platform == utils.Rhel {
		return "wheel"
	}
	return "sudo"
}

// getOutboundIP queries the network configuration for an IP address suitable for reaching the outside world.
// Will retry for a while if a path to the outside world is not yet available.
func getOutboundIP() (string, error) {
	var outboundIP string
	var err error
	timeout := time.After(outboundIPMaxWait * time.Second)
	for {
		if outboundIP, err = utils.GetIPAddress(); err == nil {
			// Success
			return outboundIP, nil
		}
		select {
		case <-timeout:
			// Give up
			return "", fmt.Errorf("Gave up waiting for network (to determine our outbound IP address)")
		default:
			// Retry
			log.Debug("Waiting for network initialization")
			time.Sleep(outboundIPRetryDelay * time.Second)
		}
	}
}<|MERGE_RESOLUTION|>--- conflicted
+++ resolved
@@ -36,126 +36,6 @@
 	outboundIPMaxWait    = 90
 )
 
-<<<<<<< HEAD
-var options Options
-
-// Options are the server options
-type Options struct {
-	Endpoint                   string // the endpoint address to make RPC requests to
-	UIPort                     string
-	NFSClient                  string
-	RPCPort                    string
-	Listen                     string
-	OutboundIP                 string // outbound ip to listen on
-	Master                     bool
-	DockerDNS                  []string
-	Agent                      bool
-	MuxPort                    int
-	MuxDisableTLS              bool // Whether TLS should be disabled for the mux
-	KeyPEMFile                 string
-	CertPEMFile                string
-	VolumesPath                string
-	IsvcsPath                  string
-	BackupsPath                string
-	ResourcePath               string
-	Zookeepers                 []string
-	ReportStats                bool
-	HostStats                  string
-	StatsPeriod                int
-	SvcStatsCacheTimeout       int
-	MCUsername                 string
-	MCPasswd                   string
-	Mount                      []string
-	ResourcePeriod             int
-	FSType                     volume.DriverType
-	ESStartupTimeout           int
-	HostAliases                []string
-	Verbosity                  int
-	StaticIPs                  []string
-	DockerRegistry             string
-	CPUProfile                 string // write cpu profile to file
-	MaxContainerAge            int    // max container age in seconds
-	MaxDFSTimeout              int    // max timeout for snapshot
-	VirtualAddressSubnet       string
-	MasterPoolID               string
-	LogstashES                 string //logstash elasticsearch host:port
-	LogstashMaxDays            int    // Days to keep logstash indices
-	LogstashMaxSize            int    // Max size of logstash data
-	LogstashCycleTime          int    // Logstash purging cycle time in hours
-	LogstashURL                string
-	DebugPort                  int      // Port to listen for profile clients
-	AdminGroup                 string   // user group that can log in to control center
-	MaxRPCClients              int      // the max number of rpc clients to an endpoint
-	MUXTLSCiphers              []string // List of tls ciphers supported for mux
-	MUXTLSMinVersion           string   // Minimum TLS version supported for mux
-	RPCDialTimeout             int
-	RPCCertVerify              string            //  server certificate verify for rpc connections, string val of bool
-	RPCDisableTLS              string            //  Disable TLS for RPC connections, string val of bool
-	RPCTLSCiphers              []string          // List of tls ciphers supported for rpc
-	RPCTLSMinVersion           string            // Minimum TLS version supported for rpc
-	SnapshotTTL                int               // hours to keep snapshots around, zero for infinity
-	StorageArgs                []string          // command-line arguments for storage options
-	StorageOptions             map[string]string // environment arguments for storage options
-	ControllerBinary           string            // Path to the container controller binary
-	StartISVCS                 []string          // ISVCS to start when running as an agent
-	IsvcsZKID                  int               // Zookeeper server id when running as a quorum
-	IsvcsZKQuorum              []string          // Members of the zookeeper quorum
-	TLSCiphers                 []string          // List of tls ciphers supported for http
-	TLSMinVersion              string            // Minimum TLS version supported for http
-	DockerLogDriver            string            // Which log driver to use with containers
-	DockerLogConfigList        []string          // List of comma-separated key=value options for docker logging
-	AllowLoopBack              string            // Allow loop back devices for DM storage, string val of bool
-	UIPollFrequency            int               // frequency in seconds that UI should poll for service changes
-	StorageStatsUpdateInterval int               // frequency in seconds that low-level devicemapper storage stats should be refreshed
-	SnapshotSpacePercent       int               // Percent of tenant volume size that is assumed to be needed to create a snapshot
-	ZKSessionTimeout           int               // The session timeout of a zookeeper client connection.
-}
-
-// LoadOptions overwrites the existing server options
-func LoadOptions(ops Options) {
-	options = ops
-
-	// Set verbosity
-	glog.SetVerbosity(options.Verbosity)
-	level := logrus.InfoLevel + logrus.Level(options.Verbosity)
-	logri.SetLevel(level)
-
-	// Check option boundaries
-	if options.ESStartupTimeout < minTimeout {
-		log.WithFields(logrus.Fields{
-			"mintimeout": minTimeout,
-		}).Debug("Overriding Elastic startup timeout")
-		options.ESStartupTimeout = minTimeout
-	}
-}
-
-// Validate options which are common to all CLI commands
-func ValidateCommonOptions(opts Options) error {
-	var err error
-
-	rpcutils.RPCCertVerify, err = strconv.ParseBool(opts.RPCCertVerify)
-	if err != nil {
-		return fmt.Errorf("error parsing rpc-cert-verify value %v", err)
-	}
-	rpcutils.RPCDisableTLS, err = strconv.ParseBool(opts.RPCDisableTLS)
-	if err != nil {
-		return fmt.Errorf("error parsing rpc-disable-tls value %v", err)
-	}
-
-	if err := validation.ValidUIAddress(opts.UIPort); err != nil {
-		return fmt.Errorf("error validating UI port: %s", err)
-	}
-
-	// TODO: move this to ValidateServerOptions if this is really only used by master/agent, and not cli
-	if err := validation.IsSubnetCIDR(opts.VirtualAddressSubnet); err != nil {
-		return fmt.Errorf("error validating virtual-address-subnet: %s", err)
-	}
-
-	return nil
-}
-
-=======
->>>>>>> 3750212c
 // Validate options which are specific to running a master and/or agent
 func ValidateServerOptions(options *config.Options) error {
 	if !options.Master && !options.Agent {
