--- conflicted
+++ resolved
@@ -94,27 +94,6 @@
 	return config.GetOptions().MaxRPCClients
 }
 
-<<<<<<< HEAD
-func GetDefaultOptions(config utils.ConfigReader) Options {
-	masterIP := config.StringVal("MASTER_IP", "127.0.0.1")
-
-	options := Options{
-		UIPort:                     service.ScrubPortString(config.StringVal("UI_PORT", ":443")),
-		NFSClient:                  config.StringVal("NFS_CLIENT", "1"),
-		RPCPort:                    config.StringVal("RPC_PORT", fmt.Sprintf("%d", DefaultRPCPort)),
-		OutboundIP:                 config.StringVal("OUTBOUND_IP", ""),
-		DockerDNS:                  config.StringSlice("DOCKER_DNS", []string{}),
-		Master:                     config.BoolVal("MASTER", false),
-		Agent:                      config.BoolVal("AGENT", true),
-		MuxPort:                    config.IntVal("MUX_PORT", 22250),
-		MuxDisableTLS:              config.BoolVal("MUX_DISABLE_TLS", false),
-		KeyPEMFile:                 config.StringVal("KEY_FILE", ""),
-		CertPEMFile:                config.StringVal("CERT_FILE", ""),
-		Zookeepers:                 config.StringSlice("ZK", []string{}),
-		HostStats:                  config.StringVal("STATS_PORT", fmt.Sprintf("%s:8443", masterIP)),
-		StatsPeriod:                config.IntVal("STATS_PERIOD", 10),
-		SvcStatsCacheTimeout:       config.IntVal("SVCSTATS_CACHE_TIMEOUT", 5),
-=======
 func GetDefaultOptions(cfg utils.ConfigReader) config.Options {
 	masterIP := cfg.StringVal("MASTER_IP", "127.0.0.1")
 
@@ -125,7 +104,7 @@
 		OutboundIP:                 cfg.StringVal("OUTBOUND_IP", ""),
 		DockerDNS:                  cfg.StringSlice("DOCKER_DNS", []string{}),
 		Master:                     cfg.BoolVal("MASTER", false),
-		Agent:                      cfg.BoolVal("AGENT", false),
+		Agent:                      cfg.BoolVal("AGENT", true),
 		MuxPort:                    cfg.IntVal("MUX_PORT", 22250),
 		MuxDisableTLS:              cfg.BoolVal("MUX_DISABLE_TLS", false),
 		KeyPEMFile:                 cfg.StringVal("KEY_FILE", ""),
@@ -134,7 +113,6 @@
 		HostStats:                  cfg.StringVal("STATS_PORT", fmt.Sprintf("%s:8443", masterIP)),
 		StatsPeriod:                cfg.IntVal("STATS_PERIOD", 10),
 		SvcStatsCacheTimeout:       cfg.IntVal("SVCSTATS_CACHE_TIMEOUT", 5),
->>>>>>> b150c3cd
 		MCUsername:                 "scott",
 		MCPasswd:                   "tiger",
 		FSType:                     volume.DriverType(cfg.StringVal("FS_TYPE", "devicemapper")),
