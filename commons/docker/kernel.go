--- conflicted
+++ resolved
@@ -4,12 +4,8 @@
 	"fmt"
 	"io"
 	"os"
-<<<<<<< HEAD
 	"regexp"
-=======
 	"strings"
-	"syscall"
->>>>>>> 584a327d
 	"time"
 
 	"github.com/zenoss/glog"
@@ -18,9 +14,8 @@
 )
 
 const (
-<<<<<<< HEAD
 	dockerep         = "unix:///var/run/docker.sock"
-	snr              = "SERVICED_NOREGISTRY"
+	sdr              = "SERVICED_REGISTRY"
 	maxStartAttempts = 24
 	Wildcard         = "*"
 )
@@ -28,11 +23,6 @@
 const (
 	pullop = iota
 	pushop
-=======
-	dockerep = "unix:///var/run/docker.sock"
-	snr      = "SERVICED_REGISTRY"
-	Wildcard = "*"
->>>>>>> 584a327d
 )
 
 var useRegistry = false
@@ -271,7 +261,7 @@
 // in a goroutine.
 func init() {
 	trues := []string{"1", "true", "t", "yes"}
-	if v := strings.ToLower(os.Getenv(snr)); v != "" {
+	if v := strings.ToLower(os.Getenv(sdr)); v != "" {
 		for _, t := range trues {
 			if v == t {
 				useRegistry = true
@@ -542,7 +532,7 @@
 				continue
 			}
 
-			if !noregistry {
+			if useRegistry {
 				ppi <- pushpullreq{
 					request{req.errchan},
 					struct {
@@ -611,10 +601,9 @@
 				if err != nil {
 					req.errchan <- err
 					return
-					// continue
-				}
-
-				if !noregistry {
+				}
+
+				if useRegistry {
 					glog.V(2).Infof("pulling image %s prior to creating a container from it", iid.String())
 					err = dc.PullImage(
 						dockerclient.PullImageOptions{
@@ -627,7 +616,6 @@
 						glog.V(2).Infof("unable to pull image %s: %v", iid.String(), err)
 						req.errchan <- err
 						return
-						// continue
 					}
 				}
 
@@ -670,7 +658,6 @@
 					if err != nil {
 						req.errchan <- err
 						return
-						// continue
 					}
 
 					sc := make(chan struct{})
@@ -690,7 +677,6 @@
 						glog.V(1).Infof("post creation start of %s failed: %v", ctr.ID, err)
 						req.errchan <- err
 						return
-						// continue
 					}
 
 					glog.V(2).Infof("======= wait for %s to start =======", ctr.ID)
@@ -706,7 +692,6 @@
 								glog.V(1).Infof("failed to update container %s state post start: %v", ctr.ID, err)
 								req.errchan <- err
 								return
-								// continue
 							}
 
 							glog.V(2).Infof("container %s is started", ctr.ID)
@@ -761,7 +746,6 @@
 					glog.V(2).Infof("unable to start %s: %v", req.args.id, err)
 					req.errchan <- err
 					return
-					// continue
 				}
 
 				glog.V(2).Infof("update container %s state post start", req.args.id)
@@ -770,7 +754,6 @@
 					glog.V(2).Infof("failed to update container %s state post start: %v", req.args.id, err)
 					req.errchan <- err
 					return
-					// continue
 				}
 
 				if req.args.action != nil {
@@ -808,7 +791,6 @@
 						glog.V(2).Infof("failed to pull %s: %v", req.args.reponame, err)
 						req.errchan <- err
 						return
-						// continue
 					}
 
 					close(req.errchan)
@@ -832,14 +814,12 @@
 						glog.V(2).Infof("failed to push %s: %v", req.args.reponame, err)
 						req.errchan <- err
 						return
-						// continue
 					}
 
 					iid, err := commons.ParseImageID(fmt.Sprintf("%s:%s", req.args.reponame, req.args.tag))
 					if err != nil {
 						req.errchan <- err
 						return
-						// continue
 					}
 
 					close(req.errchan)
