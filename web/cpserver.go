--- conflicted
+++ resolved
@@ -144,12 +144,9 @@
 
 	http.Handle("/", r)
 
-<<<<<<< HEAD
 	certfile, err := proxy.TempCertFile()
-=======
 	// FIXME: bubble up these errors to the caller
 	certfile, err := serviced.TempCertFile()
->>>>>>> 1b43cddf
 	if err != nil {
 		glog.Fatalf("Could not prepare cert.pem file: %s", err)
 	}
