// servicesFactory
// - maintains a list of services and keeps it in sync with the backend.
// - links services with their parents and children
// - aggregates and caches service information (such as descendents)
(function() {
    'use strict';

    var resourcesFactory, $q, serviceHealth, instancesFactory;

    angular.module('servicesFactory', []).
    factory("servicesFactory", ["$rootScope", "$q", "resourcesFactory", "$interval", "$serviceHealth", "instancesFactory", "baseFactory", "miscUtils",
    function($rootScope, q, _resourcesFactory, $interval, _serviceHealth, _instancesFactory, BaseFactory, utils){

        // share resourcesFactory throughout
        resourcesFactory = _resourcesFactory;
        instancesFactory = _instancesFactory;
        serviceHealth = _serviceHealth;
        $q = q;

        var UPDATE_PADDING = 1000;

        var newFactory = new BaseFactory(Service, resourcesFactory.get_services);

        // alias some stuff for ease of use
        newFactory.serviceTree = newFactory.objArr;
        newFactory.serviceMap = newFactory.objMap;

        angular.extend(newFactory, {
<<<<<<< HEAD
=======
            // init generates the base tree/map of services
            // and instances. update must be called to keep
            // this data current!
            init: function(){
                if(!this.initPromise){
                    this.initPromise = resourcesFactory.get_services()
                        .success((data, status) => {

                            var service;

                            // store services as a flat map
                            data.forEach((service) => {
                                this.serviceMap[service.ID] = new Service(service);
                            });

                            // generate service tree
                            for(var serviceId in this.serviceMap){
                                // TODO - check for service
                                service = this.serviceMap[serviceId];
                                this.addServiceToTree(service);
                            }

                            this.updateHealth();

                        });

                    // grab instances
                    instancesFactory.update();
                }
                return this.initPromise;
            },


>>>>>>> 0f032526
            // TODO - update list by application instead
            // of all services ever?
            update: function(){
                var deferred = $q.defer(),
                    now = new Date().getTime(),
                    since;

                // if this is the first update, request
                // all services
                if(this.lastUpdate === undefined){
                    since = 0;
                } else {
                    since = (now - this.lastUpdate) + UPDATE_PADDING;
                }
<<<<<<< HEAD
                this.lastUpdate = now;

                resourcesFactory.get_services(since)
                    .success((data, status) => {
                        // TODO - change backend to send
                        // updated, created, and deleted
                        // separately from each other
                        data.forEach((serviceDef) => {
                            var currentParent, service;

                            // update
                            if(this.objMap[serviceDef.ID]){
                                service = this.objMap[serviceDef.ID];
                                currentParent = service.parent;

                                // if the service parent has changed,
                                // update its tree stuff (parent, depth, etc)
                                if(currentParent && serviceDef.ParentServiceID !== service.parent.id){
                                    this.objMap[serviceDef.ID].update(serviceDef);
                                    this.addServiceToTree(service);
                                // otherwise, just update the service
                                } else {
                                    this.objMap[serviceDef.ID].update(serviceDef);
=======

                // dont update till init has finished
                this.initPromise.then(() => {
                    resourcesFactory.get_services(UPDATE_FREQUENCY + 1000)
                        .success((data, status) => {
                            // TODO - change backend to send
                            // updated, created, and deleted
                            // separately from each other
                            data.forEach((serviceDef) => {
                                var currentParent, service;

                                // update
                                if(this.serviceMap[serviceDef.ID]){
                                    service = this.serviceMap[serviceDef.ID];
                                    currentParent = service.parent;

                                    // if the service parent has changed,
                                    // update its tree stuff (parent, depth, etc)
                                    if(currentParent && serviceDef.ParentServiceID !== service.parent.id){
                                        this.serviceMap[serviceDef.ID].update(serviceDef);
                                        this.addServiceToTree(service);
                                    // otherwise, just update the service
                                    } else {
                                        this.serviceMap[serviceDef.ID].update(serviceDef);
                                    }

                                // new
                                } else {
                                    this.serviceMap[serviceDef.ID] = new Service(serviceDef);
                                    this.addServiceToTree(this.serviceMap[serviceDef.ID]);
>>>>>>> 0f032526
                                }

                            // new
                            } else {
                                this.objMap[serviceDef.ID] = new Service(serviceDef);
                                this.addServiceToTree(this.objMap[serviceDef.ID]);
                            }

                            // TODO - deleted serviced

                        });

                        // check to see if orphans found parents
                        this.objArr.filter(service => service.isOrphan).forEach(service => {
                            this.addServiceToTree(service);
                        });

                        // HACK - services should update themselves?
                        this.updateHealth();

                        deferred.resolve();
                    });

                return deferred.promise;
            },

            // adds a service object to the service tree
            // in the appropriate place
            addServiceToTree: function(service){
                var parent;
                // if this is not a top level service
                if(service.model.ParentServiceID){
<<<<<<< HEAD
                    parent = this.objMap[service.model.ParentServiceID];

                    // if the parent isn't available, mark
                    // as an orphaned service and early return
                    if(!parent){
                        service.isOrphan = true;
                        return;
                    }

                    service.isOrphan = false;

=======
                    // TODO - check for parent
                    parent = this.serviceMap[service.model.ParentServiceID];
>>>>>>> 0f032526
                    // TODO - consider order here? adding child updates
                    // then adding parent updates again
                    parent.addChild(service);
                    service.addParent(parent);

                // if this is a top level service
                } else {
                    this.serviceTree.push(service);
                    this.serviceTree.sort(sortServicesByName);
                }

                // ICKY GROSS HACK!
                // iterate tree and store tree depth on
                // individual services
                // TODO - find a more elegant way to keep track of depth
                // TODO - remove apps from service tree if they get a parent
                this.serviceTree.forEach(function(topService){
                    topService.depth = 0;
                    topService.children.forEach(function recurse(service){
                        service.depth = service.parent.depth + 1;
                        service.children.forEach(recurse);
                    });
                });
            },

            // HACK - individual services should update
            // their own health
            // TODO - debounce this guy
            updateHealth: function(){
                serviceHealth.update(this.serviceMap).then((statuses) => {
                    var ids, instance;

                    for(var id in statuses){
                        // attach status to associated service
                        if(this.serviceMap[id]){
                            this.serviceMap[id].status = statuses[id];

                        // this may be a service instance
                        } else if(id.indexOf(".") !== -1){
                            ids = id.split(".");
                            if(this.serviceMap[ids[0]]){
                                instance = this.serviceMap[ids[0]].instances.filter((instance) => {
                                    // ids[1] will be a string, and InstanceID is a number
                                    return instance.model.InstanceID === +ids[1];
                                });
                                if(instance.length){
                                    // TODO - move this into an instance method
                                    instance[0].status = statuses[id];
                                }
                            }
                        }
                    }
                });
            }
        });

        // wrap some methods with extra functionality
        newFactory.activate = utils.after(newFactory.activate, function(){
            instancesFactory.activate();
        }, newFactory);

        newFactory.deactivate = utils.after(newFactory.deactivate, function(){
            instancesFactory.deactivate();
        }, newFactory);

        return newFactory;
    }]);

    function sortServicesByName(a, b){
        return a.name.toLowerCase() < b.name.toLowerCase() ? -1 : 1;
    }

    // Service object constructor
    // takes a service object (backend service object)
    // and wraps it with extra functionality and info
    function Service(service, parent){
        this.parent = parent;
        this.children = [];
        this.instances = [];

        // tree depth
        this.depth = 0;

        // cache for computed values
        this.cache = new Cache(["vhosts", "addresses", "descendents"]);

        this.update(service);

        // this newly created child should be
        // registered with its parent
        // TODO - this makes parent update twice...
        if(this.parent){
            this.parent.addChild(this);
        }
    }


    // service types
    // internal service
    var ISVC = "isvc",
        // a service with no parent
        APP = "app",
        // a service with children but no
        // startup command
        META = "meta";

    // DesiredState enum
    var START = 1,
        STOP = 0,
        RESTART = -1;

    Service.prototype = {
        constructor: Service,

        // updates the immutable service object
        // and marks any computed properties dirty
        update: function(service){
            if(service){
                this.updateServiceDef(service);
            }

            // update service health
            // TODO - should service update itself, its controller
            // update the service, or serviceHealth update all services?
            this.status = serviceHealth.get(this.id);

            this.evaluateServiceType();

            // invalidate caches
            this.markDirty();

            // notify parent that this is now dirty
            if(this.parent){
                this.parent.update();
            }
        },

        updateServiceDef: function(service){
            // these properties are for convenience
            this.name = service.Name;
            this.id = service.ID;
            // NOTE: desiredState is mutable to improve UX
            this.desiredState = service.DesiredState;

            // make service immutable
            this.model = Object.freeze(service);
        },

        // invalidate all caches. This is needed 
        // when descendents update
        markDirty: function(){
            this.cache.markAllDirty();
        },

        evaluateServiceType: function(){
            // infer service type
            // TODO - check for more types
            this.type = [];
            if(this.model.ID.indexOf("isvc-") !== -1){
                this.type.push(ISVC);
            }

            if(!this.parent){
                this.type.push(APP);
            }

            if(this.children.length && !this.model.Startup){
                this.type.push(META);
            }
        },

        addChild: function(service){
            // if this service is not already in the list
            if(this.children.indexOf(service) === -1){
                this.children.push(service);

                // alpha sort children
                this.children.sort(sortServicesByName);

                this.update();
            }
        },

        removeChild: function(service){
            var childIndex = this.children.indexOf(service);

            if(childIndex !== -1){
                this.children.splice(childIndex, 1);
            }
            this.update();
        },

        addParent: function(service){
            if(this.parent){
                this.parent.removeChild(this);
            }
            this.parent = service;
            this.update();
        },

        // start, stop, or restart this service
        start: function(skipChildren){
            resourcesFactory.start_service(this.id, function(){}, skipChildren);
            this.desiredState = START;
        },
        stop: function(skipChildren){
            resourcesFactory.stop_service(this.id, function(){}, skipChildren);
            this.desiredState = STOP;
        },
        restart: function(skipChildren){
            resourcesFactory.restart_service(this.id, function(){}, skipChildren);
            this.desiredState = RESTART;
        },

        // returns a promise good for a list
        // of running srvice instances
        // TODO - reconsider this method? getter?
        getServiceInstances: function(){
            var newInstances = instancesFactory.getByServiceId(this.id);
            mergeArray(this.instances, newInstances, "id");
            this.instances.sort(function(a,b){
                return a.model.InstanceID > b.model.InstanceID;
            });
            return this.instances;
        },

        // some convenience methods
        isIsvc: function(){
            return !!~this.type.indexOf(ISVC);
        },

        isApp: function(){
            return !!~this.type.indexOf(APP);
        },

        // if any cache is dirty, this whole object
        // is dirty
        isDirty: function(){
            return this.cache.anyDirty();
        },

        hasInstances: function(){
            return !!this.instances.length;
        }
    };

    Object.defineProperty(Service.prototype, "descendents", {
        get: function(){
            var descendents = this.cache.getIfClean("descendents");

            if(descendents){
                return descendents;
            }

            descendents = this.children.reduce(function(acc, child){
                acc.push(child);
                return acc.concat(child.descendents);
            }, []);

            Object.freeze(descendents);
            this.cache.cache("descendents", descendents);
            return descendents;
        }
    });

    Object.defineProperty(Service.prototype, "addresses", {
        get: function(){
            var addresses = this.cache.getIfClean("addresses");

            // if valid cache, early return it
            if(addresses){
                return addresses;
            }

            // otherwise, get some new data
            var services = this.descendents.slice();

            // we also want to see the Endpoints for this
            // service, so add it to the list
            services.push(this);

            // iterate services
            addresses = services.reduce(function(acc, service){

                var result = [];

                // if Endpoints, iterate Endpoints
                if(service.model.Endpoints){
                    result = service.model.Endpoints.reduce(function(acc, endpoint){
                        if (endpoint.AddressConfig.Port > 0 && endpoint.AddressConfig.Protocol) {
                            acc.push({
                                ID: endpoint.AddressAssignment.ID,
                                AssignmentType: endpoint.AddressAssignment.AssignmentType,
                                EndpointName: endpoint.AddressAssignment.EndpointName,
                                HostID: endpoint.AddressAssignment.HostID,
                                PoolID: endpoint.AddressAssignment.PoolID,
                                IPAddr: endpoint.AddressAssignment.IPAddr,
                                Port: endpoint.AddressConfig.Port,
                                ServiceID: service.id,
                                ServiceName: service.name
                            });
                        }
                        return acc;
                    }, []);
                }

                return acc.concat(result);
            }, []);

            Object.freeze(addresses);
            this.cache.cache("addresses", addresses);
            return addresses;
        }
    });

    // fetch vhosts for service and all descendents
    Object.defineProperty(Service.prototype, "hosts", {
        get: function(){
            var hosts = this.cache.getIfClean("vhosts");

            // if valid cache, early return it
            if(hosts){
                return hosts;
            }

            // otherwise, get some data
            var services = this.descendents.slice();

            // we also want to see the Endpoints for this
            // service, so add it to the list
            services.push(this);

            // iterate services
            hosts = services.reduce(function(acc, service){

                var result = [];

                // if Endpoints, iterate Endpoints
                if(service.model.Endpoints){
                    result = service.model.Endpoints.reduce(function(acc, endpoint){
                        // if VHosts, iterate VHosts
                        if(endpoint.VHosts){
                            endpoint.VHosts.forEach(function(VHost){
                                acc.push({
                                    Name: VHost,
                                    Application: service.name,
                                    ServiceEndpoint: endpoint.Application,
                                    ApplicationId: service.id,
                                    Value: service.name +" - "+ endpoint.Application
                                });
                            });
                        }

                        return acc;
                    }, []);
                }

                return acc.concat(result);
            }, []);

            Object.freeze(hosts);
            this.cache.cache("vhosts", hosts);
            return hosts;
        }
    });


    // merge arrays of objects. Merges array b into array
    // a based on the provided key/predicate. if already
    // exists in a, a shallow merge or merge function is used.
    // if anything is not present in b that is present in a,
    // it is removed from a. a is mutated by this function
    // TODO - make key into a predicate function
    function mergeArray(a, b, key, merge){
        // default to shallow merge
        merge = merge || function(a, b){
            for(var i in a){
                a[i] = b[i];
            }
        };

        var oldKeys = a.map(function(el){ return el[key]; });

        b.forEach(function(el){
            var oldElIndex = oldKeys.indexOf(el[key]);

            // update
            if(oldElIndex !== -1){
                merge(a[oldElIndex], el);

                // nullify id in list
                oldKeys[oldElIndex] = null;

            // add
            } else {
                a.push(el);
            }
        });

        // delete
        for(var i = a.length - 1; i >= 0; i--){
            if(~oldKeys.indexOf(a[i][key])){
                a.splice(i, 1);
            }
        }

        return a;
    }



    // simple cache object
    // TODO - angular has this sorta stuff built in
    function Cache(caches){
        this.caches = {};
        if(caches){
            caches.forEach(function(name){
                this.addCache(name);
            }.bind(this));
        }
    }
    Cache.prototype = {
        constructor: Cache,
        addCache: function(name){
            this.caches[name] = {
                data: null,
                dirty: false
            };
        },
        markDirty: function(name){
            this.mark(name, true);
        },
        markAllDirty: function(){
            for(var key in this.caches){
                this.markDirty(key);
            }
        },
        markClean: function(name){
            this.mark(name, false);
        },
        markAllClean: function(){
            for(var key in this.caches){
                this.markClean(key);
            }
        },
        cache: function(name, data){
            this.caches[name].data = data;
            this.caches[name].dirty = false;
        },
        get: function(name){
            return this.caches[name].data;
        },
        getIfClean: function(name){
            if(!this.caches[name].dirty){
                return this.caches[name].data;
            }
        },
        mark: function(name, flag){
            this.caches[name].dirty = flag;
        },
        isDirty: function(name){
            return this.caches[name].dirty;
        },
        anyDirty: function(){
            for(var i in this.caches){
                if(this.caches[i].dirty){
                    return true;
                }
            }
            return false;
        }
    };


})();<|MERGE_RESOLUTION|>--- conflicted
+++ resolved
@@ -26,42 +26,6 @@
         newFactory.serviceMap = newFactory.objMap;
 
         angular.extend(newFactory, {
-<<<<<<< HEAD
-=======
-            // init generates the base tree/map of services
-            // and instances. update must be called to keep
-            // this data current!
-            init: function(){
-                if(!this.initPromise){
-                    this.initPromise = resourcesFactory.get_services()
-                        .success((data, status) => {
-
-                            var service;
-
-                            // store services as a flat map
-                            data.forEach((service) => {
-                                this.serviceMap[service.ID] = new Service(service);
-                            });
-
-                            // generate service tree
-                            for(var serviceId in this.serviceMap){
-                                // TODO - check for service
-                                service = this.serviceMap[serviceId];
-                                this.addServiceToTree(service);
-                            }
-
-                            this.updateHealth();
-
-                        });
-
-                    // grab instances
-                    instancesFactory.update();
-                }
-                return this.initPromise;
-            },
-
-
->>>>>>> 0f032526
             // TODO - update list by application instead
             // of all services ever?
             update: function(){
@@ -76,7 +40,6 @@
                 } else {
                     since = (now - this.lastUpdate) + UPDATE_PADDING;
                 }
-<<<<<<< HEAD
                 this.lastUpdate = now;
 
                 resourcesFactory.get_services(since)
@@ -87,57 +50,25 @@
                         data.forEach((serviceDef) => {
                             var currentParent, service;
 
-                            // update
-                            if(this.objMap[serviceDef.ID]){
-                                service = this.objMap[serviceDef.ID];
-                                currentParent = service.parent;
-
-                                // if the service parent has changed,
-                                // update its tree stuff (parent, depth, etc)
-                                if(currentParent && serviceDef.ParentServiceID !== service.parent.id){
-                                    this.objMap[serviceDef.ID].update(serviceDef);
-                                    this.addServiceToTree(service);
-                                // otherwise, just update the service
-                                } else {
-                                    this.objMap[serviceDef.ID].update(serviceDef);
-=======
-
-                // dont update till init has finished
-                this.initPromise.then(() => {
-                    resourcesFactory.get_services(UPDATE_FREQUENCY + 1000)
-                        .success((data, status) => {
-                            // TODO - change backend to send
-                            // updated, created, and deleted
-                            // separately from each other
-                            data.forEach((serviceDef) => {
-                                var currentParent, service;
-
                                 // update
                                 if(this.serviceMap[serviceDef.ID]){
                                     service = this.serviceMap[serviceDef.ID];
                                     currentParent = service.parent;
 
-                                    // if the service parent has changed,
-                                    // update its tree stuff (parent, depth, etc)
-                                    if(currentParent && serviceDef.ParentServiceID !== service.parent.id){
-                                        this.serviceMap[serviceDef.ID].update(serviceDef);
-                                        this.addServiceToTree(service);
-                                    // otherwise, just update the service
-                                    } else {
-                                        this.serviceMap[serviceDef.ID].update(serviceDef);
-                                    }
-
-                                // new
+                                // if the service parent has changed,
+                                // update its tree stuff (parent, depth, etc)
+                                if(currentParent && serviceDef.ParentServiceID !== service.parent.id){
+                                    this.serviceMap[serviceDef.ID].update(serviceDef);
+                                    this.addServiceToTree(service);
+                                // otherwise, just update the service
                                 } else {
-                                    this.serviceMap[serviceDef.ID] = new Service(serviceDef);
-                                    this.addServiceToTree(this.serviceMap[serviceDef.ID]);
->>>>>>> 0f032526
+                                    this.serviceMap[serviceDef.ID].update(serviceDef);
                                 }
 
                             // new
                             } else {
-                                this.objMap[serviceDef.ID] = new Service(serviceDef);
-                                this.addServiceToTree(this.objMap[serviceDef.ID]);
+                                this.serviceMap[serviceDef.ID] = new Service(serviceDef);
+                                this.addServiceToTree(this.serviceMap[serviceDef.ID]);
                             }
 
                             // TODO - deleted serviced
@@ -145,9 +76,11 @@
                         });
 
                         // check to see if orphans found parents
-                        this.objArr.filter(service => service.isOrphan).forEach(service => {
-                            this.addServiceToTree(service);
-                        });
+                        for(let id in this.serviceMap){
+                            if(this.serviceMap[id].isOrphan){
+                                this.addServiceToTree(this.serviceMap[id]);
+                            }
+                        }
 
                         // HACK - services should update themselves?
                         this.updateHealth();
@@ -164,8 +97,7 @@
                 var parent;
                 // if this is not a top level service
                 if(service.model.ParentServiceID){
-<<<<<<< HEAD
-                    parent = this.objMap[service.model.ParentServiceID];
+                    parent = this.serviceMap[service.model.ParentServiceID];
 
                     // if the parent isn't available, mark
                     // as an orphaned service and early return
@@ -176,10 +108,6 @@
 
                     service.isOrphan = false;
 
-=======
-                    // TODO - check for parent
-                    parent = this.serviceMap[service.model.ParentServiceID];
->>>>>>> 0f032526
                     // TODO - consider order here? adding child updates
                     // then adding parent updates again
                     parent.addChild(service);
