--- conflicted
+++ resolved
@@ -55,11 +55,7 @@
                 return mode;
             },
 
-<<<<<<< HEAD
             updateLanguage: function($scope, $cookies, $translate){
-=======
-            updateLanguage: function updateLanguage($scope, $cookies, $translate) {
->>>>>>> edd8112d
                 var ln = 'en_US';
                 if ($cookies.Language === undefined) {
 
@@ -159,7 +155,6 @@
                 return function(){
                     return getter($scope);
                 };
-<<<<<<< HEAD
             },
 
             setServiceState: function($scope, app, status, $modalService, $translate){
@@ -226,8 +221,6 @@
                 } else {
                     $scope.clickRunning(app, status);
                 }
-=======
->>>>>>> edd8112d
             }
         };
 
