// baseFactory

(function() {
    'use strict';

    var UPDATE_FREQUENCY = 3000;

    var $q, $interval;

    angular.module('baseFactory', []).
    factory("baseFactory", ["$rootScope", "$q", "resourcesFactory", "$interval",
    function($rootScope, _$q, resourcesFactory, _$interval){

        $q = _$q;
        $interval = _$interval;

        return BaseFactory;
    }]);

    // TODO make update frequency configurable
    // TODO - default ObjConstructor
    function BaseFactory(ObjConstructor, updateFn){
        this.objMap = {};
        this.objArr = [];
        this.updateFn = updateFn;
        this.ObjConstructor = ObjConstructor;
    }

    BaseFactory.prototype = {
        constructor: BaseFactory,

        // TODO - debounce
        update: function(){
            var deferred = $q.defer();
            this.updateFn()
                .success((data, status) => {
                    var included = [];

                    for(let id in data){
                        let obj = data[id];

                        // update
                        if(this.objMap[obj.ID]){
                            this.objMap[obj.ID].update(obj);

                        // new
                        } else {
                            this.objMap[obj.ID] = new this.ObjConstructor(obj);
                            this.objArr.push(this.objMap[obj.ID]);
                        }

                        included.push(obj.ID);
                    }

                    // delete
                    if(included.length !== Object.keys(this.objMap).length){
                        // iterate objMap and find keys
                        // not present in included list
                        for(let id in this.objMap){
                            if(included.indexOf(id) === -1){
                                this.objArr.splice(this.objArr.indexOf(this.objMap[id], 1));
                                delete this.objMap[id];
                            }
                        }
                    }

                    deferred.resolve();
                });
            return deferred.promise;
        },

        activate: function(){
<<<<<<< HEAD
            this.deactivate();
            this.updatePromise = $interval(() => {
                this.update.call(this);
            }, UPDATE_FREQUENCY);
            this.update();
=======
            if(!this.updatePromise){
                this.updatePromise = $interval(this.update.bind(this), UPDATE_FREQUENCY);
            }
>>>>>>> 0f032526
        },

        deactivate: function(){
            if(this.updatePromise){
                $interval.cancel(this.updatePromise);
                this.updatePromise = null;
            }
        },

        get: function(id){
            return this.objMap[id];
        }
    };


    function Obj(obj){
        this.update(obj);
    }

    Obj.prototype = {
        constructor: Obj,
        update: function(obj){
            if(obj){
                this.updateObjDef(obj);
            }
        },
        updateObjDef: function(obj){
            this.name = obj.Name;
            this.id = obj.ID;
            this.model = Object.freeze(obj);
        },
    };

})();<|MERGE_RESOLUTION|>--- conflicted
+++ resolved
@@ -70,17 +70,9 @@
         },
 
         activate: function(){
-<<<<<<< HEAD
-            this.deactivate();
-            this.updatePromise = $interval(() => {
-                this.update.call(this);
-            }, UPDATE_FREQUENCY);
-            this.update();
-=======
             if(!this.updatePromise){
                 this.updatePromise = $interval(this.update.bind(this), UPDATE_FREQUENCY);
             }
->>>>>>> 0f032526
         },
 
         deactivate: function(){
