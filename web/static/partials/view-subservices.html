--- conflicted
+++ resolved
@@ -183,7 +183,7 @@
       </tbody>
     </table>
 	<h3>{{'scheduled_tasks'|translate}}</h3>
-    <table class="table tabl-striped">
+    <table class="table table-striped">
         <thead>
             <tr>
                 <th>{{'task_schedule'|translate}}</th>
@@ -200,10 +200,7 @@
             <td>{{ task.TotalRunCount }}</td>
         </tr>          
         </tbody>
-<<<<<<< HEAD
-    </table>
-=======
-        </table>
+    </table>
 
     <!-- Graphs -->
     <div ng-if="services.current.MonitoringProfile.GraphConfigs.length > 0">
@@ -216,11 +213,4 @@
             </td>
           </tr>
         </table>
-    </div>
-
-    <div ng-include="'/static/partials/edit-config.html'"></div>
-    <div ng-include="'/static/partials/view-log.html'"></div>
-    <div ng-include="'/static/partials/add-service.html'"></div>
-    <div ng-include="'/static/partials/add-vhost.html'"></div>
-    <div ng-include="'/static/partials/assign-ip.html'"></div>
->>>>>>> b2951c80
+    </div>