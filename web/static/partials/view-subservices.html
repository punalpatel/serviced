--- conflicted
+++ resolved
@@ -127,7 +127,6 @@
 	
   <!-- This table has sub service definitions -->
 	<h3 ng-show="services.subservices.length > 0">{{'title_services'|translate}}</h3>
-<<<<<<< HEAD
     <table class="table table-striped" ng-show="services.subservices.length > 0">
       <thead>
         <tr>
@@ -162,27 +161,6 @@
             <div ng-if="app.ID.indexOf('isvc-') == -1">
               <button ng-class="{disabled: app.DesiredState === 1}" ng-click="clickRunning(app, 'start', servicesService)" class="btn btn-link action"><i class="glyphicon glyphicon-play"></i> Start</button>
               <button ng-class="{disabled: app.DesiredState === 0}" ng-click="clickRunning(app, 'stop', servicesService)" class="btn btn-link action"><i class="glyphicon glyphicon-stop"></i> Stop</button>
-=======
-  <table class="table table-striped" ng-show="services.subservices.length > 0">
-    <thead>
-      <tr>
-        <!-- <th ng-repeat="header in services.headers">{{header.name|translate}}</th> -->
-        <th style="white-space: nowrap; width:200px;">{{'label_application'|translate}}</th>
-        <th style="width: 40px;">{{'label_service_status'|translate}}</th>
-        <th style="width: 700px;">{{'label_service_startup'|translate}}</th>
-        <th>{{'running_tbl_actions'|translate}}</th>
-      </tr>
-    </thead>
-    <tbody>
-      <tr ng-repeat="app in services.subservices" data-id="{{app.ID}}">
-        <td ng-click="click_app(app.ID)" class="link">
-          <span ng-class="indent(app.zendepth)"></span>{{app.Name}}
-        </td>
-        <td style="text-align:center;">
-          <span data-toggle="tooltip" data-placement="top" ng-attr-title="{{app.healthTooltipTitle}}" class="healthTooltip">
-            <div ng-if="app.children === undefined">
-              <i class="healthIcon" ng-class="app.healthIconClass"></i>
->>>>>>> a23c7ee1
             </div>
           </span>
         </td>
