--- conflicted
+++ resolved
@@ -36,11 +36,7 @@
 
         <div class="vertical-info" ng-show="dev">
           <label for="app_data_image">{{'label_service_image'|translate}}</label>
-<<<<<<< HEAD
           <input type="text" id="app_data_image" class="image" ng-model="services.current.ImageID">
-=======
-          <input type="text" id="app_data_image" class="image" ng-model="services.current.ImageID"></input>
->>>>>>> c7d4573e
         </div>
 
         <div class="vertical-info" ng-if="!services.current.isvc">
