--- conflicted
+++ resolved
@@ -1,11 +1,5 @@
-<<<<<<< HEAD
-<h1>Zenoss Control Center</h1>
-<div ng-repeat="(key, value) in version">
-    <strong>{{key}}:</strong>
-    <span>{{value}}</span>
-=======
 <div style="text-align:center;">
-	<h1>{{'brand_zcp'|translate}}</h1>
+	<h1>Zenoss Control Center</h1>
 	<h3 style="margin-top: -10px;">Version {{version.Version}}</h3>
 	<br>
 	<table class="table table-striped" style="margin: auto;">
@@ -14,5 +8,4 @@
 		    <td  style="text-align: left;">{{value}}</td>
 	    <tr>
 	</table>
->>>>>>> 8d86c814
 </div>