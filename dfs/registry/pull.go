// Copyright 2015 The Serviced Authors.
// Licensed under the Apache License, Version 2.0 (the "License");
// you may not use this file except in compliance with the License.
// You may obtain a copy of the License at
//
//     http://www.apache.org/licenses/LICENSE-2.0
//
// Unless required by applicable law or agreed to in writing, software
// distributed under the License is distributed on an "AS IS" BASIS,
// WITHOUT WARRANTIES OR CONDITIONS OF ANY KIND, either express or implied.
// See the License for the specific language governing permissions and
// limitations under the License.

package registry

import (
	"errors"
	"path"
	"time"

	"github.com/control-center/serviced/commons"
	"github.com/control-center/serviced/coordinator/client"
	"github.com/control-center/serviced/dfs/docker"
	"github.com/control-center/serviced/domain/registry"
	"github.com/zenoss/glog"
)

var (
	ErrOpTimeout = errors.New("operation timed out")
)

// Registry performs specific docker actions based on the registry index
type Registry interface {
	SetConnection(conn client.Connection)
	PullImage(cancel <-chan time.Time, image string) error
	ImagePath(image string) (string, error)
}

// ImagePath returns the proper path to the registry image
func (l *RegistryListener) ImagePath(image string) (string, error) {
	imageID, err := commons.ParseImageID(image)
	if err != nil {
		return "", err
	}
	rImage := &registry.Image{
		Library: imageID.User,
		Repo:    imageID.Repo,
		Tag:     imageID.Tag,
	}
	if imageID.IsLatest() {
		rImage.Tag = docker.Latest
	}
	return path.Join(l.address, rImage.String()), nil
}

// PullImage waits for an image to be available on the docker registry so it
// can be pulled (if it does not exist locally).
func (l *RegistryListener) PullImage(cancel <-chan time.Time, image string) error {
	imageID, err := commons.ParseImageID(image)
	if err != nil {
		return err
	}
	rImage := &registry.Image{
		Library: imageID.User,
		Repo:    imageID.Repo,
		Tag:     imageID.Tag,
	}
	if imageID.IsLatest() {
		rImage.Tag = docker.Latest
	}
	idpath := path.Join(zkregistrytags, rImage.ID())
	regaddr := path.Join(l.address, rImage.String())
<<<<<<< HEAD
	timeout := time.After(l.pulltimeout)

	done := make(chan bool)
	defer func(channel *chan bool) { close(*channel) }(&done)
=======
>>>>>>> 1b0d4215
	for {
		var node RegistryImageNode
		evt, err := l.conn.GetW(idpath, &node, done)
		if err != nil {
			if err == client.ErrNoNode {
				glog.Errorf("Image %s not found", regaddr)
			}
			return err
		}
		// check if the image exists locally
		glog.Infof("Looking up image %s", regaddr)
		if err := l.docker.TagImage(node.Image.UUID, regaddr); docker.IsImageNotFound(err) {
			// cannot find the image, so let's try to pull
			glog.Infof("Pulling image %s from the docker registry", regaddr)
			if err := l.docker.PullImage(regaddr); err != nil && !docker.IsImageNotFound(err) {
				glog.Errorf("Could not pull %s: %s", regaddr, err)
				return err
			}
			// was the pull successful?
			if err := l.docker.TagImage(node.Image.UUID, regaddr); docker.IsImageNotFound(err) {
				if node.PushedAt.Unix() > 0 {
					// the image is definitely not in the registry, so lets
					// get that push started.
					// also, more than one client may try to update this node
					// at the same time, so there might be a version conflict
					// error; let's just ignore those here.
					node.PushedAt = time.Unix(0, 0)
					if err := l.conn.Set(idpath, &node); err != nil && err != client.ErrBadVersion {
						glog.Errorf("Image %s not found in the docker registry: %s", regaddr, err)
						return err
					}
				}
			} else if err != nil {
				glog.Errorf("Could not update tag %s for image %s: %s", regaddr, node.Image.UUID, err)
				return err
			} else {
				return nil
			}
		} else if err != nil {
			glog.Errorf("Could not update tag %s for image %s: %s", regaddr, node.Image.UUID, err)
			return err
		} else {
			return nil
		}
		glog.Infof("Waiting for image %s to be uploaded into the docker registry", regaddr)
		select {
		case e := <-evt:
			glog.Infof("Got an event: %s", e)
		case <-cancel:
			return ErrOpTimeout
		}

		close(done)
		done = make(chan bool)
	}
}<|MERGE_RESOLUTION|>--- conflicted
+++ resolved
@@ -70,13 +70,9 @@
 	}
 	idpath := path.Join(zkregistrytags, rImage.ID())
 	regaddr := path.Join(l.address, rImage.String())
-<<<<<<< HEAD
-	timeout := time.After(l.pulltimeout)
 
 	done := make(chan bool)
 	defer func(channel *chan bool) { close(*channel) }(&done)
-=======
->>>>>>> 1b0d4215
 	for {
 		var node RegistryImageNode
 		evt, err := l.conn.GetW(idpath, &node, done)
