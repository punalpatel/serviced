// Copyright 2014 The Serviced Authors.
// Licensed under the Apache License, Version 2.0 (the "License");
// you may not use this file except in compliance with the License.
// You may obtain a copy of the License at
//
//     http://www.apache.org/licenses/LICENSE-2.0
//
// Unless required by applicable law or agreed to in writing, software
// distributed under the License is distributed on an "AS IS" BASIS,
// WITHOUT WARRANTIES OR CONDITIONS OF ANY KIND, either express or implied.
// See the License for the specific language governing permissions and
// limitations under the License.

// Package agent implements a service that runs on a serviced node. It is
// responsible for ensuring that a particular node is running the correct services
// and reporting the state and health of those services back to the master
// serviced.

// This file implements the LoadBalancer interface aspect of the host agent.
package node

import (
	"errors"
	"strconv"
	"strings"
	"time"

	log "github.com/Sirupsen/logrus"
	"github.com/control-center/serviced/domain/applicationendpoint"
	"github.com/control-center/serviced/rpc/master"
	"github.com/zenoss/glog"
)

// assert that the HostAgent implements the LoadBalancer interface
var _ LoadBalancer = &HostAgent{}

type ServiceLogInfo struct {
	ServiceID string
	Message   string
}

type ZkInfo struct {
	ZkDSN  string
	PoolID string
}

func (a *HostAgent) SendLogMessage(serviceLogInfo ServiceLogInfo, _ *struct{}) (err error) {
	glog.Infof("Service: %v message: %v", serviceLogInfo.ServiceID, serviceLogInfo.Message)
	return nil
}

func (a *HostAgent) Ping(waitFor time.Duration, timestamp *time.Time) error {
	*timestamp = <-time.After(waitFor)
	return nil
}

func (a *HostAgent) GetServiceEndpoints(serviceId string, response *map[string][]applicationendpoint.ApplicationEndpoint) (err error) {
	myList := make(map[string][]applicationendpoint.ApplicationEndpoint)

	a.addControlPlaneEndpoint(myList)
	a.addControlPlaneConsumerEndpoint(myList)
	a.addLogstashEndpoint(myList)
	a.addKibanaEndpoint(myList)

	*response = myList
	return nil
}

func (a *HostAgent) GetEvaluatedService(request EvaluateServiceRequest, response *EvaluateServiceResponse) (err error) {
	logger := plog.WithFields(log.Fields{
		"serviceID":  request.ServiceID,
		"instanceID": request.InstanceID,
	})

	masterClient, err := master.NewClient(a.master)
	if err != nil {
		logger.WithField("master", a.master).WithError(err).Error("Could not connect to the master")
		return err
	}
	defer masterClient.Close()

	svc, tenantID, err := masterClient.GetEvaluatedService(request.ServiceID, request.InstanceID)
	if err != nil {
		logger.WithError(err).Error("Failed to get service")
		return err
	}
<<<<<<< HEAD
	*response = *svc
	return nil
}

// Call the master's to retrieve its tenant id
func (a *HostAgent) GetTenantId(serviceId string, tenantId *string) error {
	masterClient, err := master.NewClient(a.master)
	if err != nil {
		plog.WithFields(log.Fields{
			"master":    a.master,
			"serviceID": serviceId,
		}).WithError(err).Error("Could not connect to the master")
		return err
	}
	defer masterClient.Close()
	result, err := masterClient.GetTenantID(serviceId)
	if err != nil {
		return err
	}
	*tenantId = result
=======
	response.Service = *svc
	response.TenantID = tenantID
>>>>>>> 055c1174
	return nil
}

// GetProxySnapshotQuiece blocks until there is a snapshot request to the service
func (a *HostAgent) GetProxySnapshotQuiece(serviceId string, snapshotId *string) error {
	glog.Errorf("GetProxySnapshotQuiece() Unimplemented")
	return errors.New("unimplemented")
}

// AckProxySnapshotQuiece is called by clients when the snapshot command has
// shown the service is quieced; the agent returns a response when the snapshot is complete
func (a *HostAgent) AckProxySnapshotQuiece(snapshotId string, unused *interface{}) error {
	glog.Errorf("AckProxySnapshotQuiece() Unimplemented")
	return errors.New("unimplemented")
}

// ReportHealthStatus proxies ReportHealthStatus to the master server.
func (a *HostAgent) ReportHealthStatus(req master.HealthStatusRequest, unused *int) error {
	masterClient, err := master.NewClient(a.master)
	if err != nil {
		glog.Errorf("Could not start Control Center client: %s", err)
		return err
	}
	defer masterClient.Close()
	return masterClient.ReportHealthStatus(req.Key, req.Value, req.Expires)
}

// ReportInstanceDead proxies ReportInstanceDead to the master server.
func (a *HostAgent) ReportInstanceDead(req master.ServiceInstanceRequest, unused *int) error {
	masterClient, err := master.NewClient(a.master)
	if err != nil {
		glog.Errorf("Could not start Control Center client; %s", err)
		return err
	}
	defer masterClient.Close()
	return masterClient.ReportInstanceDead(req.ServiceID, req.InstanceID)
}

// addControlPlaneEndpoint adds an application endpoint mapping for the master control center api
func (a *HostAgent) addControlPlaneEndpoint(endpoints map[string][]applicationendpoint.ApplicationEndpoint) {
	key := "tcp" + a.uiport
	endpoint := applicationendpoint.ApplicationEndpoint{}
	endpoint.ServiceID = "controlplane"
	endpoint.Application = "controlplane"
	endpoint.ContainerIP = "127.0.0.1"
	port, err := strconv.Atoi(a.uiport[1:])
	if err != nil {
		glog.Errorf("Unable to interpret ui port.")
		return
	}
	endpoint.ContainerPort = uint16(port)
	//control center should always be reachable on port 443 in a container
	endpoint.ProxyPort = uint16(443)
	endpoint.HostPort = uint16(port)
	endpoint.HostIP = strings.Split(a.master, ":")[0]
	endpoint.Protocol = "tcp"
	a.addEndpoint(key, endpoint, endpoints)
}

// addControlPlaneConsumerEndpoint adds an application endpoint mapping for the master control center api
func (a *HostAgent) addControlPlaneConsumerEndpoint(endpoints map[string][]applicationendpoint.ApplicationEndpoint) {
	key := "tcp:8444"
	endpoint := applicationendpoint.ApplicationEndpoint{}
	endpoint.ServiceID = "controlplane_consumer"
	endpoint.Application = "controlplane_consumer"
	endpoint.ContainerIP = "127.0.0.1"
	endpoint.ContainerPort = 8443
	endpoint.ProxyPort = 8444
	endpoint.HostPort = 8443
	endpoint.HostIP = strings.Split(a.master, ":")[0]
	endpoint.Protocol = "tcp"
	a.addEndpoint(key, endpoint, endpoints)
}

// addLogstashEndpoint adds an application endpoint mapping for the master control center api
func (a *HostAgent) addLogstashEndpoint(endpoints map[string][]applicationendpoint.ApplicationEndpoint) {
	tcp_endpoint := applicationendpoint.ApplicationEndpoint{
		ServiceID:     "controlplane_logstash_tcp",
		Application:   "controlplane_logstash_tcp",
		ContainerIP:   "127.0.0.1",
		ContainerPort: 5042,
		HostPort:      5042,
		ProxyPort:     5042,
		HostIP:        strings.Split(a.master, ":")[0],
		Protocol:      "tcp",
	}
	a.addEndpoint("tcp:5042", tcp_endpoint, endpoints)

	filebeat_endpoint := applicationendpoint.ApplicationEndpoint{
		ServiceID:     "controlplane_logstash_filebeat",
		Application:   "controlplane_logstash_filebeat",
		ContainerIP:   "127.0.0.1",
		ContainerPort: 5043,
		HostPort:      5043,
		ProxyPort:     5043,
		HostIP:        strings.Split(a.master, ":")[0],
		Protocol:      "tcp",
	}
	a.addEndpoint("tcp:5043", filebeat_endpoint, endpoints)
}

// addKibanaEndpoint adds an application endpoint mapping for the master control center api
func (a *HostAgent) addKibanaEndpoint(endpoints map[string][]applicationendpoint.ApplicationEndpoint) {
	tcp_endpoint := applicationendpoint.ApplicationEndpoint{
		ServiceID:     "controlplane_kibana_tcp",
		Application:   "controlplane_kibana_tcp",
		ContainerIP:   "127.0.0.1",
		ContainerPort: 5601,
		HostPort:      5601,
		ProxyPort:     5601,
		HostIP:        strings.Split(a.master, ":")[0],
		Protocol:      "tcp",
	}
	a.addEndpoint("tcp:5601", tcp_endpoint, endpoints)
}

// addEndpoint adds a mapping to defined application, if a mapping does not exist this method creates the list and adds the first element
func (a *HostAgent) addEndpoint(key string, endpoint applicationendpoint.ApplicationEndpoint, endpoints map[string][]applicationendpoint.ApplicationEndpoint) {
	if _, ok := endpoints[key]; !ok {
		endpoints[key] = make([]applicationendpoint.ApplicationEndpoint, 0)
	} else {
		if len(endpoints[key]) > 0 {
			glog.Warningf("Service %s has duplicate internal endpoint for key %s len(endpointList)=%d", endpoint.ServiceID, key, len(endpoints[key]))
			for _, ep := range endpoints[key] {
				glog.Warningf(" %+v", ep)
			}
		}
	}
	endpoints[key] = append(endpoints[key], endpoint)
}

// GetHostID returns the agent's host id
func (a *HostAgent) GetHostID(_ string, hostID *string) error {
	glog.V(4).Infof("ControlCenterAgent.GetHostID(): %s", a.hostID)
	*hostID = a.hostID
	return nil
}

// GetZkInfo returns the agent's zookeeper connection string and its poolID
func (a *HostAgent) GetZkInfo(_ string, zkInfo *ZkInfo) error {
	localDSN := a.zkClient.ConnectionString()
	zkInfo.ZkDSN = strings.Replace(localDSN, "127.0.0.1", strings.Split(a.master, ":")[0], -1)
	zkInfo.PoolID = a.poolID
	glog.V(4).Infof("ControlCenterAgent.GetZkInfo(): %+v", zkInfo)
	return nil
}

// GetServiceBindMounts returns the service bindmounts
func (a *HostAgent) GetServiceBindMounts(serviceID string, bindmounts *map[string]string) error {
	glog.V(4).Infof("ControlCenterAgent.GetServiceBindMounts(serviceID:%s)", serviceID)
	*bindmounts = make(map[string]string, 0)

	var evaluatedServiceResponse EvaluateServiceResponse
	if err := a.GetEvaluatedService(EvaluateServiceRequest{ServiceID: serviceID, InstanceID: 0}, &evaluatedServiceResponse); err != nil {
		return err
	}
	service := evaluatedServiceResponse.Service
	tenantID := evaluatedServiceResponse.TenantID

	response := map[string]string{}
	for _, volume := range service.Volumes {
		if volume.Type != "" && volume.Type != "dfs" {
			continue
		}

		resourcePath, err := a.setupVolume(tenantID, &service, volume)
		if err != nil {
			return err
		}

		glog.V(4).Infof("retrieved bindmount resourcePath:%s containerPath:%s", resourcePath, volume.ContainerPath)
		response[resourcePath] = volume.ContainerPath
	}
	*bindmounts = response

	return nil
}<|MERGE_RESOLUTION|>--- conflicted
+++ resolved
@@ -84,31 +84,8 @@
 		logger.WithError(err).Error("Failed to get service")
 		return err
 	}
-<<<<<<< HEAD
-	*response = *svc
-	return nil
-}
-
-// Call the master's to retrieve its tenant id
-func (a *HostAgent) GetTenantId(serviceId string, tenantId *string) error {
-	masterClient, err := master.NewClient(a.master)
-	if err != nil {
-		plog.WithFields(log.Fields{
-			"master":    a.master,
-			"serviceID": serviceId,
-		}).WithError(err).Error("Could not connect to the master")
-		return err
-	}
-	defer masterClient.Close()
-	result, err := masterClient.GetTenantID(serviceId)
-	if err != nil {
-		return err
-	}
-	*tenantId = result
-=======
 	response.Service = *svc
 	response.TenantID = tenantID
->>>>>>> 055c1174
 	return nil
 }
 
