// Copyright 2014 The Serviced Authors.
// Licensed under the Apache License, Version 2.0 (the "License");
// you may not use this file except in compliance with the License.
// You may obtain a copy of the License at
//
//     http://www.apache.org/licenses/LICENSE-2.0
//
// Unless required by applicable law or agreed to in writing, software
// distributed under the License is distributed on an "AS IS" BASIS,
// WITHOUT WARRANTIES OR CONDITIONS OF ANY KIND, either express or implied.
// See the License for the specific language governing permissions and
// limitations under the License.

// +build unit

package node

import (
	"encoding/json"
	"testing"

	"github.com/stretchr/testify/assert"
	"github.com/stretchr/testify/mock"

	docker "github.com/control-center/serviced/commons/docker"
	"github.com/control-center/serviced/commons/docker/test"
	regmocks "github.com/control-center/serviced/dfs/registry/mocks"
	"github.com/control-center/serviced/domain/service"
	"github.com/control-center/serviced/domain/user"
	rpcmocks "github.com/control-center/serviced/rpc/master/mocks"
	dockerclient "github.com/fsouza/go-dockerclient"
)

const example_state = `
[{
    "ID": "af5163d96bdc1532875f0f0601ae32a7eafadfdd287d9df6cf2b2020ddfb930d",
    "Created": "2013-09-04T22:35:32.473288901-05:00",
    "Path": "/serviced/serviced",
    "Args": [
        "proxy",
        "dda3d6af-61ef-35ff-4632-086af9b78c90",
        "/bin/nc -l 3306"
    ],
    "Config": {
        "Hostname": "af5163d96bdc",
        "User": "",
        "Memory": 0,
        "MemorySwap": 0,
        "CpuShares": 0,
        "AttachStdin": false,
        "AttachStdout": false,
        "AttachStderr": false,
        "PortSpecs": [
            "3306"
        ],
        "Tty": false,
        "OpenStdin": false,
        "StdinOnce": false,
        "Env": null,
        "Cmd": [
            "/serviced/serviced",
            "proxy",
            "dda3d6af-61ef-35ff-4632-086af9b78c90",
            "/bin/nc -l 3306"
        ],
        "Dns": [
            "8.8.8.8",
            "8.8.4.4"
        ],
        "Image": "base",
        "Volumes": {
            "/serviced": {}
        },
        "VolumesFrom": "",
        "WorkingDir": "",
        "Entrypoint": [],
        "NetworkDisabled": false,
        "Privileged": false
    },
    "State": {
        "Running": true,
        "Pid": 5232,
        "ExitCode": 0,
        "StartedAt": "2013-09-04T22:35:32.485677934-05:00",
        "Ghost": false
    },
    "Image": "b750fe79269d2ec9a3c593ef05b4332b1d1a02a62b4accb2c21d589ff2f5f2dc",
    "NetworkSettings": {
        "IPAddress": "172.17.0.4",
        "IPPrefixLen": 16,
        "Gateway": "172.17.42.1",
        "Bridge": "docker0",
        "PortMapping": {
            "Tcp": {
                "3306": "49156"
            },
            "Udp": {}
        }
    },
    "SysInitPath": "/usr/bin/docker",
    "ResolvConfPath": "/var/lib/docker/containers/af5163d96bdc1532875f0f0601ae32a7eafadfdd287d9df6cf2b2020ddfb930d/resolv.conf",
    "Volumes": {
        "/serviced": "/home/daniel/mygo/src/github.com/control-center/serviced/serviced"
    },
    "VolumesRW": {
        "/serviced": true
    }
}]
`

// Test parsing container state from docker.
func TestParseContainerState(t *testing.T) {
	var testState []ContainerState

	err := json.Unmarshal([]byte(example_state), &testState)
	if err != nil {
		t.Fatalf("Problem unmarshaling test state: %s", err)
	}
}

func TestSetupContainer_DockerLog(t *testing.T) {
	assert := assert.New(t)

	// Set up a fake docker Event Monitor
	fakeEventMonitor := &test.MockEventMonitor{}
	fakeDockerContainer := &dockerclient.Container{}

	// Set up a fake docker client
	fakeDockerClient := &test.MockDockerClient{}
	fakeDockerClient.On("MonitorEvents").Return(fakeEventMonitor, nil)
	fakeDockerClient.On("CreateContainer", mock.Anything).Return(fakeDockerContainer, nil).Run(func(args mock.Arguments) {
		cco := args.Get(0).(dockerclient.CreateContainerOptions)
		fakeDockerContainer.HostConfig = cco.HostConfig
		fakeDockerContainer.Config = cco.Config
		fakeDockerContainer.Name = cco.Name
	})

	docker.SetDockerClientGetter(func() (docker.ClientInterface, error) { return fakeDockerClient, nil })

	// Create a fake pull registry that doesn't pull images
	fakeRegistry := &regmocks.Registry{}

	// Create a fake HostAgent
	fakeHostAgent := &HostAgent{
		uiport:               ":443",
		dockerLogDriver:      "fakejson-log",
		dockerLogConfig:      map[string]string{"alpha": "one", "bravo": "two", "charlie": "three"},
		virtualAddressSubnet: "0.0.0.0",
		pullreg:              fakeRegistry,
	}

	// Create a fake client that won't make any RPC calls
	fakeMasterClient := &rpcmocks.ClientInterface{}

	// Create a fake service.Service
	fakeService := &service.Service{
		ImageID: "busybox:latest",
		ID:      "faketestService",
		Name:    "fakeTestServiceName",
	}
	fakeUser := user.User{}
	fakeMasterClient.On("GetTenantID", mock.Anything).Return("unused", nil)
	fakeMasterClient.On("GetSystemUser").Return(fakeUser, nil)
	fakeMasterClient.On("GetEvaluatedService", mock.Anything, mock.Anything).Return(fakeService, nil)

	// Call setupContainer
<<<<<<< HEAD
	container, servicestate, err := fakeHostAgent.setupContainer(fakeMasterClient, fakeService, 0, fakeService.ImageID, fakeService.Name)
=======
	config, hostconfig, err := fakeHostAgent.setupContainer("unused", fakeService, 0, fakeUser)
>>>>>>> 055c1174

	assert.NotNil(container)
	assert.NotNil(servicestate)
	assert.Nil(err)
	assert.NotNil(container.HostConfig)
	assert.NotNil(container.HostConfig.LogConfig)

	// Test that hostconfig values are as intended
	assert.Equal(container.HostConfig.LogConfig.Type, "fakejson-log")
	assert.Equal(container.HostConfig.LogConfig.Config["alpha"], "one")
	assert.Equal(container.HostConfig.LogConfig.Config["bravo"], "two")
	assert.Equal(container.HostConfig.LogConfig.Config["charlie"], "three")

	fakeDockerClient.AssertExpectations(t)
	fakeEventMonitor.AssertExpectations(t)
	fakeMasterClient.AssertExpectations(t)
	fakeRegistry.AssertExpectations(t)
}<|MERGE_RESOLUTION|>--- conflicted
+++ resolved
@@ -27,7 +27,6 @@
 	regmocks "github.com/control-center/serviced/dfs/registry/mocks"
 	"github.com/control-center/serviced/domain/service"
 	"github.com/control-center/serviced/domain/user"
-	rpcmocks "github.com/control-center/serviced/rpc/master/mocks"
 	dockerclient "github.com/fsouza/go-dockerclient"
 )
 
@@ -135,6 +134,8 @@
 		fakeDockerContainer.Name = cco.Name
 	})
 
+	fakeEventMonitor.On("Subscribe", mock.Anything).Return(&docker.Subscription{}, nil)
+
 	docker.SetDockerClientGetter(func() (docker.ClientInterface, error) { return fakeDockerClient, nil })
 
 	// Create a fake pull registry that doesn't pull images
@@ -149,9 +150,6 @@
 		pullreg:              fakeRegistry,
 	}
 
-	// Create a fake client that won't make any RPC calls
-	fakeMasterClient := &rpcmocks.ClientInterface{}
-
 	// Create a fake service.Service
 	fakeService := &service.Service{
 		ImageID: "busybox:latest",
@@ -159,16 +157,9 @@
 		Name:    "fakeTestServiceName",
 	}
 	fakeUser := user.User{}
-	fakeMasterClient.On("GetTenantID", mock.Anything).Return("unused", nil)
-	fakeMasterClient.On("GetSystemUser").Return(fakeUser, nil)
-	fakeMasterClient.On("GetEvaluatedService", mock.Anything, mock.Anything).Return(fakeService, nil)
 
 	// Call setupContainer
-<<<<<<< HEAD
-	container, servicestate, err := fakeHostAgent.setupContainer(fakeMasterClient, fakeService, 0, fakeService.ImageID, fakeService.Name)
-=======
-	config, hostconfig, err := fakeHostAgent.setupContainer("unused", fakeService, 0, fakeUser)
->>>>>>> 055c1174
+	container, servicestate, err := fakeHostAgent.setupContainer("unused", fakeService, 0, fakeUser, "unused")
 
 	assert.NotNil(container)
 	assert.NotNil(servicestate)
@@ -183,7 +174,5 @@
 	assert.Equal(container.HostConfig.LogConfig.Config["charlie"], "three")
 
 	fakeDockerClient.AssertExpectations(t)
-	fakeEventMonitor.AssertExpectations(t)
-	fakeMasterClient.AssertExpectations(t)
 	fakeRegistry.AssertExpectations(t)
 }