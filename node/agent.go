// Copyright 2014, The Serviced Authors. All rights reserved.
// Use of this source code is governed by a
// license that can be found in the LICENSE file.

// Package serviced - agent implements a service that runs on a serviced node.
// It is responsible for ensuring that a particular node is running the correct
// services and reporting the state and health of those services back to the
// master serviced.
package node

import (
	"github.com/zenoss/glog"
	"github.com/zenoss/serviced/commons"
	"github.com/zenoss/serviced/commons/docker"
	coordclient "github.com/zenoss/serviced/coordinator/client"
	coordzk "github.com/zenoss/serviced/coordinator/client/zookeeper"
	"github.com/zenoss/serviced/dao"
	"github.com/zenoss/serviced/datastore"
	"github.com/zenoss/serviced/domain"
	"github.com/zenoss/serviced/domain/service"
	"github.com/zenoss/serviced/domain/servicestate"
	"github.com/zenoss/serviced/domain/user"
	"github.com/zenoss/serviced/facade"
	"github.com/zenoss/serviced/proxy"
	"github.com/zenoss/serviced/utils"
	"github.com/zenoss/serviced/volume"
	"github.com/zenoss/serviced/zzk"
	zkdocker "github.com/zenoss/serviced/zzk/docker"
	"github.com/zenoss/serviced/zzk/virtualips"

	dockerclient "github.com/zenoss/go-dockerclient"

	"encoding/json"
	"errors"
	"fmt"
	"io"
	"io/ioutil"
	"os"
	"os/exec"
	"path"
	"path/filepath"
	"strconv"
	"strings"
	"time"
)

/*
 glog levels:
 0: important info that should always be shown
 1: info that might be important for debugging
 2: very verbose debug info
 3: trace level info
*/

const (
	dockerEndpoint     = "unix:///var/run/docker.sock"
	circularBufferSize = 1000
)

// HostAgent is an instance of the control plane Agent.
type HostAgent struct {
	master               string               // the connection string to the master agent
	uiport               string               // the port to the ui (legacy was port 8787, now default 443)
	hostID               string               // the hostID of the current host
	dockerDNS            []string             // docker dns addresses
	varPath              string               // directory to store serviced	 data
	mount                []string             // each element is in the form: dockerImage,hostPath,containerPath
	vfs                  string               // driver for container volumes
	currentServices      map[string]*exec.Cmd // the current running services
	mux                  *proxy.TCPMux
	closing              chan chan error
	proxyRegistry        proxy.ProxyRegistry
	zkClient             *coordclient.Client
	dockerRegistry       string // the docker registry to use
	facade               *facade.Facade
	context              datastore.Context
	periodicTasks        chan struct{} // signal for periodic tasks to stop
	maxContainerAge      time.Duration // maximum age for a stopped container before it is removed
	virtualAddressSubnet string        // subnet for virtual addresses
}

func getZkDSN(zookeepers []string) string {
	if len(zookeepers) == 0 {
		zookeepers = []string{"127.0.0.1:2181"}
	}
	dsn := coordzk.DSN{
		Servers: zookeepers,
		Timeout: time.Second * 15,
	}
	return dsn.String()
}

// assert that this implemenents the Agent interface

type AgentOptions struct {
	Master               string
	UIPort               string
	DockerDNS            []string
	VarPath              string
	Mount                []string
	VFS                  string
	Zookeepers           []string
	Mux                  *proxy.TCPMux
	DockerRegistry       string
	MaxContainerAge      time.Duration // Maximum container age for a stopped container before being removed
	VirtualAddressSubnet string
}

// NewHostAgent creates a new HostAgent given a connection string
func NewHostAgent(options AgentOptions) (*HostAgent, error) {
	// save off the arguments
	agent := &HostAgent{}
	agent.dockerRegistry = options.DockerRegistry
	agent.master = options.Master
	agent.uiport = options.UIPort
	agent.dockerDNS = options.DockerDNS
	agent.varPath = options.VarPath
	agent.mount = options.Mount
	agent.vfs = options.VFS
	agent.mux = options.Mux
	agent.periodicTasks = make(chan struct{})
	agent.maxContainerAge = options.MaxContainerAge
	agent.virtualAddressSubnet = options.VirtualAddressSubnet

	dsn := getZkDSN(options.Zookeepers)
	basePath := ""
	zkClient, err := coordclient.New("zookeeper", dsn, basePath, nil)
	if err != nil {
		return nil, err
	}
	agent.zkClient = zkClient

	agent.closing = make(chan chan error)
	hostID, err := utils.HostID()
	if err != nil {
		panic("Could not get hostid")
	}
	agent.hostID = hostID
	agent.currentServices = make(map[string]*exec.Cmd)

	agent.proxyRegistry = proxy.NewDefaultProxyRegistry()
	go agent.start()
	go agent.reapOldContainersLoop(time.Minute)
	return agent, err

	/* FIXME: this should work here

	addr, err := net.ResolveTCPAddr("tcp", processForwarderAddr)
	if err != nil {
		return nil, err
	}
	listener, err := net.ListenTCP("tcp", addr)
	if err != nil {
		return nil, err
	}

	sio := shell.NewProcessForwarderServer(proxyOptions.servicedEndpoint)
	sio.Handle("/", http.FileServer(http.Dir("/serviced/www/")))
	go http.Serve(listener, sio)
	c := &ControllerP{
		processForwarderListener: listener,
	}
	*/

}

// Use the Context field of the given template to fill in all the templates in
// the Command fields of the template's ServiceDefinitions
func injectContext(s *service.Service, cp dao.ControlPlane) error {
	getSvc := func(svcID string) (service.Service, error) {
		svc := service.Service{}
		err := cp.GetService(svcID, &svc)
		return svc, err
	}
	return s.Evaluate(getSvc)
}

// Shutdown stops the agent
func (a *HostAgent) Shutdown() error {
	glog.V(2).Info("Issuing shutdown signal")
	close(a.periodicTasks) // shut down period tasks
	errc := make(chan error)
	a.closing <- errc
	glog.Info("exiting shutdown")
	return <-errc
}

// Attempts to attach to a running container
func (a *HostAgent) attachToService(conn coordclient.Connection, procFinished chan<- int, serviceState *servicestate.ServiceState, hss *zzk.HostServiceState) (bool, error) {
	// get docker status
	containerState, err := getDockerState(serviceState.DockerID)
	glog.V(2).Infof("Agent.updateCurrentState got container state for docker ID %s: %v", serviceState.DockerID, containerState)

	switch {
	case err == nil && !containerState.State.Running:
		glog.V(1).Infof("Container does not appear to be running: %s", serviceState.Id)
		return false, errors.New("Container not running for " + serviceState.Id)

	case err != nil && strings.HasPrefix(err.Error(), "no container"):
		glog.Warningf("Error retrieving container state: %s", serviceState.Id)
		return false, err

	}

	dc, err := dockerclient.NewClient(dockerEndpoint)
	if err != nil {
		glog.Errorf("can't create docker client: %v", err)
		return false, err
	}

	go a.waitForProcessToDie(dc, conn, serviceState.DockerID, procFinished, serviceState)
	return true, nil
}

func markTerminated(conn coordclient.Connection, hss *zzk.HostServiceState) {
	ssPath := zzk.ServiceStatePath(hss.ServiceID, hss.ServiceStateID)
	exists, err := conn.Exists(ssPath)
	if err != nil {
		glog.V(0).Infof("Unable to get service state %s for delete because: %v", ssPath, err)
		return
	}
	if exists {
		err = conn.Delete(ssPath)
		if err != nil {
			glog.V(0).Infof("Unable to delete service state %s because: %v", ssPath, err)
			return
		}
	}

	hssPath := zzk.HostServiceStatePath(hss.HostID, hss.ServiceStateID)
	exists, err = conn.Exists(hssPath)
	if err != nil {
		glog.V(0).Infof("Unable to get host service state %s for delete becaus: %v", hssPath, err)
		return
	}
	if exists {
		err = conn.Delete(hssPath)
		if err != nil {
			glog.V(0).Infof("Unable to delete host service state %s", hssPath)
		}

	}
	return
}

// Terminate a particular service instance (serviceState) on the localhost.
func (a *HostAgent) terminateInstance(conn coordclient.Connection, serviceState *servicestate.ServiceState) error {
	err := a.dockerTerminate(serviceState.Id)
	if err != nil {
		return err
	}
	markTerminated(conn, zzk.SsToHss(serviceState))
	return nil
}

func (a *HostAgent) terminateAttached(conn coordclient.Connection, procFinished <-chan int, ss *servicestate.ServiceState) error {
	err := a.dockerTerminate(ss.Id)
	if err != nil {
		return err
	}
	<-procFinished
	markTerminated(conn, zzk.SsToHss(ss))
	return nil
}

func reapContainers(client *dockerclient.Client, maxAge time.Duration) error {
	containers, lastErr := client.ListContainers(dockerclient.ListContainersOptions{All: true})
	if lastErr != nil {
		return lastErr
	}
	cutoff := time.Now().Add(-maxAge).Unix()
	for _, container := range containers {
		if !strings.HasPrefix(container.Status, "Exited") {
			continue
		}
		if container.Created > cutoff {
			continue
		}
		// attempt to delete the container
		glog.Infof("About to remove container %s", container.ID)
		if err := client.RemoveContainer(dockerclient.RemoveContainerOptions{ID: container.ID}); err != nil {
			lastErr = err
			glog.Errorf("Could not remove container %s: %s", container.ID, err)
		}
	}
	return lastErr
}

func (a *HostAgent) reapOldContainersLoop(interval time.Duration) {
	for {
		select {
		case <-time.After(interval):
			dc, err := dockerclient.NewClient(dockerEndpoint)
			if err != nil {
				glog.Errorf("can't create docker client: %v", err)
				continue
			}
			reapContainers(dc, a.maxContainerAge)
		case _, ok := <-a.periodicTasks:
			if !ok {
				return // we are shutting down
			}
		}
	}
}

func (a *HostAgent) dockerRemove(dockerID string) error {
	glog.V(1).Infof("Ensuring that container %s does not exist", dockerID)

	dc, err := dockerclient.NewClient(dockerEndpoint)
	if err != nil {
		glog.Errorf("can't create docker client: %v", err)
		return err
	}

	if err = dc.RemoveContainer(dockerclient.RemoveContainerOptions{ID: dockerID, RemoveVolumes: true}); err != nil {
		glog.Errorf("unable to remove container %s: %v", dockerID, err)
		return err
	}

	glog.V(2).Infof("Successfully removed %s", dockerID)
	return nil
}

func (a *HostAgent) dockerTerminate(dockerID string) error {
	glog.V(1).Infof("Killing container %s", dockerID)

	dc, err := dockerclient.NewClient(dockerEndpoint)
	if err != nil {
		glog.Errorf("can't create docker client: %v", err)
		return err
	}

	if err = dc.KillContainer(dockerclient.KillContainerOptions{dockerID, dockerclient.SIGINT}); err != nil && !strings.Contains(err.Error(), "No such container") {
		glog.Errorf("unable to kill container %s: %v", dockerID, err)
		return err
	}

	glog.V(2).Infof("Successfully killed %s", dockerID)
	return nil
}

// Get the state of the docker container given the dockerId
func getDockerState(dockerID string) (*dockerclient.Container, error) {
	glog.V(1).Infof("Inspecting container: %s", dockerID)

	dc, err := dockerclient.NewClient(dockerEndpoint)
	if err != nil {
		glog.Errorf("can't create docker client: %v", err)
		return nil, err
	}

	return dc.InspectContainer(dockerID)
}

func dumpOut(stdout, stderr io.Reader, size int) {
	dumpBuffer(stdout, size, "stdout")
	dumpBuffer(stderr, size, "stderr")
}

func dumpBuffer(reader io.Reader, size int, name string) {
	buffer := make([]byte, size)
	if n, err := reader.Read(buffer); err != nil {
		glog.V(1).Infof("Unable to read %s of dump", name)
	} else {
		message := strings.TrimSpace(string(buffer[:n]))
		if len(message) > 0 {
			glog.V(0).Infof("Process %s:\n%s", name, message)
		}
	}
}

func (a *HostAgent) waitForProcessToDie(dc *dockerclient.Client, conn coordclient.Connection, containerID string, procFinished chan<- int, serviceState *servicestate.ServiceState) {
	defer func() {
		procFinished <- 1
	}()

	exited := make(chan error)

	go func() {
		rc, err := dc.WaitContainer(containerID)
		if err != nil || rc != 0 || glog.GetVerbosity() > 0 {
			glog.Errorf("docker wait exited with: %v : %d", err, rc)
			// TODO: output of docker logs is potentially very large
			// this should be implemented another way, perhaps a docker attach
			// or extend docker to give the last N seconds
			cmd := exec.Command("docker", "logs", containerID)
			output, err := cmd.CombinedOutput()
			if err != nil {
				glog.Errorf("Could not get logs for container %s", containerID)
			} else {
				// get last 1000 bytes
				str := string(output)
				last := len(str) - 1000
				if last < 0 {
					last = 0
				}
				str = str[last:]
				glog.Warningf("Last 1000 bytes of container %s: %s", containerID, str)

			}
		}
		glog.Infof("docker wait %s exited", containerID)
		// get rid of the container
		if rmErr := dc.RemoveContainer(dockerclient.RemoveContainerOptions{ID: containerID, RemoveVolumes: true}); rmErr != nil {
			glog.Errorf("Could not remove container: %s: %s", containerID, rmErr)
		}
		exited <- err
	}()

	// We are name the container the same as its service state ID, so use that as an alias
	dockerID := serviceState.Id
	serviceState.DockerID = dockerID

	time.Sleep(1 * time.Second) // Sleep to give docker a chance to start

	var ctr *dockerclient.Container
	var err error
	for i := 0; i < 30; i++ {
		if ctr, err = getDockerState(dockerID); err != nil {
			time.Sleep(3 * time.Second) // Sleep to give docker a chance to start
			glog.V(2).Infof("Problem getting service state for %s :%v", serviceState.Id, err)
		} else {
			break
		}
	}

	if err != nil {
		return
		//TODO: should "cmd" be cleaned up before returning?
	}

	var sState *servicestate.ServiceState
	if err = zzk.LoadAndUpdateServiceState(conn, serviceState.ServiceID, serviceState.Id, func(ss *servicestate.ServiceState) {
		ss.DockerID = ctr.ID
		ss.Started = ctr.Created
		ss.Terminated = time.Date(1, time.January, 1, 0, 0, 0, 0, time.UTC)
		ss.PrivateIP = ctr.NetworkSettings.IPAddress
		ss.PortMapping = make(map[string][]domain.HostIPAndPort)
		for k, v := range ctr.NetworkSettings.Ports {
			pm := []domain.HostIPAndPort{}
			for _, pb := range v {
				pm = append(pm, domain.HostIPAndPort{HostIP: pb.HostIp, HostPort: pb.HostPort})
			}
			ss.PortMapping[string(k)] = pm
		}
		sState = ss
	}); err != nil {
		glog.Warningf("Unable to update service state %s: %v", serviceState.Id, err)
		//TODO: should	"cmd" be cleaned up before returning?
	} else {
		//start IP resource proxy for each endpoint
		var service service.Service
		if err = zzk.LoadService(conn, serviceState.ServiceID, &service); err != nil {
			glog.Warningf("Unable to read service %s: %v", serviceState.Id, err)
		} else {
			glog.V(4).Infof("Looking for address assignment in service %s:%s", service.Name, service.Id)
			for _, endpoint := range service.Endpoints {
				if addressConfig := endpoint.GetAssignment(); addressConfig != nil {
					glog.V(4).Infof("Found address assignment for %s:%s endpoint %s", service.Name, service.Id, endpoint.Name)
					proxyID := fmt.Sprintf("%v:%v", sState.ServiceID, endpoint.Name)

					frontEnd := proxy.ProxyAddress{IP: addressConfig.IPAddr, Port: addressConfig.Port}
					backEnd := proxy.ProxyAddress{IP: sState.PrivateIP, Port: endpoint.PortNumber}

					err = a.proxyRegistry.CreateProxy(proxyID, endpoint.Protocol, frontEnd, backEnd)
					if err != nil {
						glog.Warningf("Could not start External address proxy for %v; error: proxyId", proxyID, err)
					}
					defer a.proxyRegistry.RemoveProxy(proxyID)
				}
			}
		}

		glog.V(1).Infof("SSPath: %s, PortMapping: %v", zzk.ServiceStatePath(serviceState.ServiceID, serviceState.Id), serviceState.PortMapping)

		loop := true
		stateUpdateEvery := time.Tick(time.Second * 20)
		for loop {
			select {
			case err := <-exited:
				if err != nil {
					if exitcode, ok := utils.GetExitStatus(err); ok {
						switch exitcode {
						case 137:
							glog.V(1).Infof("Docker process killed: %s", serviceState.Id)
						case 2:
							glog.V(1).Infof("Docker process stopped: %s", serviceState.Id)
						default:
							glog.V(0).Infof("Docker process %s exited with code %d", serviceState.Id, exitcode)
						}
					} else {
						glog.V(1).Info("Unable to determine exit code for %s", serviceState.Id)
					}
				} else {
					glog.V(0).Infof("Process for service state %s finished", serviceState.Id)
				}
				loop = false
			case <-stateUpdateEvery:
				containerState, err := getDockerState(containerID)
				if err != nil {
					glog.Errorf("Could not get docker state: %v", err)
					continue
				}
				if err = zzk.LoadAndUpdateServiceState(conn, serviceState.ServiceID, serviceState.Id, func(ss *servicestate.ServiceState) {
					ss.DockerID = containerState.ID
					ss.Started = containerState.Created
					ss.Terminated = time.Date(1, time.January, 1, 0, 0, 0, 0, time.UTC)
					ss.PrivateIP = containerState.NetworkSettings.IPAddress
					ss.PortMapping = make(map[string][]domain.HostIPAndPort)
					for k, v := range ctr.NetworkSettings.Ports {
						pm := []domain.HostIPAndPort{}
						for _, pb := range v {
							pm = append(pm, domain.HostIPAndPort{HostIP: pb.HostIp, HostPort: pb.HostPort})
						}
						ss.PortMapping[string(k)] = pm
					}
					sState = ss
				}); err != nil {
					glog.Warningf("Unable to update service state %s: %v", serviceState.Id, err)
				}
			}
		}
		if err = zzk.ResetServiceState(conn, serviceState.ServiceID, serviceState.Id); err != nil {
			glog.Errorf("Caught error marking process termination time for %s: %v", serviceState.Id, err)
		}
	}
}

func getSubvolume(varPath, poolID, tenantID, fs string) (*volume.Volume, error) {
	baseDir, _ := filepath.Abs(path.Join(varPath, "volumes"))
	if _, err := volume.Mount(fs, poolID, baseDir); err != nil {
		return nil, err
	}
	baseDir, _ = filepath.Abs(path.Join(varPath, "volumes", poolID))
	return volume.Mount(fs, tenantID, baseDir)
}

/*
writeConfFile is responsible for writing contents out to a file
Input string prefix	 : cp_cd67c62b-e462-5137-2cd8-38732db4abd9_zenmodeler_logstash_forwarder_conf_
Input string id		 : Service ID (example cd67c62b-e462-5137-2cd8-38732db4abd9)
Input string filename: zenmodeler_logstash_forwarder_conf
Input string content : the content that you wish to write to a file
Output *os.File	 f	 : file handler to the file that you've just opened and written the content to
Example name of file that is written: /tmp/cp_cd67c62b-e462-5137-2cd8-38732db4abd9_zenmodeler_logstash_forwarder_conf_592084261
*/
func writeConfFile(prefix string, id string, filename string, content string) (*os.File, error) {
	f, err := ioutil.TempFile("", prefix)
	if err != nil {
		glog.Errorf("Could not generate tempfile for config %s %s", id, filename)
		return f, err
	}
	_, err = f.WriteString(content)
	if err != nil {
		glog.Errorf("Could not write out config file %s %s", id, filename)
		return f, err
	}

	return f, nil
}

// chownConfFile() runs 'chown $owner $filename && chmod $permissions $filename'
// using the given dockerImage. An error is returned if owner is not specified,
// the owner is not in user:group format, or if there was a problem setting
// the permissions.
func chownConfFile(filename, owner, permissions string, dockerImage string) error {
	// TODO: reach in to the dockerImage and get the effective UID, GID so we can do this without a bind mount
	if !validOwnerSpec(owner) {
		return fmt.Errorf("unsupported owner specification: %s", owner)
	}

	uid, gid, err := getInternalImageIDs(owner, dockerImage)
	if err != nil {
		return err
	}
	// this will fail if we are not running as root
	if err := os.Chown(filename, uid, gid); err != nil {
		return err
	}
	octal, err := strconv.ParseInt(permissions, 8, 32)
	if err != nil {
		return err
	}
	if err := os.Chmod(filename, os.FileMode(octal)); err != nil {
		return err
	}
	return nil
}

// startService starts a new instance of the specified service and updates the control plane state accordingly.
func (a *HostAgent) startService(conn coordclient.Connection, procFinished chan<- int, service *service.Service, serviceState *servicestate.ServiceState) (bool, error) {
	glog.V(2).Infof("About to start service %s with name %s", service.Id, service.Name)
	client, err := NewControlClient(a.master)
	if err != nil {
		glog.Errorf("Could not start ControlPlane client %v", err)
		return false, err
	}
	defer client.Close()

	// start from a known good state
	a.dockerTerminate(serviceState.Id)
	a.dockerRemove(serviceState.Id)

	dc, err := dockerclient.NewClient(dockerEndpoint)
	if err != nil {
		glog.Errorf("can't create Docker client: %v ", err)
		return false, err
	}

	em, err := dc.MonitorEvents()
	if err != nil {
		glog.Errorf("can't monitor Docker events: %v", err)
		return false, err
	}
	defer em.Close()

	// create the docker client Config and HostConfig structures necessary to create and start the service
	config, hostconfig, err := configureContainer(a, client, conn, procFinished, service, serviceState, a.virtualAddressSubnet)
	if err != nil {
		glog.Errorf("can't configure container: %v", err)
		return false, err
	}

	cjson, _ := json.MarshalIndent(config, "", "     ")
	glog.V(3).Infof(">>> CreateContainerOptions:\n%s", string(cjson))

	hcjson, _ := json.MarshalIndent(hostconfig, "", "     ")
	glog.V(2).Infof(">>> HostConfigOptions:\n%s", string(hcjson))

	// pull the image from the registry first if necessary, then attempt to create the container.
	registry, err := docker.NewDockerRegistry(a.dockerRegistry)
	if err != nil {
		glog.Errorf("can't use docker registry %s: %s", a.dockerRegistry, err)
		return false, err
	}
	ctr, err := docker.CreateContainer(*registry, dc, dockerclient.CreateContainerOptions{Name: serviceState.Id, Config: config})
	if err != nil {
		glog.Errorf("can't create container %v: %v", config, err)
		return false, err
	}

	glog.V(2).Infof("container %s created  Name:%s for service Name:%s ID:%s Cmd:%+v", ctr.ID, serviceState.Id, service.Name, service.Id, config.Cmd)

	// use the docker client EventMonitor to listen for events from this container
	s, err := em.Subscribe(ctr.ID)
	if err != nil {
		glog.Errorf("can't subscribe to Docker events on container %s: %v", ctr.ID, err)
		return false, err
	}

	emc := make(chan struct{})

	s.Handle(dockerclient.Start, func(e dockerclient.Event) error {
		glog.V(2).Infof("container %s starting Name:%s for service Name:%s ID:%s Cmd:%+v", e["id"], serviceState.Id, service.Name, service.Id, config.Cmd)
		emc <- struct{}{}
		return nil
	})

	err = dc.StartContainer(ctr.ID, hostconfig)
	if err != nil {
		glog.Errorf("can't start container %s for service Name:%s ID:%s error: %v", ctr.ID, service.Name, service.Id, err)
		return false, err
	}

	// wait until we get notified that the container is started, or ten seconds, whichever comes first.
	// TODO: make the timeout configurable
	timeout := 10 * time.Second
	tout := time.After(timeout)
	select {
	case <-emc:
		glog.V(0).Infof("container %s started  Name:%s for service Name:%s ID:%s", ctr.ID, serviceState.Id, service.Name, service.Id)
	case <-tout:
		glog.Warningf("container %s start timed out after %v Name:%s for service Name:%s ID:%s Cmd:%+v", ctr.ID, timeout, serviceState.Id, service.Name, service.Id, config.Cmd)
		// FIXME: WORKAROUND for issue where dockerclient.Start event doesn't always notify
		if container, err := dc.InspectContainer(ctr.ID); err != nil {
			glog.Warning("container %s could not be inspected error:%v\n\n", ctr.ID, err)
		} else {
			glog.Warningf("container %s inspected State:%+v", ctr.ID, container.State)
			if container.State.Running == true {
				glog.Infof("container %s start event timed out, but is running - will not return start timed out", ctr.ID)
				break
			}
		}
		return false, fmt.Errorf("start timed out")
	}

	glog.V(2).Infof("container %s a.waitForProcessToDie", ctr.ID)
	go a.waitForProcessToDie(dc, conn, ctr.ID, procFinished, serviceState)

	return true, nil
}

// configureContainer creates and populates two structures, a docker client Config and a docker client HostConfig structure
// that are used to create and start a container respectively. The information used to populate the structures is pulled from
// the service, serviceState, and conn values that are passed into configureContainer.
func configureContainer(a *HostAgent, client *ControlClient, conn coordclient.Connection, procFinished chan<- int, service *service.Service, serviceState *servicestate.ServiceState, virtualAddressSubnet string) (*dockerclient.Config, *dockerclient.HostConfig, error) {
	cfg := &dockerclient.Config{}
	hcfg := &dockerclient.HostConfig{}

	//get this service's tenantId for volume mapping
	var tenantID string
	err := client.GetTenantId(service.Id, &tenantID)
	if err != nil {
		glog.Errorf("Failed getting tenantID for service: %s, %s", service.Id, err)
	}

	// get the system user
	unused := 0
	systemUser := user.User{}
	err = client.GetSystemUser(unused, &systemUser)
	if err != nil {
		glog.Errorf("Unable to get system user account for agent %s", err)
	}
	glog.V(1).Infof("System User %v", systemUser)

	cfg.Image = service.ImageID

	// get the endpoints
	cfg.ExposedPorts = make(map[dockerclient.Port]struct{})
	hcfg.PortBindings = make(map[dockerclient.Port][]dockerclient.PortBinding)

	if service.Endpoints != nil {
		glog.V(1).Info("Endpoints for service: ", service.Endpoints)
		for _, endpoint := range service.Endpoints {
			if endpoint.Purpose == "export" { // only expose remote endpoints
				var p string
				switch endpoint.Protocol {
				case commons.UDP:
					p = fmt.Sprintf("%d/%s", endpoint.PortNumber, "udp")
				default:
					p = fmt.Sprintf("%d/%s", endpoint.PortNumber, "tcp")
				}
				cfg.ExposedPorts[dockerclient.Port(p)] = struct{}{}
				hcfg.PortBindings[dockerclient.Port(p)] = append(hcfg.PortBindings[dockerclient.Port(p)], dockerclient.PortBinding{})
			}
		}
	}

	if len(tenantID) == 0 && len(service.Volumes) > 0 {
		// FIXME: find a better way of handling this error condition
		glog.Fatalf("Could not get tenant ID and need to mount a volume, service state: %s, service id: %s", serviceState.Id, service.Id)
	}

	// Make sure the image exists locally.
	registry, err := docker.NewDockerRegistry(a.dockerRegistry)
	if err != nil {
		glog.Errorf("Error using docker registry %s: %s", a.dockerRegistry, err)
		return nil, nil, err
	}
	dc, err := dockerclient.NewClient(dockerEndpoint)
	if err != nil {
		glog.Errorf("can't create docker client: %v", err)
		return nil, nil, err
	}
	if _, err = docker.InspectImage(*registry, dc, service.ImageID); err != nil {
		glog.Errorf("can't inspect docker image %s: %s", service.ImageID, err)
		return nil, nil, err
	}

	cfg.Volumes = make(map[string]struct{})
	hcfg.Binds = []string{}

	for _, volume := range service.Volumes {
		sv, err := getSubvolume(a.varPath, service.PoolID, tenantID, a.vfs)
		if err != nil {
			glog.Fatalf("Could not create subvolume: %s", err)
		} else {
			glog.V(2).Infof("Volume for service Name:%s ID:%s", service.Name, service.Id)

			resourcePath := path.Join(sv.Path(), volume.ResourcePath)
			glog.V(2).Infof("FullResourcePath: %s", resourcePath)
			if err = os.MkdirAll(resourcePath, 0770); err != nil {
				glog.Fatalf("Could not create resource path: %s, %s", resourcePath, err)
			}

			if err := createVolumeDir(resourcePath, volume.ContainerPath, service.ImageID, volume.Owner, volume.Permission); err != nil {
				glog.Errorf("Error populating resource path: %s with container path: %s, %v", resourcePath, volume.ContainerPath, err)
			}

			binding := fmt.Sprintf("%s:%s", resourcePath, volume.ContainerPath)
			cfg.Volumes[strings.Split(binding, ":")[1]] = struct{}{}
			hcfg.Binds = append(hcfg.Binds, strings.TrimSpace(binding))
		}
	}

	dir, binary, err := ExecPath()
	if err != nil {
		glog.Errorf("Error getting exec path: %v", err)
		return nil, nil, err
	}
	volumeBinding := fmt.Sprintf("%s:/serviced", dir)
	cfg.Volumes[strings.Split(volumeBinding, ":")[1]] = struct{}{}
	hcfg.Binds = append(hcfg.Binds, strings.TrimSpace(volumeBinding))

	if err := injectContext(service, client); err != nil {
		glog.Errorf("Error injecting context: %s", err)
		return nil, nil, err
	}

	// bind mount everything we need for logstash-forwarder
	if len(service.LogConfigs) != 0 {
		const LOGSTASH_CONTAINER_DIRECTORY = "/usr/local/serviced/resources/logstash"
		logstashPath := utils.ResourcesDir() + "/logstash"
		binding := fmt.Sprintf("%s:%s", logstashPath, LOGSTASH_CONTAINER_DIRECTORY)
		cfg.Volumes[LOGSTASH_CONTAINER_DIRECTORY] = struct{}{}
		hcfg.Binds = append(hcfg.Binds, binding)
		glog.V(1).Infof("added logstash bind mount: %s", binding)
	}

	// add arguments to mount requested directory (if requested)
	glog.V(2).Infof("Checking Mount options for service %#v", service)
	for _, bindMountString := range a.mount {
		glog.V(2).Infof("bindmount is  %#v", bindMountString)
		splitMount := strings.Split(bindMountString, ",")
		numMountArgs := len(splitMount)

		if numMountArgs == 2 || numMountArgs == 3 {

			requestedImage := splitMount[0]
			glog.V(2).Infof("mount requestedImage %#v", requestedImage)
			hostPath := splitMount[1]
			glog.V(2).Infof("mount hostPath %#v", hostPath)
			// assume the container path is going to be the same as the host path
			containerPath := hostPath

			// if the container path is provided, use it
			if numMountArgs > 2 {
				containerPath = splitMount[2]
			}
			glog.V(2).Infof("mount containerPath %#v", containerPath)

			// insert tenantId into requestedImage - see dao.DeployService
			matchedRequestedImage := false
			if requestedImage == "*" {
				matchedRequestedImage = true
			} else {
				imageID, err := commons.ParseImageID(requestedImage)
				if err != nil {
					glog.Errorf("error parsing imageid %v: %v", requestedImage, err)
					continue
				}
				svcImageID, err := commons.ParseImageID(service.ImageID)
				if err != nil {
					glog.Errorf("error parsing service imageid %v; %v", service.ImageID, err)
					continue
				}
				glog.V(2).Infof("mount checking %#v and %#v ", imageID, svcImageID)
				matchedRequestedImage = (imageID.Repo == svcImageID.Repo)
			}

			if matchedRequestedImage {
				binding := fmt.Sprintf("%s:%s", hostPath, containerPath)
				cfg.Volumes[strings.Split(binding, ":")[1]] = struct{}{}
				hcfg.Binds = append(hcfg.Binds, strings.TrimSpace(binding))
			}
		} else {
			glog.Warningf("Could not bind mount the following: %s", bindMountString)
		}
	}

	// Get host IP
	ip, err := utils.GetIPAddress()
	if err != nil {
		glog.Errorf("Error getting host IP address: %v", err)
		return nil, nil, err
	}

	// add arguments for environment variables
	cfg.Env = append([]string{},
		fmt.Sprintf("CONTROLPLANE_SYSTEM_USER=%s", systemUser.Name),
		fmt.Sprintf("CONTROLPLANE_SYSTEM_PASSWORD=%s", systemUser.Password),
		fmt.Sprintf("CONTROLPLANE_HOST_IP=%s", ip),
		fmt.Sprintf("SERVICED_VIRTUAL_ADDRESS_SUBNET=%s", virtualAddressSubnet),
		fmt.Sprintf("SERVICED_IS_SERVICE_SHELL=false"),
		fmt.Sprintf("SERVICED_NOREGISTRY=%s", os.Getenv("SERVICED_NOREGISTRY")))

	// add dns values to setup
	for _, addr := range a.dockerDNS {
		_addr := strings.TrimSpace(addr)
		if len(_addr) > 0 {
			cfg.Dns = append(cfg.Dns, addr)
		}
	}

	// Add hostname if set
	if service.Hostname != "" {
		cfg.Hostname = service.Hostname
	}

	cfg.Cmd = append([]string{},
		fmt.Sprintf("/serviced/%s", binary),
		"service",
		"proxy",
		service.Id,
		strconv.Itoa(serviceState.InstanceID),
		service.Startup)

	if service.Privileged {
		hcfg.Privileged = true
	}

	return cfg, hcfg, nil
}

// main loop of the HostAgent
func (a *HostAgent) start() {
	glog.Info("Starting HostAgent")
	shutdown := make(chan interface{})

	for {
		// create a wrapping function so that client.Close() can be handled via defer
		keepGoing := func() bool {
			connc := make(chan coordclient.Connection)
			var conn coordclient.Connection
			done := make(chan struct{}, 1)

			defer func() {
				done <- struct{}{}
			}()

			go func() {
				for {
					c, err := zzk.GetPoolBasedConnection("default") // TODO ... FIXME ... ?????
					if err == nil {
						connc <- c
						return
					}

					// exit when our parent exits
					select {
					case <-done:
						return
					case <-time.After(time.Second):
					}
				}
				close(connc)
			}()

			select {
			case errc := <-a.closing:
				glog.Info("Received shutdown notice")
<<<<<<< HEAD
=======
				close(shutdown)
				a.zkClient.Close()
>>>>>>> 1a592afa
				errc <- errors.New("unable to connect to zookeeper")
				return false

			case conn = <-connc:
				glog.Info("Got a connected client")
			}

			defer conn.Close()

			// watch virtual IP zookeeper nodes
			go virtualips.WatchVirtualIPs(conn)

			// watch docker action nodes
			actionListener := zkdocker.NewActionListener(conn, a, a.hostID)
			go actionListener.Listen(shutdown)

			return a.processChildrenAndWait(conn)
		}()
		if !keepGoing {
			break
		}
	}
}

// AttachAndRun implements zkdocker.ActionHandler; it attaches to a running
// container and performs a command as specified by the container's service
// definition
func (a *HostAgent) AttachAndRun(dockerID string, command []string) ([]byte, error) {
	return utils.AttachAndRun(dockerID, command)
}

type stateResult struct {
	id  string
	err error
}

// startMissingChildren accepts a zookeeper connection (conn) and a slice of service instance ids (children),
// a map of channels to signal running children stop, and a stateResult channel for children to signal when
// they shutdown
func (a *HostAgent) startMissingChildren(conn coordclient.Connection, children []string, processing map[string]chan int, ssDone chan stateResult) {
	glog.V(1).Infof("Agent for %s processing %d children", a.hostID, len(children))
	for _, childName := range children {
		if processing[childName] == nil {
			glog.V(2).Info("Agent starting goroutine to watch ", childName)
			childChannel := make(chan int, 1)
			processing[childName] = childChannel
			go a.processServiceState(conn, childChannel, ssDone, childName)
		}
	}
	return
}

func waitForSsNodes(processing map[string]chan int, ssResultChan chan stateResult) (err error) {
	for key, shutdown := range processing {
		glog.V(1).Infof("Agent signaling for %s to shutdown.", key)
		shutdown <- 1
	}

	// Wait for goroutines to shutdown
	for len(processing) > 0 {
		select {
		case ssResult := <-ssResultChan:
			glog.V(1).Infof("Goroutine finished %s", ssResult.id)
			if err == nil && ssResult.err != nil {
				err = ssResult.err
			}
			delete(processing, ssResult.id)
		}
	}
	glog.V(0).Info("All service state nodes are shut down")
	return
}

func (a *HostAgent) processChildrenAndWait(conn coordclient.Connection) bool {
	processing := make(map[string]chan int)
	ssDone := make(chan stateResult, 25)

	hostPath := zzk.HostPath(a.hostID)

	for {

		glog.V(3).Infof("creating hostdir: %s", hostPath)
		conn.CreateDir(hostPath)

		glog.V(3).Infof("getting children of %s", hostPath)
		children, zkEvent, err := conn.ChildrenW(hostPath)
		if err != nil {
			glog.V(0).Infof("Unable to read children, retrying: %s", err)
			select {
			case <-time.After(3 * time.Second):
				return true
			case errc := <-a.closing:
				glog.V(1).Info("Agent received interrupt")
				err = waitForSsNodes(processing, ssDone)
				errc <- err
				return false
			}
		}
		a.startMissingChildren(conn, children, processing, ssDone)

		select {

		case errc := <-a.closing:
			glog.V(1).Info("Agent received interrupt")
			err = waitForSsNodes(processing, ssDone)
			errc <- err
			return false

		case ssResult := <-ssDone:
			glog.V(1).Infof("Goroutine finished %s", ssResult.id)
			delete(processing, ssResult.id)

		case evt := <-zkEvent:
			glog.V(1).Info("Agent event: ", evt)
		}
	}
}

func (a *HostAgent) processServiceState(conn coordclient.Connection, shutdown <-chan int, done chan<- stateResult, ssID string) {
	procFinished := make(chan int, 1)
	var attached bool

	for {
		var hss zzk.HostServiceState
		zkEvent, err := zzk.LoadHostServiceStateW(conn, a.hostID, ssID, &hss)
		if err != nil {
			errS := fmt.Sprintf("Unable to load host service state %s: %v", ssID, err)
			glog.Error(errS)
			done <- stateResult{ssID, errors.New(errS)}
			return
		}
		if len(hss.ServiceStateID) == 0 || len(hss.ServiceID) == 0 {
			errS := fmt.Sprintf("Service for %s is invalid", zzk.HostServiceStatePath(a.hostID, ssID))
			glog.Error(errS)
			done <- stateResult{ssID, errors.New(errS)}
			return
		}

		var ss servicestate.ServiceState
		if err := zzk.LoadServiceState(conn, hss.ServiceID, hss.ServiceStateID, &ss); err != nil {
			errS := fmt.Sprintf("Host service state unable to load service state %s", ssID)
			glog.Error(errS)
			// This goroutine is watching a node for a service state that does not
			// exist or could not be loaded. We should *probably* delete this node.
			hssPath := zzk.HostServiceStatePath(a.hostID, ssID)
			if err := conn.Delete(hssPath); err != nil {
				glog.Warningf("Unable to delete host service state %s", hssPath)
			}
			done <- stateResult{ssID, errors.New(errS)}
			return
		}

		var svc service.Service
		if err := zzk.LoadService(conn, ss.ServiceID, &svc); err != nil {
			errS := fmt.Sprintf("Host service state unable to load service %s", ss.ServiceID)
			glog.Errorf(errS)
			done <- stateResult{ssID, errors.New(errS)}
			return
		}

		glog.V(1).Infof("Processing %s, desired state: %d", svc.Name, hss.DesiredState)

		switch {

		case hss.DesiredState == service.SVCStop:
			// This node is marked for death
			glog.V(1).Infof("Service %s was marked for death, quitting", svc.Name)
			if attached {
				err = a.terminateAttached(conn, procFinished, &ss)
			} else {
				err = a.terminateInstance(conn, &ss)
			}
			done <- stateResult{ssID, err}
			return

		case attached:
			// Something uninteresting happened. Why are we here?
			glog.V(1).Infof("Service %s is attached in a child goroutine", svc.Name)

		case hss.DesiredState == service.SVCRun &&
			ss.Started.Year() <= 1 || ss.Terminated.Year() > 2:
			// Should run, and either not started or process died
			glog.V(1).Infof("Service %s does not appear to be running; starting", svc.Name)
			attached, err = a.startService(conn, procFinished, &svc, &ss)

		case ss.Started.Year() > 1 && ss.Terminated.Year() <= 1:
			// Service superficially seems to be running. We need to attach
			glog.V(1).Infof("Service %s appears to be running; attaching", svc.Name)
			attached, err = a.attachToService(conn, procFinished, &ss, &hss)

		default:
			glog.V(0).Infof("Unhandled service %s", svc.Name)
		}

		if !attached || err != nil {
			errS := fmt.Sprintf("Service state %s unable to start or attach to process", ssID)
			glog.V(1).Info(errS)
			a.terminateInstance(conn, &ss)
			done <- stateResult{ssID, errors.New(errS)}
			return
		}

		glog.V(3).Infoln("Successfully processed state for %s", svc.Name)

		select {

		case <-shutdown:
			glog.V(0).Info("Agent goroutine will stop watching ", ssID)
			err = a.terminateAttached(conn, procFinished, &ss)
			if err != nil {
				glog.Errorf("Error terminating %s: %v", svc.Name, err)
			}
			done <- stateResult{ssID, err}
			return

		case <-procFinished:
			glog.V(1).Infof("Process finished %s", ssID)
			attached = false
			continue

		case evt := <-zkEvent:
			if evt.Type == coordclient.EventNodeDeleted {
				glog.V(0).Info("Host service state deleted: ", ssID)
				err = a.terminateAttached(conn, procFinished, &ss)
				if err != nil {
					glog.Errorf("Error terminating %s: %v", svc.Name, err)
				}
				done <- stateResult{ssID, err}
				return
			}

			glog.V(1).Infof("Host service state %s received event %v", ssID, evt)
			continue
		}
	}
}<|MERGE_RESOLUTION|>--- conflicted
+++ resolved
@@ -921,7 +921,7 @@
 
 			go func() {
 				for {
-					c, err := zzk.GetPoolBasedConnection("default") // TODO ... FIXME ... ?????
+					c, err := zzk.GetPoolBasedConnection("default") // CLARK TODO ... FIXME ... ?????
 					if err == nil {
 						connc <- c
 						return
@@ -940,11 +940,8 @@
 			select {
 			case errc := <-a.closing:
 				glog.Info("Received shutdown notice")
-<<<<<<< HEAD
-=======
 				close(shutdown)
-				a.zkClient.Close()
->>>>>>> 1a592afa
+
 				errc <- errors.New("unable to connect to zookeeper")
 				return false
 
