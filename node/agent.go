--- conflicted
+++ resolved
@@ -46,7 +46,6 @@
 	zkdocker "github.com/zenoss/serviced/zzk/docker"
 	zkservice "github.com/zenoss/serviced/zzk/service"
 	"github.com/zenoss/serviced/zzk/virtualips"
-	"sync"
 )
 
 /*
@@ -856,88 +855,6 @@
 // main loop of the HostAgent
 func (a *HostAgent) start() {
 	glog.Info("Starting HostAgent")
-<<<<<<< HEAD
-	var hsListener *zkservice.HostStateListener
-	closed := false
-	for !closed {
-		host, err := a.facade.GetHost(a.context, a.hostID)
-		if err != nil {
-			glog.Errorf("Could not get host %s: %s", a.hostID, err)
-			return
-		}
-
-		if host != nil {
-			connc := make(chan coordclient.Connection)
-			go func() {
-				for {
-					c, err := a.zkClient.GetConnection()
-					if err == nil {
-						connc <- c
-						return
-					}
-
-					select {
-					case <-a.closing:
-						return
-					case <-time.After(time.Second):
-					}
-				}
-			}()
-
-			// create a wrapping function so that client.Close() can be handled via defer
-			func() {
-				conn := <-connc
-				glog.Info("Got a connected client")
-				defer func() {
-					glog.Info("Closing ZK connection")
-					conn.Close()
-				}()
-
-				var wg sync.WaitGroup
-
-				// watch virtual IP zookeeper nodes
-				wg.Add(1)
-				go func() {
-					defer wg.Done()
-					virtualips.WatchVirtualIPs(conn, a.closing)
-					glog.Info("virtual IP watch is done")
-				}()
-
-				// watch docker action nodes
-				wg.Add(1)
-				go func() {
-					defer wg.Done()
-					actionListener := zkdocker.NewActionListener(conn, a, a.hostID)
-					actionListener.Listen(a.closing)
-					glog.Info("action listener is done")
-				}()
-
-				if hsListener == nil {
-					hsListener = zkservice.NewHostStateListener(conn, a, host)
-				} else if err := hsListener.Reset(conn, host); err != nil {
-					glog.Warningf("Could not reset host: ", err)
-				}
-
-				wg.Add(1)
-				go func() {
-					defer wg.Done()
-					hsListener.Listen(a.closing)
-					glog.Info("host listener is done")
-				}()
-
-				glog.Info("Agent waiting for go routines")
-				wg.Wait()
-				glog.Info("All Agent routines exited")
-
-			}()
-		}
-		select {
-		case <-a.closing:
-			glog.V(4).Info("HostAgentLoop closing...")
-			closed = true
-			break
-		case <-time.After(time.Second * 5):
-=======
 	for {
 		connc := make(chan coordclient.Connection)
 		go func() {
@@ -983,7 +900,6 @@
 			return
 		default:
 			// this will not spin infinitely
->>>>>>> 0ed95e27
 		}
 	}
 }
