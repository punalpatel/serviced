--- conflicted
+++ resolved
@@ -44,11 +44,7 @@
 	"path/filepath"
 	"strconv"
 	"strings"
-<<<<<<< HEAD
-	"syscall"
 	"text/template"
-=======
->>>>>>> 338c1f89
 	"time"
 )
 
@@ -722,27 +718,15 @@
 // configureContainer creates and populates two structures, a docker client Config and a docker client HostConfig structure
 // that are used to create and start a container respectively. The information used to populate the structures is pulled from
 // the service, serviceState, and conn values that are passed into configureContainer.
-<<<<<<< HEAD
 func configureContainer(a *HostAgent, client *ControlClient, conn coordclient.Connection, procFinished chan<- int, svc *service.Service, serviceState *servicestate.ServiceState, virtualAddressSubnet string) (*dockerclient.Config, *dockerclient.HostConfig, error) {
-=======
-func configureContainer(a *HostAgent, client *ControlClient, conn coordclient.Connection,
-	procFinished chan<- int, service *service.Service, serviceState *servicestate.ServiceState,
-	virtualAddressSubnet string) (*dockerclient.Config, *dockerclient.HostConfig, error) {
->>>>>>> 338c1f89
 	cfg := &dockerclient.Config{}
 	hcfg := &dockerclient.HostConfig{}
 
 	//get this service's tenantId for volume mapping
 	var tenantID string
-<<<<<<< HEAD
-	err := client.GetTenantId(svc.Id, &tenantID)
-	if err != nil {
-		glog.Errorf("Failed getting tenantID for service: %s, %s", svc.Id, err)
-=======
-	err := client.GetTenantId(service.ID, &tenantID)
-	if err != nil {
-		glog.Errorf("Failed getting tenantID for service: %s, %s", service.ID, err)
->>>>>>> 338c1f89
+	err := client.GetTenantId(svc.ID, &tenantID)
+	if err != nil {
+		glog.Errorf("Failed getting tenantID for service: %s, %s", svc.ID, err)
 	}
 
 	// get the system user
@@ -797,11 +781,7 @@
 
 	if len(tenantID) == 0 && len(svc.Volumes) > 0 {
 		// FIXME: find a better way of handling this error condition
-<<<<<<< HEAD
-		glog.Fatalf("Could not get tenant ID and need to mount a volume, service state: %s, service id: %s", serviceState.Id, svc.Id)
-=======
-		glog.Fatalf("Could not get tenant ID and need to mount a volume, service state: %s, service id: %s", serviceState.ID, service.ID)
->>>>>>> 338c1f89
+		glog.Fatalf("Could not get tenant ID and need to mount a volume, service state: %s, service id: %s", serviceState.ID, svc.ID)
 	}
 
 	// Make sure the image exists locally.
@@ -833,11 +813,7 @@
 		if err != nil {
 			glog.Fatalf("Could not create subvolume: %s", err)
 		} else {
-<<<<<<< HEAD
-			glog.V(2).Infof("Volume for service Name:%s ID:%s", svc.Name, svc.Id)
-=======
-			glog.V(2).Infof("Volume for service Name:%s ID:%s", service.Name, service.ID)
->>>>>>> 338c1f89
+			glog.V(2).Infof("Volume for service Name:%s ID:%s", svc.Name, svc.ID)
 
 			resourcePath := path.Join(sv.Path(), volume.ResourcePath)
 			glog.V(2).Infof("FullResourcePath: %s", resourcePath)
@@ -940,7 +916,7 @@
 		fmt.Sprintf("SERVICED_VIRTUAL_ADDRESS_SUBNET=%s", virtualAddressSubnet),
 		fmt.Sprintf("SERVICED_IS_SERVICE_SHELL=false"),
 		fmt.Sprintf("SERVICED_NOREGISTRY=%s", os.Getenv("SERVICED_NOREGISTRY")),
-		fmt.Sprintf("SERVICED_SERVICE_IMAGE=%s", service.ImageID))
+		fmt.Sprintf("SERVICED_SERVICE_IMAGE=%s", svc.ImageID))
 
 	// add dns values to setup
 	for _, addr := range a.dockerDNS {
@@ -959,11 +935,7 @@
 		fmt.Sprintf("/serviced/%s", binary),
 		"service",
 		"proxy",
-<<<<<<< HEAD
-		svc.Id,
-=======
-		service.ID,
->>>>>>> 338c1f89
+		svc.ID,
 		strconv.Itoa(serviceState.InstanceID),
 		svc.Startup)
 
