// Copyright 2016 The Serviced Authors.
// Licensed under the Apache License, Version 2.0 (the "License");
// you may not use this file except in compliance with the License.
// You may obtain a copy of the License at
//
//     http://www.apache.org/licenses/LICENSE-2.0
//
// Unless required by applicable law or agreed to in writing, software
// distributed under the License is distributed on an "AS IS" BASIS,
// WITHOUT WARRANTIES OR CONDITIONS OF ANY KIND, either express or implied.
// See the License for the specific language governing permissions and
// limitations under the License.

package node

import (
	"fmt"
	"math/rand"
	"os"
	"os/exec"
	"path/filepath"
	"strconv"
	"strings"
	"time"

	log "github.com/Sirupsen/logrus"
	"github.com/control-center/serviced/commons/docker"
	"github.com/control-center/serviced/commons/iptables"
	"github.com/control-center/serviced/dfs/registry"
	"github.com/control-center/serviced/domain/service"
	"github.com/control-center/serviced/domain/user"
	"github.com/control-center/serviced/rpc/master"
	"github.com/control-center/serviced/utils"
	"github.com/control-center/serviced/zzk"
	zkservice "github.com/control-center/serviced/zzk/service"
	dockerclient "github.com/fsouza/go-dockerclient"
)

// StopContainer stops running container or returns nil if the container does
// not exist or has already stopped.
func (a *HostAgent) StopContainer(serviceID string, instanceID int) error {
	logger := plog.WithFields(log.Fields{
		"serviceid":  serviceID,
		"instanceid": instanceID,
	})

	// find the container by name
	ctrName := fmt.Sprintf("%s-%d", serviceID, instanceID)
	ctr, err := docker.FindContainer(ctrName)
	if err == docker.ErrNoSuchContainer {
		logger.Debug("Could not stop, container not found")
		return nil
	} else if err != nil {
		logger.WithError(err).Debug("Could not look up container")
		return err
	}

	err = ctr.Stop(45 * time.Second)
	if _, ok := err.(*dockerclient.ContainerNotRunning); ok {
		logger.Debug("Container already stopped")
		return nil
	} else if err != nil {
		logger.WithError(err).Debug("Could not stop container")
		return err
	}

	return nil
}

// AttachContainer returns a channel that monitors the run state of a given
// container.
func (a *HostAgent) AttachContainer(state *zkservice.ServiceState, serviceID string, instanceID int) (<-chan time.Time, error) {
	logger := plog.WithFields(log.Fields{
		"serviceid":   serviceID,
		"instanceid":  instanceID,
		"containerid": state.ContainerID,
	})

	// find the container by name
	ctrName := fmt.Sprintf("%s-%d", serviceID, instanceID)
	ctr, err := docker.FindContainer(ctrName)
	if err == docker.ErrNoSuchContainer {
		return nil, nil
	} else if err != nil {
		logger.WithError(err).Debug("Could not look up container")
		return nil, err
	}

	// verify that the container ids match, otherwise delete
	// the container.
	if ctr.ID != state.ContainerID {
		ctr.Kill()
		if err := ctr.Delete(true); err != nil {
			logger.WithError(err).Debug("Could not delete orphaned container")
			return nil, err
		}
		logger.WithField("currentcontainerid", ctr.ID).Warn("Removed orphaned container")
		return nil, nil
	}

	// monitor the container
	ev := a.monitorContainer(logger, ctr)

	// make sure the container is running at the time this event is set
	if !ctr.IsRunning() {
		logger.Debug("Could not capture event, container not running")
		ctr.CancelOnEvent(docker.Die)
		return nil, nil
	}
	go a.exposeAssignedIPs(state, ctr)
	return ev, nil
}

// StartContainer creates a new container and starts.  It returns info about
// the container, and an event monitor to track the running state of the
// service.
<<<<<<< HEAD
func (a *HostAgent) StartContainer(cancel <-chan interface{}, serviceID string, instanceID int) (*zkservice.ServiceState, <-chan time.Time, error) {
	logger := plog.WithFields(log.Fields{
		"serviceid":  serviceID,
		"instanceid": instanceID,
=======
// FIXME - when integrated with changes for CC-2590, the partialSvc parameter should be replaced with the handful of
//         props we really need; e.g. ID & ImageID
func (a *HostAgent) StartContainer(cancel <-chan interface{}, partialSvc *service.Service, instanceID int) (*zkservice.ServiceState, <-chan time.Time, error) {
	logger := plog.WithFields(log.Fields{
		"serviceid":   partialSvc.ID,
		"instanceid":  instanceID,
>>>>>>> 055c1174
	})

	// Establish a connection to the master
	masterClient, err := master.NewClient(a.master)
<<<<<<< HEAD
=======
	if err != nil {
		logger.WithField("master", a.master).WithError(err).Debug("Could not connect to the master")
		return nil, nil, err
	}
	defer masterClient.Close()

	evaluatedService, tenantID, err := masterClient.GetEvaluatedService(partialSvc.ID, instanceID)
	if err != nil {
		logger.WithError(err).Error("Failed to get service")
		return nil, nil, err
	}

	// pull the service image
	imageUUID, imageName, err := a.pullImage(logger, cancel, evaluatedService.ImageID)
	if err != nil {
		logger.WithError(err).Debug("Could not pull the service image")
		return nil, nil, err
	}
	// Update the service with the complete image name
	evaluatedService.ImageID = imageName

	// get the system user
	systemUser, err := masterClient.GetSystemUser()
>>>>>>> 055c1174
	if err != nil {
		logger.WithError(err).Error("Failed to get the system user account")
		return nil, nil, err
	}
	logger.WithField("systemUser", systemUser.Name).Debug("Got system user")

<<<<<<< HEAD
	svc, err := a.getService(serviceID)
=======
	// get the container configs
	conf, hostConf, err := a.setupContainer(tenantID, evaluatedService, instanceID, systemUser)
>>>>>>> 055c1174
	if err != nil {
		logger.WithError(err).Debug("Unable to get service")
		return nil, nil, err
	}

<<<<<<< HEAD
	// pull the service image
	imageUUID, imageName, err := a.pullImage(logger, cancel, svc.ImageID)
	if err != nil {
		logger.WithError(err).Debug("Could not pull the service image")
		return nil, nil, err
=======
	// create the container
	opts := dockerclient.CreateContainerOptions{
		Name:       fmt.Sprintf("%s-%d", evaluatedService.ID, instanceID),
		Config:     conf,
		HostConfig: hostConf,
>>>>>>> 055c1174
	}
	svc.ImageID = imageName

	// set up the container
	ctr, state, err := a.setupContainer(masterClient, svc, instanceID, imageUUID, imageName)
	if err != nil {
		logger.WithError(err).Debug("Could not setup container")
		return nil, nil, err
	}

	// start the container
	ev := a.monitorContainer(logger, ctr)

	if err := ctr.Start(); err != nil {
		logger.WithError(err).Debug("Could not start container")
		ctr.CancelOnEvent(docker.Die)
		return nil, nil, err
	}
	logger.Debug("Started container")

	dctr, err := ctr.Inspect()
	if err != nil {
		logger.WithError(err).Debug("Could not inspect container")
		ctr.CancelOnEvent(docker.Die)
		return nil, nil, err
	}

<<<<<<< HEAD
	state.HostIP = a.ipaddress
	state.PrivateIP = ctr.NetworkSettings.IPAddress
	state.Started = dctr.State.StartedAt
=======
	state := &zkservice.ServiceState{
		ContainerID: ctr.ID,
		ImageID:     imageUUID,
		Paused:      false,
		PrivateIP:   ctr.NetworkSettings.IPAddress,
		HostIP:      a.ipaddress,
		Started:     dctr.State.StartedAt,
	}

	var assignedIP string
	var static bool
	for _, ep := range evaluatedService.Endpoints {
		if ep.Purpose == "export" {
			var assignedPortNumber uint16
			if a := ep.GetAssignment(); a != nil {
				assignedIP = ep.AddressAssignment.IPAddr
				static = ep.AddressAssignment.AssignmentType == commons.STATIC
				assignedPortNumber = a.Port
			}

			// set the export data
			state.Exports = append(state.Exports, zkservice.ExportBinding{
				Application:        ep.Application,
				Protocol:           ep.Protocol,
				PortNumber:         ep.PortNumber,
				AssignedPortNumber: assignedPortNumber,
			})
		} else {
			state.Imports = append(state.Imports, zkservice.ImportBinding{
				Application:    ep.Application,
				Purpose:        ep.Purpose,
				PortNumber:     ep.PortNumber,
				PortTemplate:   ep.PortTemplate,
				VirtualAddress: ep.VirtualAddress,
			})
		}
	}
	state.AssignedIP = assignedIP
	state.Static = static
>>>>>>> 055c1174

	go a.exposeAssignedIPs(state, ctr)
	return state, ev, nil
}

// ResumeContainer resumes a paused container
func (a *HostAgent) ResumeContainer(serviceID string, instanceID int) error {
	logger := plog.WithFields(log.Fields{
		"serviceid":  serviceID,
		"instanceid": instanceID,
	})

	svc, err := a.getService(serviceID)
	if err != nil {
		logger.WithError(err).Debug("Unable to retrieve service")
		return nil
	}

	ctrName := fmt.Sprintf("%s-%d", svc.ID, instanceID)

	// check to see if the container exists and is running
	ctr, err := docker.FindContainer(ctrName)
	if err == docker.ErrNoSuchContainer {
		// container has been deleted and the event monitor should catch this
		logger.Debug("Container not found")
		return nil
	}
	if !ctr.IsRunning() {
		// container has stopped and the event monitor should catch this
		logger.Debug("Container stopped")
		return nil
	}

	// resume the paused container
	if err := attachAndRun(ctrName, svc.Snapshot.Resume); err != nil {
		logger.WithError(err).Debug("Could not resume paused container")
		return err
	}
	logger.Debug("Resumed paused container")

	return nil
}

// PauseContainer pauses a running container
func (a *HostAgent) PauseContainer(serviceID string, instanceID int) error {
	logger := plog.WithFields(log.Fields{
		"serviceid":  serviceID,
		"instanceid": instanceID,
	})
	ctrName := fmt.Sprintf("%s-%d", serviceID, instanceID)

	// check to see if the container exists and is running
	ctr, err := docker.FindContainer(ctrName)
	if err == docker.ErrNoSuchContainer {
		// container has been deleted and the event monitor should catch this
		logger.Debug("Container not found")
		return nil
	}
	if !ctr.IsRunning() {
		// container has stopped and the event monitor should catch this
		logger.Debug("Container stopped")
		return nil
	}

	// Get the service from the client
	svc, err := a.getService(serviceID)
	if err != nil {
		logger.WithError(err).Debug("Unable to get service")
		return nil
	}

	// pause the running container
	if err := attachAndRun(ctrName, svc.Snapshot.Pause); err != nil {
		logger.WithError(err).Debug("Could not pause running container")
		return err
	}
	logger.Debug("Paused running container")
	return nil
}

// pullImage pulls the service image and returns the uuid string
// of the image and the fully qualified image name.
func (a *HostAgent) pullImage(logger *log.Entry, cancel <-chan interface{}, imageID string) (string, string, error) {
	conn, err := zzk.GetLocalConnection("/")
	if err != nil {
		logger.WithError(err).Debug("Could not connect to coordinator")

		// TODO: wrap error?
		return "", "", err
	}

	timeoutC := make(chan time.Time)
	done := make(chan struct{})
	defer close(done)
	go func() {
		select {
		case <-done:
		case <-cancel:
			select {
			case <-done:
			case timeoutC <- time.Now():
			}
		}
	}()

	a.pullreg.SetConnection(conn)
	if err := a.pullreg.PullImage(timeoutC, imageID); err != nil {
		logger.WithError(err).Debug("Could not pull image")

		// TODO: wrap error?
		return "", "", err
	}
	logger.Debug("Pulled image")

	uuid, err := registry.GetImageUUID(conn, imageID)
	if err != nil {
		logger.WithError(err).Debug("Could not load image id")

		// TODO: wrap error?
		return "", "", err
	}
	logger.Debug("Found image uuid")

	name, err := a.pullreg.ImagePath(imageID)
	if err != nil {
		logger.WithError(err).Debug("Could not get full image name")

		// TODO: wrap error?
		return "", "", err
	}

	return uuid, name, nil
}

// monitorContainer tracks the running state of the container.
func (a *HostAgent) monitorContainer(logger *log.Entry, ctr *docker.Container) <-chan time.Time {
	ev := make(chan time.Time, 1)
	ctr.OnEvent(docker.Die, func(_ string) {
		defer close(ev)
		dctr, err := ctr.Inspect()
		if err != nil {
			logger.WithError(err).Error("Could not look up container")
			ev <- time.Now()
			return
		}

		logger.WithFields(log.Fields{
			"terminated": dctr.State.FinishedAt,
			"exitcode":   dctr.State.ExitCode,
		}).Debug("Container exited")

		if dctr.State.ExitCode != 0 || log.GetLevel() == log.DebugLevel {
			dockerLogsToFile(ctr.ID, 1000)
		}

		if err := ctr.Delete(true); err != nil {
			logger.WithError(err).Warn("Could not delete container")
		}

		// just in case something unusual happened
		if !dctr.State.FinishedAt.IsZero() {
			ev <- dctr.State.FinishedAt
		} else {
			ev <- time.Now()
		}
		return
	})
	return ev
}

// exposeAssignedIPs sets up iptables forwarding rules for endpoints with
// assigned ips.
func (a *HostAgent) exposeAssignedIPs(state *zkservice.ServiceState, ctr *docker.Container) {
	logger := plog.WithFields(log.Fields{
		"containerid":   state.ContainerID,
		"containername": ctr.Name,
	})

	if ip := state.AssignedIP; ip != "" {
		for _, exp := range state.Exports {
			if port := exp.AssignedPortNumber; port > 0 {
				explog := logger.WithFields(log.Fields{
					"application": exp.Application,
					"ipaddress":   ip,
					"portnumber":  port,
				})
				explog.Debug("Starting proxy for endpoint")
				public := iptables.NewAddress(ip, int(port))
				private := iptables.NewAddress(state.PrivateIP, int(exp.PortNumber))

				a.servicedChain.Forward(iptables.Add, exp.Protocol, public, private)
				defer a.servicedChain.Forward(iptables.Delete, exp.Protocol, public, private)
			}
		}

		ctr.Wait(time.Hour * 24 * 365)
	}
}

func (a *HostAgent) getService(serviceID string) (*service.Service, error) {
	logger := plog.WithFields(log.Fields{
		"serviceid": serviceID,
	})

	// Establish a connection to the master
	masterClient, err := master.NewClient(a.master)
	if err != nil {
		logger.WithField("master", a.master).WithError(err).Debug("Could not connect to the master")
		return nil, err
	}
	defer masterClient.Close()

	// Get the service from the master
	svc, err := masterClient.GetService(serviceID)
	if err != nil {
		logger.WithError(err).Debug("Unable to get the service")
		return nil, err
	}

	return svc, nil
}

// dockerLogsToFile dumps container logs to file
func dockerLogsToFile(containerid string, numlines int) {
	// TODO: need to get logs from api

	fname := filepath.Join(os.TempDir(), fmt.Sprintf("%s.container.log", containerid))
	f, e := os.Create(fname)
	if e != nil {
		plog.WithError(e).WithFields(log.Fields{
			"file": fname,
		}).Debug("Unable to create container log file")
		return
	}
	defer f.Close()
	cmd := exec.Command("docker", "logs", "--tail", fmt.Sprintf("%d", numlines), containerid)
	cmd.Stdout = f
	cmd.Stderr = f
	if err := cmd.Run(); err != nil {
		plog.WithError(err).Debug("Unable to get logs for container")
		return
	}
	plog.WithFields(log.Fields{
		"file":  fname,
		"lines": numlines,
	}).Infof("Container log dumped to file")
}

// setupContainer creates and populates two structures, a docker client Config and a docker client HostConfig structure
// that are used to create and start a container respectively. The information used to populate the structures is pulled from
// the service, serviceState, and conn values that are passed into setupContainer.
func (a *HostAgent) setupContainer(tenantID string, svc *service.Service, instanceID int, systemUser user.User) (*dockerclient.Config, *dockerclient.HostConfig, error) {
	logger := plog.WithFields(log.Fields{
		"tenantID": tenantID,
		"serviceName": svc.Name,
		"serviceID": svc.ID,
		"instanceID": instanceID,
	})

	cfg := &dockerclient.Config{}
	hcfg := &dockerclient.HostConfig{}

	cfg.User = "root"
	cfg.WorkingDir = "/"
	cfg.Image = svc.ImageID

	// get the endpoints
	cfg.ExposedPorts = make(map[dockerclient.Port]struct{})
	hcfg.PortBindings = make(map[dockerclient.Port][]dockerclient.PortBinding)

	if svc.Endpoints != nil {
		logger.WithField("endpoints", svc.Endpoints).Debug("Endpoints for service")
		for _, endpoint := range svc.Endpoints {
			if endpoint.Purpose == "export" { // only expose remote endpoints
				var p string
				switch endpoint.Protocol {
				case commons.UDP:
					p = fmt.Sprintf("%d/%s", endpoint.PortNumber, "udp")
				default:
					p = fmt.Sprintf("%d/%s", endpoint.PortNumber, "tcp")
				}
				cfg.ExposedPorts[dockerclient.Port(p)] = struct{}{}
				hcfg.PortBindings[dockerclient.Port(p)] = append(hcfg.PortBindings[dockerclient.Port(p)], dockerclient.PortBinding{})
			}
		}
	}

	bindsMap := make(map[string]string) // map to prevent duplicate path assignments. Use to populate hcfg.Binds later.

	// iterate svc.Volumes - create bindings for non-dfs volumes
	for _, volume := range svc.Volumes {
		if volume.Type != "" && volume.Type != "dfs" {
			continue
		}

		resourcePath, err := a.setupVolume(tenantID, svc, volume)
		if err != nil {
			return nil, nil, err
		}

		resourcePath = strings.TrimSpace(resourcePath)
		containerPath := strings.TrimSpace(volume.ContainerPath)
		bindsMap[containerPath] = resourcePath
	}

	// mount serviced path
	dir, _, err := ExecPath()
	if err != nil {
		logger.WithError(err).Error("Error getting the path to the serviced executable")
		return nil, nil, err
	}

	dir, binary := filepath.Split(a.controllerBinary)
	resourcePath := strings.TrimSpace(dir)
	containerPath := strings.TrimSpace("/serviced")
	bindsMap[containerPath] = resourcePath

	// bind mount everything we need for filebeat
	if len(svc.LogConfigs) != 0 {
		const LOGSTASH_CONTAINER_DIRECTORY = "/usr/local/serviced/resources/logstash"
		logstashPath := utils.ResourcesDir() + "/logstash"
		resourcePath := strings.TrimSpace(logstashPath)
		containerPath := strings.TrimSpace(LOGSTASH_CONTAINER_DIRECTORY)
		bindsMap[containerPath] = resourcePath
		logger.WithField("bindmount", fmt.Sprintf("%s:%s", resourcePath, containerPath)).Debug("Added logstash bindmount")
	}

	// specify temporary volume paths for docker to create
	tmpVolumes := []string{"/tmp"}
	for _, volume := range svc.Volumes {
		if volume.Type == "tmp" {
			tmpVolumes = append(tmpVolumes, volume.ContainerPath)
		}
	}

	// add arguments to mount requested directory (if requested)
	logger.Debug("Checking service's mount options")
	for _, bindMountString := range a.mount {
		logger.WithField("bindmount", bindMountString).Debug("Checking bindmount string")
		splitMount := strings.Split(bindMountString, ",")
		numMountArgs := len(splitMount)

		if numMountArgs == 2 || numMountArgs == 3 {

			requestedImage := splitMount[0]
			hostPath := splitMount[1]
			// assume the container path is going to be the same as the host path
			containerPath := hostPath

			// if the container path is provided, use it
			if numMountArgs > 2 {
				containerPath = splitMount[2]
			}
			logger.WithFields(log.Fields{
				"requestedImage": requestedImage,
				"hostPath": hostPath,
				"containerPath": containerPath,
			}).Debug("Parsed out bind mount information")

			// insert tenantId into requestedImage - see facade.DeployService
			matchedRequestedImage := false
			if requestedImage == "*" {
				matchedRequestedImage = true
			} else {
				imageID, err := commons.ParseImageID(requestedImage)
				if err != nil {
					logger.WithError(err).
					WithField("requestedImageID", requestedImage).
					Error("Unable to parse requested ImageID")
					continue
				}
				svcImageID, err := commons.ParseImageID(svc.ImageID)
				if err != nil {
					logger.WithError(err).Error("Unable to parse service imageID")
					continue
				}
				matchedRequestedImage = (imageID.Repo == svcImageID.Repo)
			}

			logger.WithFields(log.Fields{
				"matchedRequestedImage": matchedRequestedImage,
			}).Debug("Finished evaluation for matchedRequestedImage")

			if matchedRequestedImage {
				hostPath = strings.TrimSpace(hostPath)
				containerPath = strings.TrimSpace(containerPath)
				bindsMap[containerPath] = hostPath
			}
		} else {
			logger.WithField("bindMount", bindMountString).
			Warn("Could not bind mount the requested mount point")
		}
	}

	// transfer bindsMap to hcfg.Binds
	hcfg.Binds = []string{}
	for containerPath, hostPath := range bindsMap {
		binding := fmt.Sprintf("%s:%s", hostPath, containerPath)
		hcfg.Binds = append(hcfg.Binds, binding)
	}

	// Get host IP
	ips, err := utils.GetIPv4Addresses()
	if err != nil {
		logger.WithError(err).Error("Unable to get host IP addresses")
		return nil, nil, err
	}

	// XXX: Hopefully temp fix for CC-1384 & CC-1631 (docker/docker issue 14203).
	count := rand.Intn(128)
	fix := ""
	for i := 0; i < count; i++ {
		fix += "."
	}
	// End temp fix part 1. See immediately below for part 2.

	// add arguments for environment variables
	cfg.Env = append(svc.Environment,
		fmt.Sprintf("CONTROLPLANE_SYSTEM_USER=%s", systemUser.Name),
		fmt.Sprintf("CONTROLPLANE_SYSTEM_PASSWORD=%s", systemUser.Password),
		fmt.Sprintf("CONTROLPLANE_HOST_IPS='%s'", strings.Join(ips, " ")),
		fmt.Sprintf("SERVICED_VIRTUAL_ADDRESS_SUBNET=%s", a.virtualAddressSubnet),
		fmt.Sprintf("SERVICED_IS_SERVICE_SHELL=false"),
		fmt.Sprintf("SERVICED_NOREGISTRY=%s", os.Getenv("SERVICED_NOREGISTRY")),
		fmt.Sprintf("SERVICED_SERVICE_IMAGE=%s", svc.ImageID),
		fmt.Sprintf("SERVICED_MAX_RPC_CLIENTS=1"),
		fmt.Sprintf("SERVICED_RPC_PORT=%s", a.rpcport),
		fmt.Sprintf("SERVICED_LOG_ADDRESS=%s", a.logstashURL),
		//The SERVICED_UI_PORT environment variable is deprecated and services should always use port 443 to contact serviced from inside a container
		"SERVICED_UI_PORT=443",
		fmt.Sprintf("SERVICED_MASTER_IP=%s", strings.Split(a.master, ":")[0]),
		fmt.Sprintf("TZ=%s", os.Getenv("TZ")),
		// XXX: Hopefully temp fix for CC-1384 & CC-1631 (docker/docker issue 14203).
		fmt.Sprintf("DOCKER_14203_FIX='%s'", fix),
		// End temp fix part 2. See immediately above for part 1.
	)

	// add dns values to setup
	for _, addr := range a.dockerDNS {
		_addr := strings.TrimSpace(addr)
		if len(_addr) > 0 {
			cfg.DNS = append(cfg.DNS, addr)
		}
	}

	// Add hostname if set
	if svc.Hostname != "" {
		cfg.Hostname = svc.Hostname
	}

	cmd := []string{filepath.Join("/serviced", binary)}

	// Flag TLS for the mux if it's disabled
	if !a.useTLS {
		cmd = append(cmd, "--mux-disable-tls")
	}

	cfg.Cmd = append(cmd,
		svc.ID,
		strconv.Itoa(instanceID),
		svc.Startup)

	if svc.Privileged {
		hcfg.Privileged = true
	}

	// Memory and CpuShares should never be negative
	if svc.MemoryLimit < 0 {
		cfg.Memory = 0
	} else {
		cfg.Memory = int64(svc.MemoryLimit)
	}

	if svc.CPUShares < 0 {
		cfg.CPUShares = 0
	} else {
		cfg.CPUShares = svc.CPUShares
	}

	hcfg.LogConfig.Type = a.dockerLogDriver
	hcfg.LogConfig.Config = a.dockerLogConfig

	// CC-1848: set core ulimit to 0
	hcfg.Ulimits = []dockerclient.ULimit{
		{
			Name: "core",
			Soft: 0,
			Hard: 0,
		},
	}
	return cfg, hcfg, nil
}<|MERGE_RESOLUTION|>--- conflicted
+++ resolved
@@ -14,6 +14,7 @@
 package node
 
 import (
+	"errors"
 	"fmt"
 	"math/rand"
 	"os"
@@ -24,6 +25,7 @@
 	"time"
 
 	log "github.com/Sirupsen/logrus"
+	"github.com/control-center/serviced/commons"
 	"github.com/control-center/serviced/commons/docker"
 	"github.com/control-center/serviced/commons/iptables"
 	"github.com/control-center/serviced/dfs/registry"
@@ -114,32 +116,21 @@
 // StartContainer creates a new container and starts.  It returns info about
 // the container, and an event monitor to track the running state of the
 // service.
-<<<<<<< HEAD
 func (a *HostAgent) StartContainer(cancel <-chan interface{}, serviceID string, instanceID int) (*zkservice.ServiceState, <-chan time.Time, error) {
 	logger := plog.WithFields(log.Fields{
 		"serviceid":  serviceID,
 		"instanceid": instanceID,
-=======
-// FIXME - when integrated with changes for CC-2590, the partialSvc parameter should be replaced with the handful of
-//         props we really need; e.g. ID & ImageID
-func (a *HostAgent) StartContainer(cancel <-chan interface{}, partialSvc *service.Service, instanceID int) (*zkservice.ServiceState, <-chan time.Time, error) {
-	logger := plog.WithFields(log.Fields{
-		"serviceid":   partialSvc.ID,
-		"instanceid":  instanceID,
->>>>>>> 055c1174
 	})
 
 	// Establish a connection to the master
 	masterClient, err := master.NewClient(a.master)
-<<<<<<< HEAD
-=======
 	if err != nil {
 		logger.WithField("master", a.master).WithError(err).Debug("Could not connect to the master")
 		return nil, nil, err
 	}
 	defer masterClient.Close()
 
-	evaluatedService, tenantID, err := masterClient.GetEvaluatedService(partialSvc.ID, instanceID)
+	evaluatedService, tenantID, err := masterClient.GetEvaluatedService(serviceID, instanceID)
 	if err != nil {
 		logger.WithError(err).Error("Failed to get service")
 		return nil, nil, err
@@ -156,44 +147,16 @@
 
 	// get the system user
 	systemUser, err := masterClient.GetSystemUser()
->>>>>>> 055c1174
 	if err != nil {
 		logger.WithError(err).Error("Failed to get the system user account")
 		return nil, nil, err
 	}
 	logger.WithField("systemUser", systemUser.Name).Debug("Got system user")
 
-<<<<<<< HEAD
-	svc, err := a.getService(serviceID)
-=======
 	// get the container configs
-	conf, hostConf, err := a.setupContainer(tenantID, evaluatedService, instanceID, systemUser)
->>>>>>> 055c1174
+	ctr, state, err := a.setupContainer(tenantID, evaluatedService, instanceID, systemUser, imageUUID)
 	if err != nil {
 		logger.WithError(err).Debug("Unable to get service")
-		return nil, nil, err
-	}
-
-<<<<<<< HEAD
-	// pull the service image
-	imageUUID, imageName, err := a.pullImage(logger, cancel, svc.ImageID)
-	if err != nil {
-		logger.WithError(err).Debug("Could not pull the service image")
-		return nil, nil, err
-=======
-	// create the container
-	opts := dockerclient.CreateContainerOptions{
-		Name:       fmt.Sprintf("%s-%d", evaluatedService.ID, instanceID),
-		Config:     conf,
-		HostConfig: hostConf,
->>>>>>> 055c1174
-	}
-	svc.ImageID = imageName
-
-	// set up the container
-	ctr, state, err := a.setupContainer(masterClient, svc, instanceID, imageUUID, imageName)
-	if err != nil {
-		logger.WithError(err).Debug("Could not setup container")
 		return nil, nil, err
 	}
 
@@ -214,51 +177,9 @@
 		return nil, nil, err
 	}
 
-<<<<<<< HEAD
 	state.HostIP = a.ipaddress
 	state.PrivateIP = ctr.NetworkSettings.IPAddress
 	state.Started = dctr.State.StartedAt
-=======
-	state := &zkservice.ServiceState{
-		ContainerID: ctr.ID,
-		ImageID:     imageUUID,
-		Paused:      false,
-		PrivateIP:   ctr.NetworkSettings.IPAddress,
-		HostIP:      a.ipaddress,
-		Started:     dctr.State.StartedAt,
-	}
-
-	var assignedIP string
-	var static bool
-	for _, ep := range evaluatedService.Endpoints {
-		if ep.Purpose == "export" {
-			var assignedPortNumber uint16
-			if a := ep.GetAssignment(); a != nil {
-				assignedIP = ep.AddressAssignment.IPAddr
-				static = ep.AddressAssignment.AssignmentType == commons.STATIC
-				assignedPortNumber = a.Port
-			}
-
-			// set the export data
-			state.Exports = append(state.Exports, zkservice.ExportBinding{
-				Application:        ep.Application,
-				Protocol:           ep.Protocol,
-				PortNumber:         ep.PortNumber,
-				AssignedPortNumber: assignedPortNumber,
-			})
-		} else {
-			state.Imports = append(state.Imports, zkservice.ImportBinding{
-				Application:    ep.Application,
-				Purpose:        ep.Purpose,
-				PortNumber:     ep.PortNumber,
-				PortTemplate:   ep.PortTemplate,
-				VirtualAddress: ep.VirtualAddress,
-			})
-		}
-	}
-	state.AssignedIP = assignedIP
-	state.Static = static
->>>>>>> 055c1174
 
 	go a.exposeAssignedIPs(state, ctr)
 	return state, ev, nil
@@ -510,12 +431,13 @@
 // setupContainer creates and populates two structures, a docker client Config and a docker client HostConfig structure
 // that are used to create and start a container respectively. The information used to populate the structures is pulled from
 // the service, serviceState, and conn values that are passed into setupContainer.
-func (a *HostAgent) setupContainer(tenantID string, svc *service.Service, instanceID int, systemUser user.User) (*dockerclient.Config, *dockerclient.HostConfig, error) {
+//ctr, state, err := a.setupContainer(tenantID, evaluatedService, instanceID, systemUser, imageUUID)
+func (a *HostAgent) setupContainer(tenantID string, svc *service.Service, instanceID int, systemUser user.User, imageUUID string) (*docker.Container, *zkservice.ServiceState, error) {
 	logger := plog.WithFields(log.Fields{
-		"tenantID": tenantID,
+		"tenantID":    tenantID,
 		"serviceName": svc.Name,
-		"serviceID": svc.ID,
-		"instanceID": instanceID,
+		"serviceID":   svc.ID,
+		"instanceID":  instanceID,
 	})
 
 	cfg := &dockerclient.Config{}
@@ -528,7 +450,14 @@
 	// get the endpoints
 	cfg.ExposedPorts = make(map[dockerclient.Port]struct{})
 	hcfg.PortBindings = make(map[dockerclient.Port][]dockerclient.PortBinding)
-
+	state := &zkservice.ServiceState{
+		ImageID: imageUUID,
+		Paused:  false,
+		HostIP:  a.ipaddress,
+	}
+
+	var assignedIP string
+	var static bool
 	if svc.Endpoints != nil {
 		logger.WithField("endpoints", svc.Endpoints).Debug("Endpoints for service")
 		for _, endpoint := range svc.Endpoints {
@@ -542,8 +471,35 @@
 				}
 				cfg.ExposedPorts[dockerclient.Port(p)] = struct{}{}
 				hcfg.PortBindings[dockerclient.Port(p)] = append(hcfg.PortBindings[dockerclient.Port(p)], dockerclient.PortBinding{})
+
+				var assignedPortNumber uint16
+				if a := endpoint.GetAssignment(); a != nil {
+					assignedIP = endpoint.AddressAssignment.IPAddr
+					static = endpoint.AddressAssignment.AssignmentType == commons.STATIC
+					assignedPortNumber = a.Port
+				}
+
+				// set the export data
+				state.Exports = append(state.Exports, zkservice.ExportBinding{
+					Application:        endpoint.Application,
+					Protocol:           endpoint.Protocol,
+					PortNumber:         endpoint.PortNumber,
+					AssignedPortNumber: assignedPortNumber,
+				})
+			} else {
+				state.Imports = append(state.Imports, zkservice.ImportBinding{
+					Application:    endpoint.Application,
+					Purpose:        endpoint.Purpose,
+					PortNumber:     endpoint.PortNumber,
+					PortTemplate:   endpoint.PortTemplate,
+					VirtualAddress: endpoint.VirtualAddress,
+				})
 			}
 		}
+		state.AssignedIP = assignedIP
+		state.Static = static
+	} else {
+		log.Warn("svc.endpoints was nil.")
 	}
 
 	bindsMap := make(map[string]string) // map to prevent duplicate path assignments. Use to populate hcfg.Binds later.
@@ -559,9 +515,7 @@
 			return nil, nil, err
 		}
 
-		resourcePath = strings.TrimSpace(resourcePath)
-		containerPath := strings.TrimSpace(volume.ContainerPath)
-		bindsMap[containerPath] = resourcePath
+		addBindingToMap(&bindsMap, volume.ContainerPath, resourcePath)
 	}
 
 	// mount serviced path
@@ -572,18 +526,13 @@
 	}
 
 	dir, binary := filepath.Split(a.controllerBinary)
-	resourcePath := strings.TrimSpace(dir)
-	containerPath := strings.TrimSpace("/serviced")
-	bindsMap[containerPath] = resourcePath
+	addBindingToMap(&bindsMap, "/serviced", dir)
 
 	// bind mount everything we need for filebeat
 	if len(svc.LogConfigs) != 0 {
 		const LOGSTASH_CONTAINER_DIRECTORY = "/usr/local/serviced/resources/logstash"
 		logstashPath := utils.ResourcesDir() + "/logstash"
-		resourcePath := strings.TrimSpace(logstashPath)
-		containerPath := strings.TrimSpace(LOGSTASH_CONTAINER_DIRECTORY)
-		bindsMap[containerPath] = resourcePath
-		logger.WithField("bindmount", fmt.Sprintf("%s:%s", resourcePath, containerPath)).Debug("Added logstash bindmount")
+		addBindingToMap(&bindsMap, LOGSTASH_CONTAINER_DIRECTORY, logstashPath)
 	}
 
 	// specify temporary volume paths for docker to create
@@ -614,8 +563,8 @@
 			}
 			logger.WithFields(log.Fields{
 				"requestedImage": requestedImage,
-				"hostPath": hostPath,
-				"containerPath": containerPath,
+				"hostPath":       hostPath,
+				"containerPath":  containerPath,
 			}).Debug("Parsed out bind mount information")
 
 			// insert tenantId into requestedImage - see facade.DeployService
@@ -626,8 +575,8 @@
 				imageID, err := commons.ParseImageID(requestedImage)
 				if err != nil {
 					logger.WithError(err).
-					WithField("requestedImageID", requestedImage).
-					Error("Unable to parse requested ImageID")
+						WithField("requestedImageID", requestedImage).
+						Error("Unable to parse requested ImageID")
 					continue
 				}
 				svcImageID, err := commons.ParseImageID(svc.ImageID)
@@ -643,13 +592,11 @@
 			}).Debug("Finished evaluation for matchedRequestedImage")
 
 			if matchedRequestedImage {
-				hostPath = strings.TrimSpace(hostPath)
-				containerPath = strings.TrimSpace(containerPath)
-				bindsMap[containerPath] = hostPath
+				addBindingToMap(&bindsMap, containerPath, hostPath)
 			}
 		} else {
 			logger.WithField("bindMount", bindMountString).
-			Warn("Could not bind mount the requested mount point")
+				Warn("Could not bind mount the requested mount point")
 		}
 	}
 
@@ -749,5 +696,25 @@
 			Hard: 0,
 		},
 	}
-	return cfg, hcfg, nil
+
+	ctr, err := a.createContainer(cfg, hcfg, svc.ID, instanceID)
+	if err != nil {
+		logger.WithFields(log.Fields{
+			"image":      cfg.Image,
+			"instanceID": instanceID,
+		}).WithError(err).Error("Could not create container")
+		return nil, nil, err
+	}
+	// This shouldn't happen, but if it does, it's an error.
+	if ctr == nil {
+		logger.Error("created container is nil.")
+		return nil, nil, errors.New("created container is nil.")
+	}
+	if state == nil {
+		logger.Error("state in created container is nil.")
+		return nil, nil, errors.New("state field in created container is nil.")
+	}
+	state.ContainerID = ctr.ID
+
+	return ctr, state, nil
 }