--- conflicted
+++ resolved
@@ -115,52 +115,29 @@
 		"instanceid": instanceID,
 	})
 
-<<<<<<< HEAD
-=======
+	// Establish a connection to the master
+	masterClient, err := master.NewClient(a.master)
+	if err != nil {
+		logger.WithField("master", a.master).WithError(err).Debug("Could not connect to the master")
+		return nil, nil, err
+	}
+	defer masterClient.Close()
+
+	svc, err := a.getService(serviceID)
+	if err != nil {
+		logger.WithError(err).Debug("Unable to get service")
+		return nil, nil, err
+	}
+
 	// pull the service image
 	imageUUID, imageName, err := a.pullImage(logger, cancel, svc.ImageID)
 	if err != nil {
 		logger.WithError(err).Debug("Could not pull the service image")
 		return nil, nil, err
 	}
-
->>>>>>> b29c7cdd
-	// Establish a connection to the master
-	masterClient, err := master.NewClient(a.master)
-	if err != nil {
-		logger.WithField("master", a.master).WithError(err).Debug("Could not connect to the master")
-		return nil, nil, err
-	}
-	defer masterClient.Close()
-
-<<<<<<< HEAD
-	svc, err := a.getService(serviceID)
-=======
+	svc.ImageID = imageName
 	// get the container configs
-	conf, hostConf, err := a.setupContainer(masterClient, svc, instanceID, imageName)
->>>>>>> b29c7cdd
-	if err != nil {
-		logger.WithError(err).Debug("Could not get service")
-		return nil, nil, err
-	}
-
-	// pull the service image
-	imageUUID, imageName, err := a.pullImage(logger, cancel, svc.ImageID)
-	if err != nil {
-		logger.WithError(err).Debug("Could not pull the service image")
-		return nil, nil, err
-	}
-	svc.ImageID = imageName
-
-	//// get the container configs
-	//conf, hostConf, err := a.setupContainer(client, svc, instanceID)
-	//if err != nil {
-	//	logger.WithError(err).Debug("Could not setup container")
-	//	return nil, nil, err
-	//}
-
-	// get the container configs
-	ctr, state, err := a.setupContainer(client, svc, instanceID, imageUUID)
+	ctr, state, err := a.setupContainer(masterClient, svc, instanceID, imageUUID)
 	if err != nil {
 		logger.WithError(err).Debug("Could not setup container")
 		return nil, nil, err
@@ -197,6 +174,7 @@
 	svc, err := a.getService(serviceID)
 	if err != nil {
 		logger.WithError(err).Debug("Unable to retrieve service")
+		return nil
 	}
 
 	ctrName := fmt.Sprintf("%s-%d", svc.ID, instanceID)
@@ -385,26 +363,20 @@
 		"serviceid": serviceID,
 	})
 
-	// Get an RPC client
-	client, err := NewControlClient(a.master)
-	if err != nil {
-		logger.WithField("client", a.master).WithError(err).Debug("Could not connect to the master")
+	// Establish a connection to the master
+	masterClient, err := master.NewClient(a.master)
+	if err != nil {
+		logger.WithField("master", a.master).WithError(err).Debug("Could not connect to the master")
 		return nil, err
 	}
-	defer client.Close()
-
-	//create a service instance
-	svc, err := service.NewService()
-	if err != nil {
-		logger.WithError(err).Debug("Could not create a new service")
+	defer masterClient.Close()
+
+	svc, err := masterClient.GetService(serviceID)
+	if err != nil {
+		logger.WithError(err).Debug("Unable to get service")
 		return nil, err
 	}
 
-	// Get the service from the RPC client
-	if err := client.GetService(serviceID, svc); err != nil {
-		logger.WithError(err).Debug("Could not Get the service")
-		return nil, err
-	}
 	return svc, nil
 }
 
