--- conflicted
+++ resolved
@@ -16,11 +16,7 @@
 	"github.com/zenoss/serviced/facade"
 	"github.com/zenoss/serviced/utils"
 	"github.com/zenoss/serviced/zzk"
-<<<<<<< HEAD
-=======
-	"github.com/zenoss/serviced/zzk/registry"
 	zkservice "github.com/zenoss/serviced/zzk/service"
->>>>>>> 628645c8
 	"github.com/zenoss/serviced/zzk/snapshot"
 	"github.com/zenoss/serviced/zzk/virtualips"
 )
@@ -43,15 +39,16 @@
 	defer glog.V(0).Info("Exiting Lead()!")
 	shutdownmode := false
 
-	leader := leader{facade: facade, dao: dao, conn: conn, context: datastore.Get(), poolID: poolID}
+	hostRegistry := zkservice.NewHostRegistryListener(conn)
+	leader := leader{facade: facade, dao: dao, conn: conn, context: datastore.Get(), poolID: poolID, hostRegistry: hostRegistry}
 	for {
 		shutdown := make(chan interface{})
 		if shutdownmode {
 			glog.V(1).Info("Shutdown mode encountered.")
+			close(shutdown)
 			break
 		}
 
-<<<<<<< HEAD
 		time.Sleep(time.Second)
 		func() error {
 			select {
@@ -59,40 +56,6 @@
 				// shut this thing down
 				shutdownmode = true
 				glog.V(0).Info("Got a zkevent, leaving lead: ", evt)
-=======
-		hostRegistry := zkservice.NewHostRegistryListener(conn)
-		leader := leader{facade: facade, dao: dao, conn: conn, context: datastore.Get(), poolID: aPool.ID, hostRegistry: hostRegistry}
-		for {
-			shutdown := make(chan interface{})
-			if shutdownmode {
-				glog.V(1).Info("Shutdown mode encountered.")
-				close(shutdown)
-				break
-			}
-			time.Sleep(time.Second)
-			func() error {
-				select {
-				case evt := <-zkEvent:
-					// shut this thing down
-					shutdownmode = true
-					glog.V(0).Info("Got a zkevent, leaving lead: ", evt)
-					return nil
-				default:
-					glog.V(0).Info("Processing leader duties")
-					// passthru
-				}
-
-				registry.CreateEndpointRegistry(conn)
-
-				// creates a listener for snapshots with a function call to take snapshots
-				// and return the label and error message
-				snapshotListener := snapshot.NewSnapshotListener(conn, &leader)
-				go snapshotListener.Listen(shutdown)
-				leader.watchServices()
-
-				// starts a listener for the host registry
-				go hostRegistry.Listen(shutdown)
->>>>>>> 628645c8
 				return nil
 			default:
 				glog.V(0).Info("Processing leader duties")
@@ -103,6 +66,10 @@
 			snapshotListener := snapshot.NewSnapshotListener(conn, &leader)
 			go snapshotListener.Listen(shutdown)
 			leader.watchServices()
+
+			// starts a listener for the host registry
+			go hostRegistry.Listen(shutdown)
+
 			return nil
 		}()
 	}
