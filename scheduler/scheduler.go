package scheduler

import (
	"github.com/zenoss/glog"
	coordclient "github.com/zenoss/serviced/coordinator/client"
	"github.com/zenoss/serviced/dao"
	"github.com/zenoss/serviced/datastore"
	"github.com/zenoss/serviced/domain/pool"
	"github.com/zenoss/serviced/facade"
	"github.com/zenoss/serviced/zzk"
	"github.com/zenoss/serviced/zzk/registry"

	"time"
)

type leaderFunc func(*facade.Facade, dao.ControlPlane, coordclient.Connection, <-chan coordclient.Event, string)

type scheduler struct {
	zkClient     *coordclient.Client // client from which connections can be created from
	cpDao        dao.ControlPlane    // ControlPlane interface
	cluster_path string              // path to the cluster node
	instance_id  string              // unique id for this node instance
	closing      chan chan error     // Sending a value on this channel notifies the schduler to shut down
	shutdown     chan error          // A error is placed on this channel when the scheduler shuts down
	started      bool                // is the loop running
	zkleaderFunc leaderFunc          // multiple implementations of leader function possible
	facade       *facade.Facade
}

func NewScheduler(cluster_path string, zkClient *coordclient.Client, instance_id string, cpDao dao.ControlPlane, facade *facade.Facade) (s *scheduler, shutdown <-chan error) {
	s = &scheduler{
		zkClient:     zkClient,
		cpDao:        cpDao,
		cluster_path: cluster_path,
		instance_id:  instance_id,
		closing:      make(chan chan error),
		shutdown:     make(chan error, 1),
		zkleaderFunc: Lead, // random scheduler implementation
		facade:       facade,
	}
	return s, s.shutdown
}

func (s *scheduler) Start() {
	if !s.started {
		s.started = true
		go s.loop()
	}
}

// Shut down node
func (s *scheduler) Stop() error {

	if !s.started {
		return nil
	}
	defer func() {
		s.started = false
	}()
	errc := make(chan error, 1)
	s.closing <- errc
	return <-errc
}

type hostNodeT struct {
	HostID  string
	version interface{}
}

func (h *hostNodeT) Version() interface{}           { return h.version }
func (h *hostNodeT) SetVersion(version interface{}) { h.version = version }

func (s *scheduler) loop() {
	glog.V(3).Infoln("entering scheduler")

	var err error
	//var this_node string
	defer func() {
		glog.V(3).Infoln("leaving scheduler")
		s.shutdown <- err
	}()

	var allPools []*pool.ResourcePool
	for {
		allPools, err = s.facade.GetResourcePools(datastore.Get())
		if err != nil {
			glog.Errorf("scheduler.go failed to get resource pools: %v", err)
			time.Sleep(time.Second * 5)
			continue
		} else if allPools == nil || len(allPools) == 0 {
			glog.Error("no resource pools found")
			time.Sleep(time.Second * 5)
			continue
		}
		break
	}

	rootConn, err := zzk.GetBasePathConnection("/")
	if err != nil {
		glog.Error(err)
		return
	}
	registry.CreateEndpointRegistry(rootConn)

	for _, aPool := range allPools {
		poolBasedConn, err := zzk.GetBasePathConnection(zzk.GeneratePoolPath(aPool.ID))
		if err != nil {
			glog.Error(err)
			return
		}

		hostNode := hostNodeT{HostID: s.instance_id}
<<<<<<< HEAD
		leader := poolBasedConn.NewLeader("/scheduler", &hostNode)
=======
		leader := poolBasedConn.NewLeader(zzk.SCHEDULER_PATH, &hostNode)
>>>>>>> f8303ea9
		events, err := leader.TakeLead()
		if err != nil {
			glog.Error("could not take lead: ", err)
			return
		}

		defer func() {
			leader.ReleaseLead()
		}()

		glog.Infof(" Creating a leader for pool: %v --- %+v", aPool.ID, poolBasedConn)
		s.zkleaderFunc(s.facade, s.cpDao, poolBasedConn, events, aPool.ID)
	}
}<|MERGE_RESOLUTION|>--- conflicted
+++ resolved
@@ -110,11 +110,7 @@
 		}
 
 		hostNode := hostNodeT{HostID: s.instance_id}
-<<<<<<< HEAD
-		leader := poolBasedConn.NewLeader("/scheduler", &hostNode)
-=======
 		leader := poolBasedConn.NewLeader(zzk.SCHEDULER_PATH, &hostNode)
->>>>>>> f8303ea9
 		events, err := leader.TakeLead()
 		if err != nil {
 			glog.Error("could not take lead: ", err)
