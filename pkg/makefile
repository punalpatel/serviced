# Copyright 2014 The Serviced Authors.
# Licensed under the Apache License, Version 2.0 (the "License");
# you may not use this file except in compliance with the License.
# You may obtain a copy of the License at
#
#     http://www.apache.org/licenses/LICENSE-2.0
#
# Unless required by applicable law or agreed to in writing, software
# distributed under the License is distributed on an "AS IS" BASIS,
# WITHOUT WARRANTIES OR CONDITIONS OF ANY KIND, either express or implied.
# See the License for the specific language governing permissions and
# limitations under the License.

#
# RPM and DEB and TGZ builder for Serviced.
#

NAME          ?= serviced
VERSION       ?= $(shell cat ../VERSION)
RELEASE_PHASE ?=
GIT_COMMIT   ?= $(shell ./gitstatus.sh)
SUBPRODUCT    ?=
MAINTAINER    ="Zenoss CM <cm@zenoss.com>"
PKGROOT       = pkgroot
DUID         ?= $(shell id -u)
DGID         ?= $(shell id -g)
INSTALL_TEMLATES = 1
# https://www.debian.org/doc/packaging-manuals/copyright-format/1.0/#license-specification
DEB_LICENSE   = Apache-2
# https://fedoraproject.org/wiki/Licensing:Main?rd=Licensing
RPM_LICENSE   = "ASL 2.0"
VENDOR        = "Zenoss, Inc."
URL           = http://controlcenter.io/
DEB_PRIORITY  = extra
CATEGORY      = admin

ifeq "$(BUILD_NUMBER)" ""
PKG_VERSION = $(VERSION)$(RELEASE_PHASE)
else
PKG_VERSION = $(VERSION)$(RELEASE_PHASE)-$(BUILD_NUMBER)
endif

ifeq "$(SUBPRODUCT)" ""
FULL_NAME=$(NAME)
else
FULL_NAME=$(NAME)-$(SUBPRODUCT)
endif

define DESCRIPTION
Zenoss Serviced PaaS runtime 
Allows services to be uniformly created, scaled, and managed.
endef
export DESCRIPTION

.PHONY: all clean deb rpm
.SILENT: desc

all: desc

desc:
	echo "Usage: make deb or make rpm. Both options package $(FULL_NAME)-$(PKG_VERSION)."

.PHONY: clean_files
clean_files:
	@for pkg in $(FULL_NAME)*.deb $(FULL_NAME)*.rpm ;\
	do \
		if [ -f "$${pkg}" ];then \
			echo "rm -f $${pkg}" ;\
			if ! rm -f $${pkg} ;then \
				echo "sudo rm -f $${pkg}" ;\
				if ! sudo rm -f $${pkg} ; then \
					echo "Warning: Unable to remove $${pkg}" ;\
					exit 1 ;\
				fi ;\
			fi ;\
		fi ;\
	done

.PHONY: clean_dirs
clean_dirs = $(PKGROOT) build
clean_dirs: 
	@for dir in $(clean_dirs) ;\
	do \
		if [ -d "$${dir}" ];then \
			echo "rm -rf $${dir}" ;\
			if ! rm -rf $${dir} ;then \
				echo "sudo rm -rf $${dir}" ;\
				if ! sudo rm -rf $${dir} ; then \
					echo "Warning: Unable to remove $${dir}" ;\
					exit 1 ;\
				fi ;\
			fi ;\
		fi ;\
	done

# Clean staged files and produced packages
.PHONY: clean
clean: clean_files clean_dirs

.PHONY: clean_templates
clean_templates:
	find templates -type f ! -name 'README.txt' -exec rm {} + # remove everything under templates except README.txt

.PHONY: mrclean
mrclean: clean clean_templates

# Make root dir for packaging
$(PKGROOT):
	mkdir -p $@

# Build serviced binary
build:
	cd ../ && $(MAKE)

stage_deb: build
	make clean_dirs clean_dirs=$(PKGROOT)
	cd ../ && $(MAKE) install DESTDIR=$(abspath $(PKGROOT)) PKG=deb INSTALL_TEMPLATES=$(INSTALL_TEMPLATES)

stage_rpm: build
	make clean_dirs clean_dirs=$(PKGROOT)
	cd ../ && $(MAKE) install DESTDIR=$(abspath $(PKGROOT)) PKG=rpm INSTALL_TEMPLATES=$(INSTALL_TEMPLATES)

stage_tgz: build
	make clean_dirs clean_dirs=$(PKGROOT)
	cd ../ && $(MAKE) install DESTDIR=$(abspath $(PKGROOT)) PKG=tgz INSTALL_TEMPLATES=$(INSTALL_TEMPLATES)

# Make a DEB
# net-tools provides ifconfig, needed for VIPs
deb: stage_deb
	fpm \
		-n $(FULL_NAME) \
		-v $(PKG_VERSION)~$$(lsb_release -cs) \
		-s dir \
		-d nfs-kernel-server \
		-d net-tools \
		-d nfs-common \
		-d 'lxc-docker >= 1.1.0' \
		-d 'docker-smuggle >= 2.24' \
		-t deb \
		-a x86_64 \
		-C $(PKGROOT) \
		-m $(MAINTAINER) \
		--description "$$DESCRIPTION" \
		--deb-user root \
		--deb-group root \
		--deb-priority $(DEB_PRIORITY) \
		--license $(DEB_LICENSE) \
		--vendor $(VENDOR) \
		--url $(URL) \
		--category $(CATEGORY) \
		--config-files /etc/default/serviced \
		.

# Make an RPM
rpm: stage_rpm
	fpm \
		-n $(FULL_NAME) \
		-v $(PKG_VERSION) \
		-s dir \
		-d nfs-utils \
		-d net-tools \
		-d util-linux \
		-d 'docker >= 1.2.0' \
		-t rpm \
		-a x86_64 \
		-C $(PKGROOT) \
		-m $(MAINTAINER) \
		--description "$$DESCRIPTION" \
		--rpm-user root \
		--rpm-group root \
		--license $(RPM_LICENSE) \
		--vendor $(VENDOR) \
		--url $(URL) \
		--category $(CATEGORY) \
		--after-install rpm/postinstall \
		--before-remove rpm/preuninstall \
		--after-remove rpm/postuninstall \
<<<<<<< HEAD
		--config-files /etc/default/serviced \
		.
=======
		.

# Make a TGZ
tgz: stage_tgz
	tar cvfz /tmp/$(FULL_NAME)-$(GIT_COMMIT).tgz -C $(PKGROOT)/ .
	chown $(DUID):$(DGID) /tmp/$(FULL_NAME)-$(GIT_COMMIT).tgz
	mv /tmp/$(FULL_NAME)-$(GIT_COMMIT).tgz .
>>>>>>> 96c4edbe
<|MERGE_RESOLUTION|>--- conflicted
+++ resolved
@@ -175,10 +175,7 @@
 		--after-install rpm/postinstall \
 		--before-remove rpm/preuninstall \
 		--after-remove rpm/postuninstall \
-<<<<<<< HEAD
 		--config-files /etc/default/serviced \
-		.
-=======
 		.
 
 # Make a TGZ
@@ -186,4 +183,3 @@
 	tar cvfz /tmp/$(FULL_NAME)-$(GIT_COMMIT).tgz -C $(PKGROOT)/ .
 	chown $(DUID):$(DGID) /tmp/$(FULL_NAME)-$(GIT_COMMIT).tgz
 	mv /tmp/$(FULL_NAME)-$(GIT_COMMIT).tgz .
->>>>>>> 96c4edbe
