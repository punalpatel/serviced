package mocks

import "github.com/stretchr/testify/mock"

import "time"
import "github.com/control-center/serviced/dao"
import "github.com/control-center/serviced/datastore"
import "github.com/control-center/serviced/domain"
import "github.com/control-center/serviced/health"
import "github.com/control-center/serviced/domain/addressassignment"
import "github.com/control-center/serviced/domain/host"
import "github.com/control-center/serviced/domain/pool"
import "github.com/control-center/serviced/domain/service"
import "github.com/control-center/serviced/domain/servicedefinition"
import "github.com/control-center/serviced/domain/servicetemplate"
import "github.com/control-center/serviced/domain/user"

type FacadeInterface struct {
	mock.Mock
}

func (_m *FacadeInterface) AddService(ctx datastore.Context, svc service.Service) error {
	ret := _m.Called(ctx, svc)

	var r0 error
	if rf, ok := ret.Get(0).(func(datastore.Context, service.Service) error); ok {
		r0 = rf(ctx, svc)
	} else {
		r0 = ret.Error(0)
	}

	return r0
}
func (_m *FacadeInterface) GetService(ctx datastore.Context, id string) (*service.Service, error) {
	ret := _m.Called(ctx, id)

	var r0 *service.Service
	if rf, ok := ret.Get(0).(func(datastore.Context, string) *service.Service); ok {
		r0 = rf(ctx, id)
	} else {
		if ret.Get(0) != nil {
			r0 = ret.Get(0).(*service.Service)
		}
	}

	var r1 error
	if rf, ok := ret.Get(1).(func(datastore.Context, string) error); ok {
		r1 = rf(ctx, id)
	} else {
		r1 = ret.Error(1)
	}

	return r0, r1
}
func (_m *FacadeInterface) GetEvaluatedService(ctx datastore.Context, servicedID string, instanceID int) (*service.Service, error) {
	ret := _m.Called(ctx, servicedID, instanceID)

	var r0 *service.Service
	if rf, ok := ret.Get(0).(func(datastore.Context, string, int) *service.Service); ok {
		r0 = rf(ctx, servicedID, instanceID)
	} else {
		if ret.Get(0) != nil {
			r0 = ret.Get(0).(*service.Service)
		}
	}

	var r1 error
	if rf, ok := ret.Get(1).(func(datastore.Context, string, int) error); ok {
		r1 = rf(ctx, servicedID, instanceID)
	} else {
		r1 = ret.Error(1)
	}

	return r0, r1
}
func (_m *FacadeInterface) GetServices(ctx datastore.Context, request dao.EntityRequest) ([]service.Service, error) {
	ret := _m.Called(ctx, request)

	var r0 []service.Service
	if rf, ok := ret.Get(0).(func(datastore.Context, dao.EntityRequest) []service.Service); ok {
		r0 = rf(ctx, request)
	} else {
		if ret.Get(0) != nil {
			r0 = ret.Get(0).([]service.Service)
		}
	}

	var r1 error
	if rf, ok := ret.Get(1).(func(datastore.Context, dao.EntityRequest) error); ok {
		r1 = rf(ctx, request)
	} else {
		r1 = ret.Error(1)
	}

	return r0, r1
}
func (_m *FacadeInterface) GetServicesByImage(ctx datastore.Context, imageID string) ([]service.Service, error) {
	ret := _m.Called(ctx, imageID)

	var r0 []service.Service
	if rf, ok := ret.Get(0).(func(datastore.Context, string) []service.Service); ok {
		r0 = rf(ctx, imageID)
	} else {
		if ret.Get(0) != nil {
			r0 = ret.Get(0).([]service.Service)
		}
	}

	var r1 error
	if rf, ok := ret.Get(1).(func(datastore.Context, string) error); ok {
		r1 = rf(ctx, imageID)
	} else {
		r1 = ret.Error(1)
	}

	return r0, r1
}
func (_m *FacadeInterface) GetTenantID(ctx datastore.Context, serviceID string) (string, error) {
	ret := _m.Called(ctx, serviceID)

	var r0 string
	if rf, ok := ret.Get(0).(func(datastore.Context, string) string); ok {
		r0 = rf(ctx, serviceID)
	} else {
		r0 = ret.Get(0).(string)
	}

	var r1 error
	if rf, ok := ret.Get(1).(func(datastore.Context, string) error); ok {
		r1 = rf(ctx, serviceID)
	} else {
		r1 = ret.Error(1)
	}

	return r0, r1
}
func (_m *FacadeInterface) SyncServiceRegistry(ctx datastore.Context, svc *service.Service) error {
	ret := _m.Called(ctx, svc)

	var r0 error
	if rf, ok := ret.Get(0).(func(datastore.Context, *service.Service) error); ok {
		r0 = rf(ctx, svc)
	} else {
		r0 = ret.Error(0)
	}

	return r0
}
func (_m *FacadeInterface) MigrateServices(ctx datastore.Context, request dao.ServiceMigrationRequest) error {
	ret := _m.Called(ctx, request)

	var r0 error
	if rf, ok := ret.Get(0).(func(datastore.Context, dao.ServiceMigrationRequest) error); ok {
		r0 = rf(ctx, request)
	} else {
		r0 = ret.Error(0)
	}

	return r0
}
func (_m *FacadeInterface) RemoveService(ctx datastore.Context, id string) error {
	ret := _m.Called(ctx, id)

	var r0 error
	if rf, ok := ret.Get(0).(func(datastore.Context, string) error); ok {
		r0 = rf(ctx, id)
	} else {
		r0 = ret.Error(0)
	}

	return r0
}
func (_m *FacadeInterface) ScheduleService(ctx datastore.Context, serviceID string, autoLaunch bool, desiredState service.DesiredState) (int, error) {
	ret := _m.Called(ctx, serviceID, autoLaunch, desiredState)

	var r0 int
	if rf, ok := ret.Get(0).(func(datastore.Context, string, bool, service.DesiredState) int); ok {
		r0 = rf(ctx, serviceID, autoLaunch, desiredState)
	} else {
		r0 = ret.Get(0).(int)
	}

	var r1 error
	if rf, ok := ret.Get(1).(func(datastore.Context, string, bool, service.DesiredState) error); ok {
		r1 = rf(ctx, serviceID, autoLaunch, desiredState)
	} else {
		r1 = ret.Error(1)
	}

	return r0, r1
}
func (_m *FacadeInterface) UpdateService(ctx datastore.Context, svc service.Service) error {
	ret := _m.Called(ctx, svc)

	var r0 error
	if rf, ok := ret.Get(0).(func(datastore.Context, service.Service) error); ok {
		r0 = rf(ctx, svc)
	} else {
		r0 = ret.Error(0)
	}

	return r0
}
func (_m *FacadeInterface) WaitService(ctx datastore.Context, dstate service.DesiredState, timeout time.Duration, recursive bool, serviceIDs ...string) error {
	ret := _m.Called(ctx, dstate, timeout, recursive, serviceIDs)

	var r0 error
	if rf, ok := ret.Get(0).(func(datastore.Context, service.DesiredState, time.Duration, bool, ...string) error); ok {
		r0 = rf(ctx, dstate, timeout, recursive, serviceIDs...)
	} else {
		r0 = ret.Error(0)
	}

	return r0
}
func (_m *FacadeInterface) AssignIPs(ctx datastore.Context, assignmentRequest addressassignment.AssignmentRequest) error {
	ret := _m.Called(ctx, assignmentRequest)

	var r0 error
	if rf, ok := ret.Get(0).(func(datastore.Context, addressassignment.AssignmentRequest) error); ok {
		r0 = rf(ctx, assignmentRequest)
	} else {
		r0 = ret.Error(0)
	}

	return r0
}
func (_m *FacadeInterface) AddServiceTemplate(ctx datastore.Context, serviceTemplate servicetemplate.ServiceTemplate) (string, error) {
	ret := _m.Called(ctx, serviceTemplate)

	var r0 string
	if rf, ok := ret.Get(0).(func(datastore.Context, servicetemplate.ServiceTemplate) string); ok {
		r0 = rf(ctx, serviceTemplate)
	} else {
		r0 = ret.Get(0).(string)
	}

	var r1 error
	if rf, ok := ret.Get(1).(func(datastore.Context, servicetemplate.ServiceTemplate) error); ok {
		r1 = rf(ctx, serviceTemplate)
	} else {
		r1 = ret.Error(1)
	}

	return r0, r1
}
func (_m *FacadeInterface) GetServiceTemplates(ctx datastore.Context) (map[string]servicetemplate.ServiceTemplate, error) {
	ret := _m.Called(ctx)

	var r0 map[string]servicetemplate.ServiceTemplate
	if rf, ok := ret.Get(0).(func(datastore.Context) map[string]servicetemplate.ServiceTemplate); ok {
		r0 = rf(ctx)
	} else {
		if ret.Get(0) != nil {
			r0 = ret.Get(0).(map[string]servicetemplate.ServiceTemplate)
		}
	}

	var r1 error
	if rf, ok := ret.Get(1).(func(datastore.Context) error); ok {
		r1 = rf(ctx)
	} else {
		r1 = ret.Error(1)
	}

	return r0, r1
}
func (_m *FacadeInterface) RemoveServiceTemplate(ctx datastore.Context, templateID string) error {
	ret := _m.Called(ctx, templateID)

	var r0 error
	if rf, ok := ret.Get(0).(func(datastore.Context, string) error); ok {
		r0 = rf(ctx, templateID)
	} else {
		r0 = ret.Error(0)
	}

	return r0
}
func (_m *FacadeInterface) UpdateServiceTemplate(ctx datastore.Context, template servicetemplate.ServiceTemplate) error {
	ret := _m.Called(ctx, template)

	var r0 error
	if rf, ok := ret.Get(0).(func(datastore.Context, servicetemplate.ServiceTemplate) error); ok {
		r0 = rf(ctx, template)
	} else {
		r0 = ret.Error(0)
	}

	return r0
}
func (_m *FacadeInterface) DeployTemplate(ctx datastore.Context, poolID string, templateID string, deploymentID string) ([]string, error) {
	ret := _m.Called(ctx, poolID, templateID, deploymentID)

	var r0 []string
	if rf, ok := ret.Get(0).(func(datastore.Context, string, string, string) []string); ok {
		r0 = rf(ctx, poolID, templateID, deploymentID)
	} else {
		if ret.Get(0) != nil {
			r0 = ret.Get(0).([]string)
		}
	}

	var r1 error
	if rf, ok := ret.Get(1).(func(datastore.Context, string, string, string) error); ok {
		r1 = rf(ctx, poolID, templateID, deploymentID)
	} else {
		r1 = ret.Error(1)
	}

	return r0, r1
}
func (_m *FacadeInterface) DeployTemplateActive() ([]map[string]string, error) {
	ret := _m.Called()

	var r0 []map[string]string
	if rf, ok := ret.Get(0).(func() []map[string]string); ok {
		r0 = rf()
	} else {
		if ret.Get(0) != nil {
			r0 = ret.Get(0).([]map[string]string)
		}
	}

	var r1 error
	if rf, ok := ret.Get(1).(func() error); ok {
		r1 = rf()
	} else {
		r1 = ret.Error(1)
	}

	return r0, r1
}
func (_m *FacadeInterface) DeployTemplateStatus(deploymentID string) (string, error) {
	ret := _m.Called(deploymentID)

	var r0 string
	if rf, ok := ret.Get(0).(func(string) string); ok {
		r0 = rf(deploymentID)
	} else {
		r0 = ret.Get(0).(string)
	}

	var r1 error
	if rf, ok := ret.Get(1).(func(string) error); ok {
		r1 = rf(deploymentID)
	} else {
		r1 = ret.Error(1)
	}

	return r0, r1
}
func (_m *FacadeInterface) AddHost(ctx datastore.Context, entity *host.Host) ([]byte, error) {
	ret := _m.Called(ctx, entity)

	var r0 []byte
	if rf, ok := ret.Get(0).(func(datastore.Context, *host.Host) []byte); ok {
		r0 = rf(ctx, entity)
	} else {
		if ret.Get(0) != nil {
			r0 = ret.Get(0).([]byte)
		}
	}

	var r1 error
	if rf, ok := ret.Get(1).(func(datastore.Context, *host.Host) error); ok {
		r1 = rf(ctx, entity)
	} else {
		r1 = ret.Error(1)
	}

	return r0, r1
}
func (_m *FacadeInterface) GetHost(ctx datastore.Context, hostID string) (*host.Host, error) {
	ret := _m.Called(ctx, hostID)

	var r0 *host.Host
	if rf, ok := ret.Get(0).(func(datastore.Context, string) *host.Host); ok {
		r0 = rf(ctx, hostID)
	} else {
		if ret.Get(0) != nil {
			r0 = ret.Get(0).(*host.Host)
		}
	}

	var r1 error
	if rf, ok := ret.Get(1).(func(datastore.Context, string) error); ok {
		r1 = rf(ctx, hostID)
	} else {
		r1 = ret.Error(1)
	}

	return r0, r1
}
func (_m *FacadeInterface) GetHosts(ctx datastore.Context) ([]host.Host, error) {
	ret := _m.Called(ctx)

	var r0 []host.Host
	if rf, ok := ret.Get(0).(func(datastore.Context) []host.Host); ok {
		r0 = rf(ctx)
	} else {
		if ret.Get(0) != nil {
			r0 = ret.Get(0).([]host.Host)
		}
	}

	var r1 error
	if rf, ok := ret.Get(1).(func(datastore.Context) error); ok {
		r1 = rf(ctx)
	} else {
		r1 = ret.Error(1)
	}

	return r0, r1
}
func (_m *FacadeInterface) GetHostKey(ctx datastore.Context, hostID string) ([]byte, error) {
	ret := _m.Called(ctx, hostID)

	var r0 []byte
	if rf, ok := ret.Get(0).(func(datastore.Context, string) []byte); ok {
		r0 = rf(ctx, hostID)
	} else {
		if ret.Get(0) != nil {
			r0 = ret.Get(0).([]byte)
		}
	}

	var r1 error
	if rf, ok := ret.Get(1).(func(datastore.Context, string) error); ok {
		r1 = rf(ctx, hostID)
	} else {
		r1 = ret.Error(1)
	}

	return r0, r1
}
func (_m *FacadeInterface) ResetHostKey(ctx datastore.Context, hostID string) ([]byte, error) {
	ret := _m.Called(ctx, hostID)

	var r0 []byte
	if rf, ok := ret.Get(0).(func(datastore.Context, string) []byte); ok {
		r0 = rf(ctx, hostID)
	} else {
		if ret.Get(0) != nil {
			r0 = ret.Get(0).([]byte)
		}
	}

	var r1 error
	if rf, ok := ret.Get(1).(func(datastore.Context, string) error); ok {
		r1 = rf(ctx, hostID)
	} else {
		r1 = ret.Error(1)
	}

	return r0, r1
}
func (_m *FacadeInterface) GetActiveHostIDs(ctx datastore.Context) ([]string, error) {
	ret := _m.Called(ctx)

	var r0 []string
	if rf, ok := ret.Get(0).(func(datastore.Context) []string); ok {
		r0 = rf(ctx)
	} else {
		if ret.Get(0) != nil {
			r0 = ret.Get(0).([]string)
		}
	}

	var r1 error
	if rf, ok := ret.Get(1).(func(datastore.Context) error); ok {
		r1 = rf(ctx)
	} else {
		r1 = ret.Error(1)
	}

	return r0, r1
}
func (_m *FacadeInterface) UpdateHost(ctx datastore.Context, entity *host.Host) error {
	ret := _m.Called(ctx, entity)

	var r0 error
	if rf, ok := ret.Get(0).(func(datastore.Context, *host.Host) error); ok {
		r0 = rf(ctx, entity)
	} else {
		r0 = ret.Error(0)
	}

	return r0
}
func (_m *FacadeInterface) RemoveHost(ctx datastore.Context, hostID string) error {
	ret := _m.Called(ctx, hostID)

	var r0 error
	if rf, ok := ret.Get(0).(func(datastore.Context, string) error); ok {
		r0 = rf(ctx, hostID)
	} else {
		r0 = ret.Error(0)
	}

	return r0
}
func (_m *FacadeInterface) FindHostsInPool(ctx datastore.Context, poolID string) ([]host.Host, error) {
	ret := _m.Called(ctx, poolID)

	var r0 []host.Host
	if rf, ok := ret.Get(0).(func(datastore.Context, string) []host.Host); ok {
		r0 = rf(ctx, poolID)
	} else {
		if ret.Get(0) != nil {
			r0 = ret.Get(0).([]host.Host)
		}
	}

	var r1 error
	if rf, ok := ret.Get(1).(func(datastore.Context, string) error); ok {
		r1 = rf(ctx, poolID)
	} else {
		r1 = ret.Error(1)
	}

	return r0, r1
}
func (_m *FacadeInterface) AddResourcePool(ctx datastore.Context, entity *pool.ResourcePool) error {
	ret := _m.Called(ctx, entity)

	var r0 error
	if rf, ok := ret.Get(0).(func(datastore.Context, *pool.ResourcePool) error); ok {
		r0 = rf(ctx, entity)
	} else {
		r0 = ret.Error(0)
	}

	return r0
}
func (_m *FacadeInterface) GetResourcePool(ctx datastore.Context, poolID string) (*pool.ResourcePool, error) {
	ret := _m.Called(ctx, poolID)

	var r0 *pool.ResourcePool
	if rf, ok := ret.Get(0).(func(datastore.Context, string) *pool.ResourcePool); ok {
		r0 = rf(ctx, poolID)
	} else {
		if ret.Get(0) != nil {
			r0 = ret.Get(0).(*pool.ResourcePool)
		}
	}

	var r1 error
	if rf, ok := ret.Get(1).(func(datastore.Context, string) error); ok {
		r1 = rf(ctx, poolID)
	} else {
		r1 = ret.Error(1)
	}

	return r0, r1
}
func (_m *FacadeInterface) GetResourcePools(ctx datastore.Context) ([]pool.ResourcePool, error) {
	ret := _m.Called(ctx)

	var r0 []pool.ResourcePool
	if rf, ok := ret.Get(0).(func(datastore.Context) []pool.ResourcePool); ok {
		r0 = rf(ctx)
	} else {
		if ret.Get(0) != nil {
			r0 = ret.Get(0).([]pool.ResourcePool)
		}
	}

	var r1 error
	if rf, ok := ret.Get(1).(func(datastore.Context) error); ok {
		r1 = rf(ctx)
	} else {
		r1 = ret.Error(1)
	}

	return r0, r1
}
func (_m *FacadeInterface) GetPoolIPs(ctx datastore.Context, poolID string) (*pool.PoolIPs, error) {
	ret := _m.Called(ctx, poolID)

	var r0 *pool.PoolIPs
	if rf, ok := ret.Get(0).(func(datastore.Context, string) *pool.PoolIPs); ok {
		r0 = rf(ctx, poolID)
	} else {
		if ret.Get(0) != nil {
			r0 = ret.Get(0).(*pool.PoolIPs)
		}
	}

	var r1 error
	if rf, ok := ret.Get(1).(func(datastore.Context, string) error); ok {
		r1 = rf(ctx, poolID)
	} else {
		r1 = ret.Error(1)
	}

	return r0, r1
}
func (_m *FacadeInterface) HasIP(ctx datastore.Context, poolID string, ipAddr string) (bool, error) {
	ret := _m.Called(ctx, poolID, ipAddr)

	var r0 bool
	if rf, ok := ret.Get(0).(func(datastore.Context, string, string) bool); ok {
		r0 = rf(ctx, poolID, ipAddr)
	} else {
		r0 = ret.Get(0).(bool)
	}

	var r1 error
	if rf, ok := ret.Get(1).(func(datastore.Context, string, string) error); ok {
		r1 = rf(ctx, poolID, ipAddr)
	} else {
		r1 = ret.Error(1)
	}

	return r0, r1
}
func (_m *FacadeInterface) RemoveResourcePool(ctx datastore.Context, id string) error {
	ret := _m.Called(ctx, id)

	var r0 error
	if rf, ok := ret.Get(0).(func(datastore.Context, string) error); ok {
		r0 = rf(ctx, id)
	} else {
		r0 = ret.Error(0)
	}

	return r0
}
func (_m *FacadeInterface) UpdateResourcePool(ctx datastore.Context, entity *pool.ResourcePool) error {
	ret := _m.Called(ctx, entity)

	var r0 error
	if rf, ok := ret.Get(0).(func(datastore.Context, *pool.ResourcePool) error); ok {
		r0 = rf(ctx, entity)
	} else {
		r0 = ret.Error(0)
	}

	return r0
}
func (_m *FacadeInterface) GetHealthChecksForService(ctx datastore.Context, id string) (map[string]health.HealthCheck, error) {
	ret := _m.Called(ctx, id)

	var r0 map[string]health.HealthCheck
	if rf, ok := ret.Get(0).(func(datastore.Context, string) map[string]health.HealthCheck); ok {
		r0 = rf(ctx, id)
	} else {
		if ret.Get(0) != nil {
			r0 = ret.Get(0).(map[string]health.HealthCheck)
		}
	}

	var r1 error
	if rf, ok := ret.Get(1).(func(datastore.Context, string) error); ok {
		r1 = rf(ctx, id)
	} else {
		r1 = ret.Error(1)
	}

	return r0, r1
}
func (_m *FacadeInterface) AddPublicEndpointPort(ctx datastore.Context, serviceid string, endpointName string, portAddr string, usetls bool, protocol string, isEnabled bool, restart bool) (*servicedefinition.Port, error) {
	ret := _m.Called(ctx, serviceid, endpointName, portAddr, usetls, protocol, isEnabled, restart)

	var r0 *servicedefinition.Port
	if rf, ok := ret.Get(0).(func(datastore.Context, string, string, string, bool, string, bool, bool) *servicedefinition.Port); ok {
		r0 = rf(ctx, serviceid, endpointName, portAddr, usetls, protocol, isEnabled, restart)
	} else {
		if ret.Get(0) != nil {
			r0 = ret.Get(0).(*servicedefinition.Port)
		}
	}

	var r1 error
	if rf, ok := ret.Get(1).(func(datastore.Context, string, string, string, bool, string, bool, bool) error); ok {
		r1 = rf(ctx, serviceid, endpointName, portAddr, usetls, protocol, isEnabled, restart)
	} else {
		r1 = ret.Error(1)
	}

	return r0, r1
}
func (_m *FacadeInterface) RemovePublicEndpointPort(ctx datastore.Context, serviceid string, endpointName string, portAddr string) error {
	ret := _m.Called(ctx, serviceid, endpointName, portAddr)

	var r0 error
	if rf, ok := ret.Get(0).(func(datastore.Context, string, string, string) error); ok {
		r0 = rf(ctx, serviceid, endpointName, portAddr)
	} else {
		r0 = ret.Error(0)
	}

	return r0
}
func (_m *FacadeInterface) EnablePublicEndpointPort(ctx datastore.Context, serviceid string, endpointName string, portAddr string, isEnabled bool) error {
	ret := _m.Called(ctx, serviceid, endpointName, portAddr, isEnabled)

	var r0 error
	if rf, ok := ret.Get(0).(func(datastore.Context, string, string, string, bool) error); ok {
		r0 = rf(ctx, serviceid, endpointName, portAddr, isEnabled)
	} else {
		r0 = ret.Error(0)
	}

	return r0
}
func (_m *FacadeInterface) AddPublicEndpointVHost(ctx datastore.Context, serviceid string, endpointName string, vhost string, isEnabled bool, restart bool) (*servicedefinition.VHost, error) {
	ret := _m.Called(ctx, serviceid, endpointName, vhost, isEnabled, restart)

	var r0 *servicedefinition.VHost
	if rf, ok := ret.Get(0).(func(datastore.Context, string, string, string, bool, bool) *servicedefinition.VHost); ok {
		r0 = rf(ctx, serviceid, endpointName, vhost, isEnabled, restart)
	} else {
		if ret.Get(0) != nil {
			r0 = ret.Get(0).(*servicedefinition.VHost)
		}
	}

	var r1 error
	if rf, ok := ret.Get(1).(func(datastore.Context, string, string, string, bool, bool) error); ok {
		r1 = rf(ctx, serviceid, endpointName, vhost, isEnabled, restart)
	} else {
		r1 = ret.Error(1)
	}

	return r0, r1
}
func (_m *FacadeInterface) RemovePublicEndpointVHost(ctx datastore.Context, serviceid string, endpointName string, vhost string) error {
	ret := _m.Called(ctx, serviceid, endpointName, vhost)

	var r0 error
	if rf, ok := ret.Get(0).(func(datastore.Context, string, string, string) error); ok {
		r0 = rf(ctx, serviceid, endpointName, vhost)
	} else {
		r0 = ret.Error(0)
	}

	return r0
}
func (_m *FacadeInterface) EnablePublicEndpointVHost(ctx datastore.Context, serviceid string, endpointName string, vhost string, isEnabled bool) error {
	ret := _m.Called(ctx, serviceid, endpointName, vhost, isEnabled)

	var r0 error
	if rf, ok := ret.Get(0).(func(datastore.Context, string, string, string, bool) error); ok {
		r0 = rf(ctx, serviceid, endpointName, vhost, isEnabled)
	} else {
		r0 = ret.Error(0)
	}

	return r0
}
func (_m *FacadeInterface) GetHostInstances(ctx datastore.Context, since time.Time, hostid string) ([]service.Instance, error) {
	ret := _m.Called(ctx, since, hostid)

	var r0 []service.Instance
	if rf, ok := ret.Get(0).(func(datastore.Context, time.Time, string) []service.Instance); ok {
		r0 = rf(ctx, since, hostid)
	} else {
		if ret.Get(0) != nil {
			r0 = ret.Get(0).([]service.Instance)
		}
	}

	var r1 error
	if rf, ok := ret.Get(1).(func(datastore.Context, time.Time, string) error); ok {
		r1 = rf(ctx, since, hostid)
	} else {
		r1 = ret.Error(1)
	}

	return r0, r1
}
func (_m *FacadeInterface) GetServiceInstances(ctx datastore.Context, since time.Time, serviceid string) ([]service.Instance, error) {
	ret := _m.Called(ctx, since, serviceid)

	var r0 []service.Instance
	if rf, ok := ret.Get(0).(func(datastore.Context, time.Time, string) []service.Instance); ok {
		r0 = rf(ctx, since, serviceid)
	} else {
		if ret.Get(0) != nil {
			r0 = ret.Get(0).([]service.Instance)
		}
	}

	var r1 error
	if rf, ok := ret.Get(1).(func(datastore.Context, time.Time, string) error); ok {
		r1 = rf(ctx, since, serviceid)
	} else {
		r1 = ret.Error(1)
	}

	return r0, r1
}
func (_m *FacadeInterface) GetAggregateServices(ctx datastore.Context, since time.Time, serviceids []string) ([]service.AggregateService, error) {
	ret := _m.Called(ctx, since, serviceids)

	var r0 []service.AggregateService
	if rf, ok := ret.Get(0).(func(datastore.Context, time.Time, []string) []service.AggregateService); ok {
		r0 = rf(ctx, since, serviceids)
	} else {
		if ret.Get(0) != nil {
			r0 = ret.Get(0).([]service.AggregateService)
		}
	}

	var r1 error
	if rf, ok := ret.Get(1).(func(datastore.Context, time.Time, []string) error); ok {
		r1 = rf(ctx, since, serviceids)
	} else {
		r1 = ret.Error(1)
	}

	return r0, r1
}
func (_m *FacadeInterface) GetReadPools(ctx datastore.Context) ([]pool.ReadPool, error) {
	ret := _m.Called(ctx)

	var r0 []pool.ReadPool
	if rf, ok := ret.Get(0).(func(datastore.Context) []pool.ReadPool); ok {
		r0 = rf(ctx)
	} else {
		if ret.Get(0) != nil {
			r0 = ret.Get(0).([]pool.ReadPool)
		}
	}

	var r1 error
	if rf, ok := ret.Get(1).(func(datastore.Context) error); ok {
		r1 = rf(ctx)
	} else {
		r1 = ret.Error(1)
	}

	return r0, r1
}
func (_m *FacadeInterface) GetReadHosts(ctx datastore.Context) ([]host.ReadHost, error) {
	ret := _m.Called(ctx)

	var r0 []host.ReadHost
	if rf, ok := ret.Get(0).(func(datastore.Context) []host.ReadHost); ok {
		r0 = rf(ctx)
	} else {
		if ret.Get(0) != nil {
			r0 = ret.Get(0).([]host.ReadHost)
		}
	}

	var r1 error
	if rf, ok := ret.Get(1).(func(datastore.Context) error); ok {
		r1 = rf(ctx)
	} else {
		r1 = ret.Error(1)
	}

	return r0, r1
}
func (_m *FacadeInterface) FindReadHostsInPool(ctx datastore.Context, poolID string) ([]host.ReadHost, error) {
	ret := _m.Called(ctx, poolID)

	var r0 []host.ReadHost
	if rf, ok := ret.Get(0).(func(datastore.Context, string) []host.ReadHost); ok {
		r0 = rf(ctx, poolID)
	} else {
		if ret.Get(0) != nil {
			r0 = ret.Get(0).([]host.ReadHost)
		}
	}

	var r1 error
	if rf, ok := ret.Get(1).(func(datastore.Context, string) error); ok {
		r1 = rf(ctx, poolID)
	} else {
		r1 = ret.Error(1)
	}

	return r0, r1
}
func (_m *FacadeInterface) GetAllServiceDetails(ctx datastore.Context) ([]service.ServiceDetails, error) {
	ret := _m.Called(ctx)

	var r0 []service.ServiceDetails
	if rf, ok := ret.Get(0).(func(datastore.Context) []service.ServiceDetails); ok {
		r0 = rf(ctx)
	} else {
		if ret.Get(0) != nil {
			r0 = ret.Get(0).([]service.ServiceDetails)
		}
	}

	var r1 error
	if rf, ok := ret.Get(1).(func(datastore.Context) error); ok {
		r1 = rf(ctx)
	} else {
		r1 = ret.Error(1)
	}

	return r0, r1
}
func (_m *FacadeInterface) GetServiceDetails(ctx datastore.Context, serviceID string) (*service.ServiceDetails, error) {
	ret := _m.Called(ctx, serviceID)

	var r0 *service.ServiceDetails
	if rf, ok := ret.Get(0).(func(datastore.Context, string) *service.ServiceDetails); ok {
		r0 = rf(ctx, serviceID)
	} else {
		if ret.Get(0) != nil {
			r0 = ret.Get(0).(*service.ServiceDetails)
		}
	}

	var r1 error
	if rf, ok := ret.Get(1).(func(datastore.Context, string) error); ok {
		r1 = rf(ctx, serviceID)
	} else {
		r1 = ret.Error(1)
	}

	return r0, r1
}
func (_m *FacadeInterface) GetServiceDetailsAncestry(ctx datastore.Context, serviceID string) (*service.ServiceDetails, error) {
	ret := _m.Called(ctx, serviceID)

	var r0 *service.ServiceDetails
	if rf, ok := ret.Get(0).(func(datastore.Context, string) *service.ServiceDetails); ok {
		r0 = rf(ctx, serviceID)
	} else {
		if ret.Get(0) != nil {
			r0 = ret.Get(0).(*service.ServiceDetails)
		}
	}

	var r1 error
	if rf, ok := ret.Get(1).(func(datastore.Context, string) error); ok {
		r1 = rf(ctx, serviceID)
	} else {
		r1 = ret.Error(1)
	}

	return r0, r1
}
func (_m *FacadeInterface) GetServiceDetailsByParentID(ctx datastore.Context, serviceID string) ([]service.ServiceDetails, error) {
	ret := _m.Called(ctx, serviceID)

	var r0 []service.ServiceDetails
	if rf, ok := ret.Get(0).(func(datastore.Context, string) []service.ServiceDetails); ok {
		r0 = rf(ctx, serviceID)
	} else {
		if ret.Get(0) != nil {
			r0 = ret.Get(0).([]service.ServiceDetails)
		}
	}

	var r1 error
	if rf, ok := ret.Get(1).(func(datastore.Context, string) error); ok {
		r1 = rf(ctx, serviceID)
	} else {
		r1 = ret.Error(1)
	}

	return r0, r1
}
func (_m *FacadeInterface) GetServiceMonitoringProfile(ctx datastore.Context, serviceID string) (*domain.MonitorProfile, error) {
	ret := _m.Called(ctx, serviceID)

	var r0 *domain.MonitorProfile
	if rf, ok := ret.Get(0).(func(datastore.Context, string) *domain.MonitorProfile); ok {
		r0 = rf(ctx, serviceID)
	} else {
		if ret.Get(0) != nil {
			r0 = ret.Get(0).(*domain.MonitorProfile)
		}
	}

	var r1 error
	if rf, ok := ret.Get(1).(func(datastore.Context, string) error); ok {
		r1 = rf(ctx, serviceID)
	} else {
		r1 = ret.Error(1)
	}

	return r0, r1
}
func (_m *FacadeInterface) GetServicePublicEndpoints(ctx datastore.Context, serviceID string, children bool) ([]service.PublicEndpoint, error) {
	ret := _m.Called(ctx, serviceID, children)

	var r0 []service.PublicEndpoint
	if rf, ok := ret.Get(0).(func(datastore.Context, string, bool) []service.PublicEndpoint); ok {
		r0 = rf(ctx, serviceID, children)
	} else {
		if ret.Get(0) != nil {
			r0 = ret.Get(0).([]service.PublicEndpoint)
		}
	}

	var r1 error
	if rf, ok := ret.Get(1).(func(datastore.Context, string, bool) error); ok {
		r1 = rf(ctx, serviceID, children)
	} else {
		r1 = ret.Error(1)
	}

	return r0, r1
}
func (_m *FacadeInterface) GetServiceAddressAssignmentDetails(ctx datastore.Context, serviceID string, children bool) ([]service.IPAssignment, error) {
	ret := _m.Called(ctx, serviceID, children)

	var r0 []service.IPAssignment
	if rf, ok := ret.Get(0).(func(datastore.Context, string, bool) []service.IPAssignment); ok {
		r0 = rf(ctx, serviceID, children)
	} else {
		if ret.Get(0) != nil {
			r0 = ret.Get(0).([]service.IPAssignment)
		}
	}

	var r1 error
	if rf, ok := ret.Get(1).(func(datastore.Context, string, bool) error); ok {
		r1 = rf(ctx, serviceID, children)
	} else {
		r1 = ret.Error(1)
	}

	return r0, r1
}
func (_m *FacadeInterface) GetServiceExportedEndpoints(ctx datastore.Context, serviceID string, children bool) ([]service.ExportedEndpoint, error) {
	ret := _m.Called(ctx, serviceID, children)

	var r0 []service.ExportedEndpoint
	if rf, ok := ret.Get(0).(func(datastore.Context, string, bool) []service.ExportedEndpoint); ok {
		r0 = rf(ctx, serviceID, children)
	} else {
		if ret.Get(0) != nil {
			r0 = ret.Get(0).([]service.ExportedEndpoint)
		}
	}

	var r1 error
	if rf, ok := ret.Get(1).(func(datastore.Context, string, bool) error); ok {
		r1 = rf(ctx, serviceID, children)
	} else {
		r1 = ret.Error(1)
	}

	return r0, r1
}
func (_m *FacadeInterface) AddUser(ctx datastore.Context, newUser user.User) error {
	ret := _m.Called(ctx, newUser)

	var r0 error
	if rf, ok := ret.Get(0).(func(datastore.Context, user.User) error); ok {
		r0 = rf(ctx, newUser)
	} else {
		r0 = ret.Error(0)
	}

	return r0
}
func (_m *FacadeInterface) GetUser(ctx datastore.Context, userName string) (user.User, error) {
	ret := _m.Called(ctx, userName)

	var r0 user.User
	if rf, ok := ret.Get(0).(func(datastore.Context, string) user.User); ok {
		r0 = rf(ctx, userName)
	} else {
		r0 = ret.Get(0).(user.User)
	}

	var r1 error
	if rf, ok := ret.Get(1).(func(datastore.Context, string) error); ok {
		r1 = rf(ctx, userName)
	} else {
		r1 = ret.Error(1)
	}

	return r0, r1
}
func (_m *FacadeInterface) UpdateUser(ctx datastore.Context, u user.User) error {
	ret := _m.Called(ctx, u)

	var r0 error
	if rf, ok := ret.Get(0).(func(datastore.Context, user.User) error); ok {
		r0 = rf(ctx, u)
	} else {
		r0 = ret.Error(0)
	}

	return r0
}
func (_m *FacadeInterface) RemoveUser(ctx datastore.Context, userName string) error {
	ret := _m.Called(ctx, userName)

	var r0 error
	if rf, ok := ret.Get(0).(func(datastore.Context, string) error); ok {
		r0 = rf(ctx, userName)
	} else {
		r0 = ret.Error(0)
	}

	return r0
}
func (_m *FacadeInterface) GetSystemUser(ctx datastore.Context) (user.User, error) {
	ret := _m.Called(ctx)

	var r0 user.User
	if rf, ok := ret.Get(0).(func(datastore.Context) user.User); ok {
		r0 = rf(ctx)
	} else {
		r0 = ret.Get(0).(user.User)
	}

	var r1 error
	if rf, ok := ret.Get(1).(func(datastore.Context) error); ok {
		r1 = rf(ctx)
	} else {
		r1 = ret.Error(1)
	}

	return r0, r1
}
func (_m *FacadeInterface) ValidateCredentials(ctx datastore.Context, u user.User) (bool, error) {
	ret := _m.Called(ctx, u)

	var r0 bool
	if rf, ok := ret.Get(0).(func(datastore.Context, user.User) bool); ok {
		r0 = rf(ctx, u)
	} else {
		r0 = ret.Get(0).(bool)
	}

	var r1 error
	if rf, ok := ret.Get(1).(func(datastore.Context, user.User) error); ok {
		r1 = rf(ctx, u)
	} else {
		r1 = ret.Error(1)
	}

	return r0, r1
}
func (_m *FacadeInterface) GetServicesHealth(ctx datastore.Context) (map[string]map[int]map[string]health.HealthStatus, error) {
	ret := _m.Called(ctx)

	var r0 map[string]map[int]map[string]health.HealthStatus
	if rf, ok := ret.Get(0).(func(datastore.Context) map[string]map[int]map[string]health.HealthStatus); ok {
		r0 = rf(ctx)
	} else {
		if ret.Get(0) != nil {
			r0 = ret.Get(0).(map[string]map[int]map[string]health.HealthStatus)
		}
	}

	var r1 error
	if rf, ok := ret.Get(1).(func(datastore.Context) error); ok {
		r1 = rf(ctx)
	} else {
		r1 = ret.Error(1)
	}

	return r0, r1
}
func (_m *FacadeInterface) ReportHealthStatus(key health.HealthStatusKey, value health.HealthStatus, expires time.Duration) {
	_m.Called(key, value, expires)
}
func (_m *FacadeInterface) ReportInstanceDead(serviceID string, instanceID int) {
	_m.Called(serviceID, instanceID)
}
func (_m *FacadeInterface) GetServiceConfigs(ctx datastore.Context, serviceID string) ([]service.Config, error) {
	ret := _m.Called(ctx, serviceID)

	var r0 []service.Config
	if rf, ok := ret.Get(0).(func(datastore.Context, string) []service.Config); ok {
		r0 = rf(ctx, serviceID)
	} else {
		if ret.Get(0) != nil {
			r0 = ret.Get(0).([]service.Config)
		}
	}

	var r1 error
	if rf, ok := ret.Get(1).(func(datastore.Context, string) error); ok {
		r1 = rf(ctx, serviceID)
	} else {
		r1 = ret.Error(1)
	}

	return r0, r1
}
func (_m *FacadeInterface) GetServiceConfig(ctx datastore.Context, fileID string) (*servicedefinition.ConfigFile, error) {
	ret := _m.Called(ctx, fileID)

	var r0 *servicedefinition.ConfigFile
	if rf, ok := ret.Get(0).(func(datastore.Context, string) *servicedefinition.ConfigFile); ok {
		r0 = rf(ctx, fileID)
	} else {
		if ret.Get(0) != nil {
			r0 = ret.Get(0).(*servicedefinition.ConfigFile)
		}
	}

	var r1 error
	if rf, ok := ret.Get(1).(func(datastore.Context, string) error); ok {
		r1 = rf(ctx, fileID)
	} else {
		r1 = ret.Error(1)
	}

	return r0, r1
}
func (_m *FacadeInterface) AddServiceConfig(ctx datastore.Context, serviceID string, conf servicedefinition.ConfigFile) error {
	ret := _m.Called(ctx, serviceID, conf)

	var r0 error
	if rf, ok := ret.Get(0).(func(datastore.Context, string, servicedefinition.ConfigFile) error); ok {
		r0 = rf(ctx, serviceID, conf)
	} else {
		r0 = ret.Error(0)
	}

	return r0
}
func (_m *FacadeInterface) UpdateServiceConfig(ctx datastore.Context, fileID string, conf servicedefinition.ConfigFile) error {
	ret := _m.Called(ctx, fileID, conf)

	var r0 error
	if rf, ok := ret.Get(0).(func(datastore.Context, string, servicedefinition.ConfigFile) error); ok {
		r0 = rf(ctx, fileID, conf)
	} else {
		r0 = ret.Error(0)
	}

	return r0
}
func (_m *FacadeInterface) DeleteServiceConfig(ctx datastore.Context, fileID string) error {
	ret := _m.Called(ctx, fileID)

	var r0 error
	if rf, ok := ret.Get(0).(func(datastore.Context, string) error); ok {
		r0 = rf(ctx, fileID)
	} else {
		r0 = ret.Error(0)
	}

	return r0
}
<<<<<<< HEAD
func (_m *FacadeInterface) GetHostStatuses(ctx datastore.Context, hostIDs []string, since time.Time) ([]host.HostStatus, error) {
	ret := _m.Called(ctx, hostIDs, since)

	var r0 []host.HostStatus
	if rf, ok := ret.Get(0).(func(datastore.Context, []string, time.Time) []host.HostStatus); ok {
		r0 = rf(ctx, hostIDs, since)
	} else {
		if ret.Get(0) != nil {
			r0 = ret.Get(0).([]host.HostStatus)
		}
	}

	var r1 error
	if rf, ok := ret.Get(1).(func(datastore.Context, []string, time.Time) error); ok {
		r1 = rf(ctx, hostIDs, since)
	} else {
		r1 = ret.Error(1)
	}

	return r0, r1
=======
func (_m *FacadeInterface) UpdateServiceCache(ctx datastore.Context) error {
	ret := _m.Called(ctx)

	var r0 error
	if rf, ok := ret.Get(0).(func(datastore.Context) error); ok {
		r0 = rf(ctx)
	} else {
		r0 = ret.Error(0)
	}

	return r0
>>>>>>> 5bd907c0
}<|MERGE_RESOLUTION|>--- conflicted
+++ resolved
@@ -1242,7 +1242,6 @@
 
 	return r0
 }
-<<<<<<< HEAD
 func (_m *FacadeInterface) GetHostStatuses(ctx datastore.Context, hostIDs []string, since time.Time) ([]host.HostStatus, error) {
 	ret := _m.Called(ctx, hostIDs, since)
 
@@ -1263,7 +1262,7 @@
 	}
 
 	return r0, r1
-=======
+}
 func (_m *FacadeInterface) UpdateServiceCache(ctx datastore.Context) error {
 	ret := _m.Called(ctx)
 
@@ -1275,5 +1274,4 @@
 	}
 
 	return r0
->>>>>>> 5bd907c0
 }