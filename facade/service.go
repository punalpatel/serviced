--- conflicted
+++ resolved
@@ -67,11 +67,7 @@
 	//TODO: should services already be stopped before removing to prevent half running service in case of error while deleting?
 
 	err := f.walkServices(ctx, id, func(svc *service.Service) error {
-<<<<<<< HEAD
 		removeService(svc)
-=======
-		zkAPI(f.zkDao).removeService(svc.ID)
->>>>>>> 403aae9d
 		return nil
 	})
 
@@ -737,7 +733,7 @@
 		glog.Errorf("Error in getting a connection based on pool %v: %v", svc.PoolID, err)
 		return err
 	}
-	return zzk.RemoveService(poolBasedConn, svc.Id)
+	return zzk.RemoveService(poolBasedConn, svc.ID)
 }
 
 func getSvcStates(poolID string, serviceStates *[]*servicestate.ServiceState, serviceIds ...string) error {
@@ -749,7 +745,7 @@
 	return zzk.GetServiceStates(poolBasedConn, serviceStates, serviceIds...)
 }
 
-/*func RemoveHost(hostID string) error {
+func RemoveHost(hostID string) error {
 	poolID := "default"
 	poolBasedConn, err := zzk.GetPoolBasedConnection(poolID) // CLARK TODO FIXME ?????
 	if err != nil {
@@ -757,7 +753,7 @@
 		return err
 	}
 	return zzk.RemoveHost(poolBasedConn, hostID)
-}*/
+}
 
 func lookUpTenant(svcID string) (string, bool) {
 	tenanIDMutex.RLock()
