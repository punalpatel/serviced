// Copyright 2014, The Serviced Authors. All rights reserved.
// Use of f source code is governed by a
// license that can be found in the LICENSE file.

package facade

import (
	"github.com/zenoss/glog"
	"github.com/zenoss/serviced/commons"
	"github.com/zenoss/serviced/dao"
	"github.com/zenoss/serviced/datastore"
	"github.com/zenoss/serviced/domain/addressassignment"
	"github.com/zenoss/serviced/domain/service"
	"github.com/zenoss/serviced/domain/serviceconfigfile"
	"github.com/zenoss/serviced/domain/servicestate"
	"github.com/zenoss/serviced/zzk"

	"errors"
	"fmt"
	"github.com/zenoss/serviced/domain/servicedefinition"
	"math/rand"
	"reflect"
	"regexp"
	"strings"
	"sync"
	"time"
)

var zkAPI func(zkDao *zzk.ZkDao) zkfuncs = getZKAPI

// AddService add a service. Return  error if service already exists
func (f *Facade) AddService(ctx datastore.Context, svc service.Service) error {
	glog.V(2).Infof("Facade.AddService: %+v", svc)
	store := f.serviceStore

	_, err := store.Get(ctx, svc.Id)
	if err != nil && !datastore.IsErrNoSuchEntity(err) {
		return err
	} else if err == nil {
		return fmt.Errorf("error adding service; %v already exists", svc.Id)
	}

	err = store.Put(ctx, &svc)
	if err != nil {
		glog.V(2).Infof("Facade.AddService: %+v", err)
		return err
	}
	glog.V(2).Infof("Facade.AddService: id %+v", svc.Id)

	return zkAPI(f.zkDao).updateService(&svc)
}

//
func (f *Facade) UpdateService(ctx datastore.Context, svc service.Service) error {
	glog.V(2).Infof("Facade.UpdateService: %+v", svc)
	//cannot update service without validating it.
	if svc.DesiredState == service.SVCRun {
		if err := f.validateServicesForStarting(ctx, &svc); err != nil {
			return err
		}

	}
	return f.updateService(ctx, &svc)
}

//
func (f *Facade) RemoveService(ctx datastore.Context, id string) error {
	//TODO: should services already be stopped before removing to prevent half running service in case of error while deleting?

	err := f.walkServices(ctx, id, func(svc *service.Service) error {
		zkAPI(f.zkDao).removeService(svc.Id)
		return nil
	})

	if err != nil {
		//TODO: should we put them back?
		return err
	}

	store := f.serviceStore

	err = f.walkServices(ctx, id, func(svc *service.Service) error {
		err := store.Delete(ctx, svc.Id)
		if err != nil {
			glog.Errorf("Error removing service %s	 %s ", svc.Id, err)
		}
		return err
	})
	if err != nil {
		return err
	}
	//TODO: remove AddressAssignments with f Service
	return nil
}

func (f *Facade) GetService(ctx datastore.Context, id string) (*service.Service, error) {
	glog.V(3).Infof("Facade.GetService: id=%s", id)
	store := f.serviceStore
	svc, err := store.Get(ctx, id)
	if err != nil {
		return nil, err
	}
	if err = f.fillOutService(ctx, svc); err != nil {
		return nil, err
	}
	glog.V(3).Infof("Facade.GetService: id=%s, service=%+v, err=%s", id, svc, err)
	return svc, nil
}

//
func (f *Facade) GetServices(ctx datastore.Context, request dao.EntityRequest) ([]*service.Service, error) {
	glog.V(3).Infof("Facade.GetServices")
	store := f.serviceStore
	results, err := store.GetServices(ctx)
	if err != nil {
		glog.Error("Facade.GetServices: err=", err)
		return results, err
	}
	if err = f.fillOutServices(ctx, results); err != nil {
		return results, err
	}
	return results, nil
}

//
func (f *Facade) GetTaggedServices(ctx datastore.Context, request dao.EntityRequest) ([]*service.Service, error) {
	glog.V(3).Infof("Facade.GetTaggedServices")

	store := f.serviceStore
	switch v := request.(type) {
	case []string:
		results, err := store.GetTaggedServices(ctx, v...)
		if err != nil {
			glog.Error("Facade.GetTaggedServices: err=", err)
			return results, err
		}
		if err = f.fillOutServices(ctx, results); err != nil {
			return results, err
		}
		glog.V(2).Infof("Facade.GetTaggedServices: services=%v", results)
		return results, nil
	default:
		err := fmt.Errorf("Bad request type: %v", v)
		glog.V(2).Info("Facade.GetTaggedServices: err=", err)
		return []*service.Service{}, err
	}
}

// The tenant id is the root service uuid. Walk the service tree to root to find the tenant id.
func (f *Facade) GetTenantID(ctx datastore.Context, serviceID string) (string, error) {
	glog.V(2).Infof("Facade.GetTenantId: %s", serviceID)
	gs := func(id string) (service.Service, error) {
		return f.getService(ctx, id)
	}
	return getTenantID(serviceID, gs)
}

// Get a service endpoint.
func (f *Facade) GetServiceEndpoints(ctx datastore.Context, serviceId string) (map[string][]*dao.ApplicationEndpoint, error) {
	glog.V(2).Infof("Facade.GetServiceEndpoints serviceId=%s", serviceId)
	result := make(map[string][]*dao.ApplicationEndpoint)
	myService, err := f.getService(ctx, serviceId)
	if err != nil {
		glog.V(2).Infof("Facade.GetServiceEndpoints service=%+v err=%s", myService, err)
		return result, err
	}

	service_imports := myService.GetServiceImports()
	if len(service_imports) > 0 {
		glog.V(2).Infof("%+v service imports=%+v", myService, service_imports)

		var request dao.EntityRequest
		servicesList, err := f.getServices(ctx, request)
		if err != nil {
			return result, err
		}

		// Map all services by Id so we can construct a tree for the current service ID
		glog.V(2).Infof("ServicesList: %d", len(servicesList))
		topService := f.getServiceTree(serviceId, &servicesList)
		// We should now have the top-level service for the current service ID

		//build 'OR' query to grab all service states with in "service" tree
		relatedServiceIDs := walkTree(topService)
		var states []*servicestate.ServiceState
		err = zkAPI(f.zkDao).getSvcStates(&states, relatedServiceIDs...)
		if err != nil {
			return result, err
		}

		//delay getting addresses as long as possible
		f.fillServiceAddr(ctx, &myService)

		// for each proxied port, find list of potential remote endpoints
		for _, endpoint := range service_imports {
			glog.V(2).Infof("Finding exports for import: %s %+v", endpoint.Application, endpoint)
			matchedEndpoint := false
			applicationRegex, err := regexp.Compile(fmt.Sprintf("^%s$", endpoint.Application))
			if err != nil {
				continue //Don't spam error message; it was reported at validation time
			}
			for _, ss := range states {
				hostPort, containerPort, protocol, match := ss.GetHostEndpointInfo(applicationRegex)
				if match {
					glog.V(1).Infof("Matched endpoint: %s.%s -> %s:%d (%s/%d)",
						myService.Name, endpoint.Application, ss.HostIP, hostPort, protocol, containerPort)
					// if port/protocol undefined in the import, use the export's values
					if endpoint.PortNumber != 0 {
						containerPort = endpoint.PortNumber
					}
					if endpoint.Protocol != "" {
						protocol = endpoint.Protocol
					}
					var ep dao.ApplicationEndpoint
					ep.ServiceID = ss.ServiceID
					ep.ContainerPort = containerPort
					ep.HostPort = hostPort
					ep.HostIP = ss.HostIP
					ep.ContainerIP = ss.PrivateIP
					ep.Protocol = protocol
					ep.VirtualAddress = endpoint.VirtualAddress

					key := fmt.Sprintf("%s:%d", protocol, containerPort)
					if _, exists := result[key]; !exists {
						result[key] = make([]*dao.ApplicationEndpoint, 0)
					}
					result[key] = append(result[key], &ep)
					matchedEndpoint = true
				}
			}
			if !matchedEndpoint {
				glog.V(1).Infof("Unmatched endpoint %s.%s", myService.Name, endpoint.Application)
			}
		}

		glog.V(2).Infof("Return for %s is %+v", serviceId, result)
	}
	return result, nil
}

// start the provided service
func (f *Facade) StartService(ctx datastore.Context, serviceId string) error {
	// f will traverse all the services
	err := f.validateService(ctx, serviceId)
	if err != nil {
		return err
	}

	visitor := func(svc *service.Service) error {
		//start f service
		svc.DesiredState = service.SVCRun
		err = f.updateService(ctx, svc)
		if err != nil {
			return err
		}
		return nil
	}

	// traverse all the services
	return f.walkServices(ctx, serviceId, visitor)
}
func (f *Facade) StopService(ctx datastore.Context, id string) error {
	glog.V(0).Info("Facade.StopService id=", id)

	visitor := func(svc *service.Service) error {
		//start f service
		if svc.Launch == commons.MANUAL {
			return nil
		}
		svc.DesiredState = service.SVCStop
		if err := f.updateService(ctx, svc); err != nil {
			return err
		}
		return nil
	}

	// traverse all the services
	return f.walkServices(ctx, id, visitor)
}

type assignIPInfo struct {
	IPType      string
	HostID      string
	RandomIndex int
}

func (f *Facade) generateIPMap(ctx datastore.Context, poolID string) (map[string]assignIPInfo, error) {
	assignIPsInfo := make(map[string]assignIPInfo)

	poolIPs, err := f.GetPoolIPs(ctx, poolID)
	if err != nil {
		glog.Errorf("GetPoolIPs failed: %v", err)
		return assignIPsInfo, err
	}

	randomIndex := 0
	for _, hostIPResource := range poolIPs.HostIPs {
		assignIPsInfo[hostIPResource.IPAddress] = assignIPInfo{IPType: "static", HostID: hostIPResource.HostID, RandomIndex: randomIndex}
		randomIndex = randomIndex + 1
	}

	for _, virtualIP := range poolIPs.VirtualIPs {
		assignIPsInfo[virtualIP.IP] = assignIPInfo{IPType: "virtual", HostID: "", RandomIndex: randomIndex}
		randomIndex = randomIndex + 1
	}

	return assignIPsInfo, nil
}

// assign an IP address to a service (and all its child services) containing non default AddressResourceConfig
func (f *Facade) AssignIPs(ctx datastore.Context, assignmentRequest dao.AssignmentRequest) error {
	myService, err := f.GetService(ctx, assignmentRequest.ServiceID)
	if err != nil {
		return err
	}

	assignIPsInfo, err := f.generateIPMap(ctx, myService.PoolID)
	if err != nil {
		return err
	}

	rand.Seed(time.Now().UTC().UnixNano())
	assignmentHostID := ""
	assignmentType := ""

	if assignmentRequest.AutoAssignment {
		// automatic IP requested
		glog.Infof("Automatic IP Address Assignment")
<<<<<<< HEAD
		randomIPIndex := rand.Intn(len(assignIPsInfo))
		for assignIPAddress, assignIPsInfoElement := range assignIPsInfo {
			if randomIPIndex == assignIPsInfoElement.RandomIndex {
				assignmentRequest.IPAddress = assignIPAddress
				assignmentType = assignIPsInfoElement.IPType
				assignmentHostID = assignIPsInfoElement.HostID
=======
		totalIPs := len(poolIPs.HostIPs) + len(poolIPs.VirtualIPs)
		if totalIPs <= 0 {
			return fmt.Errorf("no ips available in pool")
		}
		randomIPIndex := rand.Intn(totalIPs)
		if randomIPIndex < len(poolIPs.HostIPs) {
			assignmentType = "static"
			assignmentRequest.IPAddress = poolIPs.HostIPs[randomIPIndex].IPAddress
			selectedHostID = poolIPs.HostIPs[randomIPIndex].HostID
		} else {
			assignmentType = "virtual"
			randomIPIndex = randomIPIndex - len(poolIPs.HostIPs)
			assignmentRequest.IPAddress = poolIPs.VirtualIPs[randomIPIndex].IP
			// TODO: Should we somehow know what host has a virtual IP???
			//selectedHostID = poolIPs.VirtualIPs[randomIPIndex].HostID
		}
	} else {
		// manual IP provided
		// verify that the user provided IP address is available in the pool
		glog.Infof("Manual IP Address Assignment")
		validIP := false
		userProvidedIPAssignment = true

		// check to see if the IP is a static IP in the pool
		for _, hostIPResource := range poolIPs.HostIPs {
			if assignmentRequest.IPAddress == hostIPResource.IPAddress {
				assignmentType = "static"
				validIP = true
				assignmentRequest.IPAddress = hostIPResource.IPAddress
				selectedHostID = hostIPResource.HostID
>>>>>>> f2e976c1
				break
			}
		}

		if assignmentType == "" {
			return fmt.Errorf("Assignment type could not be determined (virtual IP was likely not in the pool)")
		}
	} else {
		// manual IP provided
		// verify that the user provided IP address is available in the pool
		glog.Infof("Manual IP Address Assignment")

		if _, IPExistsInPool := assignIPsInfo[assignmentRequest.IPAddress]; IPExistsInPool {
			assignmentType = assignIPsInfo[assignmentRequest.IPAddress].IPType
			assignmentHostID = assignIPsInfo[assignmentRequest.IPAddress].HostID
		} else {
			// IP was NOT contained in the pool
			return fmt.Errorf("requested IP address: %s is not contained in pool %s.", assignmentRequest.IPAddress, myService.PoolID)
		}
	}

	glog.Infof("Attempting to set IP address(es) to %s", assignmentRequest.IPAddress)

	assignments := []*addressassignment.AddressAssignment{}
	if err := f.GetServiceAddressAssignments(ctx, assignmentRequest.ServiceID, &assignments); err != nil {
		glog.Errorf("controlPlaneDao.GetServiceAddressAssignments failed in anonymous function: %v", err)
		return err
	}

	visitor := func(myService *service.Service) error {
		// if f service is in need of an IP address, assign it an IP address
		for _, endpoint := range myService.Endpoints {
			needsAnAddressAssignment, addressAssignmentId, err := f.needsAddressAssignment(ctx, myService.Id, endpoint)
			if err != nil {
				return err
			}

			// if an address assignment is needed (does not yet exist) OR
			// if a specific IP address is provided by the user AND an address assignment already exists
			if needsAnAddressAssignment || (!assignmentRequest.AutoAssignment && addressAssignmentId != "") {
				if addressAssignmentId != "" {
					glog.Infof("Removing AddressAssignment: %s", addressAssignmentId)
					err = f.RemoveAddressAssignment(ctx, addressAssignmentId)
					if err != nil {
						glog.Errorf("controlPlaneDao.RemoveAddressAssignment failed in AssignIPs anonymous function: %v", err)
						return err
					}
				}
				assignment := addressassignment.AddressAssignment{}
				assignment.AssignmentType = assignmentType
				assignment.HostID = assignmentHostID
				assignment.PoolID = myService.PoolID
				assignment.IPAddr = assignmentRequest.IPAddress
				assignment.Port = endpoint.AddressConfig.Port
				assignment.ServiceID = myService.Id
				assignment.EndpointName = endpoint.Name
				glog.Infof("Creating AddressAssignment for Endpoint: %s", assignment.EndpointName)

				var unusedStr string
				if err := f.AssignAddress(ctx, assignment, &unusedStr); err != nil {
					glog.Errorf("AssignAddress failed in AssignIPs anonymous function: %v", err)
					return err
				}

				if err := f.updateService(ctx, myService); err != nil {
					glog.Errorf("Failed to update service w/AssignAddressAssignment: %v", err)
					return err
				}

				glog.Infof("Created AddressAssignment: %s for Endpoint: %s", assignment.ID, assignment.EndpointName)
			}
		}
		return nil
	}

	// traverse all the services
	err = f.walkServices(ctx, assignmentRequest.ServiceID, visitor)
	if err != nil {
		return err
	}

	glog.Infof("All services requiring an explicit IP address (at f moment) from service: %v and down ... have been assigned: %s", assignmentRequest.ServiceID, assignmentRequest.IPAddress)
	return nil
}

//getService is an internal method that returns a Service without filling in all related service data like address assignments
//and modified config files
func (f *Facade) getService(ctx datastore.Context, id string) (service.Service, error) {
	glog.V(3).Infof("Facade.getService: id=%s", id)
	store := f.serviceStore
	svc, err := store.Get(datastore.Get(), id)
	if err != nil || svc == nil {
		return service.Service{}, err
	}
	return *svc, err
}

//getServices is an internal method that returns  all Services without filling in all related service data like address assignments
//and modified config files
func (f *Facade) getServices(ctx datastore.Context, request dao.EntityRequest) ([]*service.Service, error) {
	glog.V(3).Infof("Facade.GetServices")
	store := f.serviceStore
	results, err := store.GetServices(ctx)
	if err != nil {
		glog.Error("Facade.GetServices: err=", err)
		return results, err
	}
	return results, nil
}

//
func (f *Facade) getTenantIDAndPath(ctx datastore.Context, svc service.Service) (string, string, error) {
	gs := func(id string) (service.Service, error) {
		return f.getService(ctx, id)
	}

	tenantID, err := f.GetTenantID(ctx, svc.Id)
	if err != nil {
		return "", "", err
	}

	path, err := svc.GetPath(gs)
	if err != nil {
		return "", "", err
	}

	return tenantID, path, err
}

// traverse all the services (including the children of the provided service)
func (f *Facade) walkServices(ctx datastore.Context, serviceID string, visitFn service.Visit) error {
	store := f.serviceStore
	getChildren := func(parentID string) ([]*service.Service, error) {
		return store.GetChildServices(ctx, parentID)
	}
	getService := func(svcID string) (service.Service, error) {
		svc, err := store.Get(ctx, svcID)
		if err != nil {
			return service.Service{}, err
		}
		return *svc, nil
	}

	return service.Walk(serviceID, visitFn, getService, getChildren)
}

// walkTree returns a list of ids for all services in a hierarchy rooted by node
func walkTree(node *treenode) []string {
	if len(node.children) == 0 {
		return []string{node.id}
	}
	relatedServiceIDs := make([]string, 0)
	for _, childNode := range node.children {
		for _, childId := range walkTree(childNode) {
			relatedServiceIDs = append(relatedServiceIDs, childId)
		}
	}
	return append(relatedServiceIDs, node.id)
}

type treenode struct {
	id       string
	parent   string
	children []*treenode
}

// getServiceTree creates the service hierarchy tree containing serviceId, serviceList is used to create the tree.
// Returns a pointer the root of the service hierarchy
func (f *Facade) getServiceTree(serviceId string, servicesList *[]*service.Service) *treenode {
	glog.V(2).Infof(" getServiceTree = %s", serviceId)
	servicesMap := make(map[string]*treenode)
	for _, svc := range *servicesList {
		servicesMap[svc.Id] = &treenode{
			svc.Id,
			svc.ParentServiceID,
			[]*treenode{},
		}
	}

	// second time through builds our tree
	root := treenode{"root", "", []*treenode{}}
	for _, svc := range *servicesList {
		node := servicesMap[svc.Id]
		parent, found := servicesMap[svc.ParentServiceID]
		// no parent means f node belongs to root
		if !found {
			parent = &root
		}
		parent.children = append(parent.children, node)
	}

	// now walk up the tree, then back down capturing all siblings for f service ID
	topService := servicesMap[serviceId]
	for len(topService.parent) != 0 {
		topService = servicesMap[topService.parent]
	}
	return topService
}

// determine whether the services are ready for deployment
func (f *Facade) validateServicesForStarting(ctx datastore.Context, svc *service.Service) error {
	// ensure all endpoints with AddressConfig have assigned IPs
	for _, endpoint := range svc.Endpoints {
		needsAnAddressAssignment, addressAssignmentId, err := f.needsAddressAssignment(ctx, svc.Id, endpoint)
		if err != nil {
			return err
		}

		if needsAnAddressAssignment {
			return fmt.Errorf("service ID %s is in need of an AddressAssignment: %s", svc.Id, addressAssignmentId)
		} else if addressAssignmentId != "" {
			glog.Infof("AddressAssignment: %s already exists", addressAssignmentId)
		}
	}

	if svc.RAMCommitment < 0 {
		return fmt.Errorf("service RAM commitment cannot be negative")
	}

	// add additional validation checks to the services
	return nil
}

// validate the provided service
func (f *Facade) validateService(ctx datastore.Context, serviceId string) error {
	//TODO: create map of IPs to ports and ensure that an IP does not have > 1 process listening on the same port
	visitor := func(service *service.Service) error {
		// validate the service is ready to start
		err := f.validateServicesForStarting(ctx, service)
		if err != nil {
			glog.Errorf("services failed validation for starting")
			return err
		}
		return nil
	}

	// traverse all the services
	return f.walkServices(ctx, serviceId, visitor)
}

func (f *Facade) fillOutService(ctx datastore.Context, svc *service.Service) error {
	if err := f.fillServiceAddr(ctx, svc); err != nil {
		return err
	}
	if err := f.fillServiceConfigs(ctx, svc); err != nil {
		return err
	}
	return nil
}

func (f *Facade) fillOutServices(ctx datastore.Context, svcs []*service.Service) error {
	for _, svc := range svcs {
		if err := f.fillOutService(ctx, svc); err != nil {
			return err
		}
	}
	return nil
}

func (f *Facade) fillServiceConfigs(ctx datastore.Context, svc *service.Service) error {
	glog.V(3).Infof("fillServiceConfigs for %s", svc.Id)
	tenantID, servicePath, err := f.getTenantIDAndPath(ctx, *svc)
	if err != nil {
		return err
	}
	glog.V(3).Infof("service %v; tenantid=%s; path=%s", svc.Id, tenantID, servicePath)

	configStore := serviceconfigfile.NewStore()
	existingConfs, err := configStore.GetConfigFiles(ctx, tenantID, servicePath)
	if err != nil {
		return err
	}

	//found confs are the modified confs for f service
	foundConfs := make(map[string]*servicedefinition.ConfigFile)
	for _, svcConfig := range existingConfs {
		foundConfs[svcConfig.ConfFile.Filename] = &svcConfig.ConfFile
	}

	//replace with stored service config only if it is an existing config
	for name, conf := range foundConfs {
		if _, found := svc.ConfigFiles[name]; found {
			svc.ConfigFiles[name] = *conf
		}
	}
	return nil
}

func (f *Facade) fillServiceAddr(ctx datastore.Context, svc *service.Service) error {
	addrs, err := f.getAddressAssignments(ctx, svc.Id)
	if err != nil {
		return err
	}
	for idx := range svc.Endpoints {
		if assignment, found := addrs[svc.Endpoints[idx].Name]; found {
			//assignment exists
			glog.V(4).Infof("setting address assignment on endpoint: %s, %v", svc.Endpoints[idx].Name, assignment)
			svc.Endpoints[idx].SetAssignment(assignment)
		} else {
			svc.Endpoints[idx].RemoveAssignment()
		}
	}
	return nil
}

// updateService internal method to use when service has been validated
func (f *Facade) updateService(ctx datastore.Context, svc *service.Service) error {
	id := strings.TrimSpace(svc.Id)
	if id == "" {
		return errors.New("empty Service.Id not allowed")
	}
	svc.Id = id
	//add assignment info to service so it is availble in zk
	f.fillServiceAddr(ctx, svc)

	svcStore := f.serviceStore

	//Deal with Service Config Files
	oldSvc, err := svcStore.Get(ctx, svc.Id)
	if err != nil {
		return err
	}
	//For now always make sure originalConfigs stay the same, essentially they are immutable
	svc.OriginalConfigs = oldSvc.OriginalConfigs

	//check if config files haven't changed
	if !reflect.DeepEqual(oldSvc.OriginalConfigs, svc.ConfigFiles) {
		//lets validate Service before doing more work....
		if err := svc.ValidEntity(); err != nil {
			return err
		}

		tenantID, servicePath, err := f.getTenantIDAndPath(ctx, *svc)
		if err != nil {
			return err
		}

		newConfs := make(map[string]*serviceconfigfile.SvcConfigFile)
		//config files are different, for each one that is different validate and add to newConfs
		for key, oldConf := range oldSvc.OriginalConfigs {
			if conf, found := svc.ConfigFiles[key]; found {
				if !reflect.DeepEqual(oldConf, conf) {
					newConf, err := serviceconfigfile.New(tenantID, servicePath, conf)
					if err != nil {
						return err
					}
					newConfs[key] = newConf
				}
			}
		}

		//Get current stored conf files and replace as needed
		configStore := serviceconfigfile.NewStore()
		existingConfs, err := configStore.GetConfigFiles(ctx, tenantID, servicePath)
		if err != nil {
			return err
		}
		foundConfs := make(map[string]*serviceconfigfile.SvcConfigFile)
		for _, svcConfig := range existingConfs {
			foundConfs[svcConfig.ConfFile.Filename] = svcConfig
		}
		//add or replace stored service config
		for _, newConf := range newConfs {
			if existing, found := foundConfs[newConf.ConfFile.Filename]; found {
				newConf.ID = existing.ID
				//delete it from stored confs, left overs will be deleted from DB
				delete(foundConfs, newConf.ConfFile.Filename)
			}
			configStore.Put(ctx, serviceconfigfile.Key(newConf.ID), newConf)
		}
		//remove leftover non-updated stored confs, conf was probably reverted to original or no longer exists
		for _, confToDelete := range foundConfs {
			configStore.Delete(ctx, serviceconfigfile.Key(confToDelete.ID))
		}
	}

	if err := svcStore.Put(ctx, svc); err != nil {
		return err
	}
	return zkAPI(f.zkDao).updateService(svc)
}

func getZKAPI(zkDao *zzk.ZkDao) zkfuncs {
	return &zkf{zkDao}
}

type zkfuncs interface {
	updateService(svc *service.Service) error
	removeService(svcID string) error
	getSvcStates(serviceStates *[]*servicestate.ServiceState, serviceIds ...string) error
}

type zkf struct {
	zkDao *zzk.ZkDao
}

func (z *zkf) updateService(svc *service.Service) error {
	return z.zkDao.UpdateService(svc)
}

func (z *zkf) removeService(id string) error {
	return z.zkDao.RemoveService(id)
}
func (z *zkf) getSvcStates(serviceStates *[]*servicestate.ServiceState, serviceIds ...string) error {
	return z.zkDao.GetServiceStates(serviceStates, serviceIds...)
}

func lookUpTenant(svcID string) (string, bool) {
	tenanIDMutex.RLock()
	defer tenanIDMutex.RUnlock()
	tID, found := tenantIDs[svcID]
	return tID, found
}

func updateTenants(tenantID string, svcIDs ...string) {
	tenanIDMutex.Lock()
	defer tenanIDMutex.Unlock()
	for _, id := range svcIDs {
		tenantIDs[id] = tenantID
	}
}

// GetTenantID calls its GetService function to get the tenantID
func getTenantID(svcID string, gs service.GetService) (string, error) {
	if tID, found := lookUpTenant(svcID); found {
		return tID, nil
	}

	svc, err := gs(svcID)
	if err != nil {
		return "", err
	}
	visitedIDs := make([]string, 0)
	visitedIDs = append(visitedIDs, svc.Id)
	for svc.ParentServiceID != "" {
		if tID, found := lookUpTenant(svc.ParentServiceID); found {
			return tID, nil
		}
		svc, err = gs(svc.ParentServiceID)
		if err != nil {
			return "", err
		}
		visitedIDs = append(visitedIDs, svc.Id)
	}

	updateTenants(svc.Id, visitedIDs...)
	return svc.Id, nil
}

var (
	tenantIDs    = make(map[string]string)
	tenanIDMutex = sync.RWMutex{}
)<|MERGE_RESOLUTION|>--- conflicted
+++ resolved
@@ -317,6 +317,8 @@
 	assignIPsInfo, err := f.generateIPMap(ctx, myService.PoolID)
 	if err != nil {
 		return err
+	} else if len(assignIPsInfo) < 1 {
+		return fmt.Errorf("no IPs available")
 	}
 
 	rand.Seed(time.Now().UTC().UnixNano())
@@ -326,45 +328,12 @@
 	if assignmentRequest.AutoAssignment {
 		// automatic IP requested
 		glog.Infof("Automatic IP Address Assignment")
-<<<<<<< HEAD
 		randomIPIndex := rand.Intn(len(assignIPsInfo))
 		for assignIPAddress, assignIPsInfoElement := range assignIPsInfo {
 			if randomIPIndex == assignIPsInfoElement.RandomIndex {
 				assignmentRequest.IPAddress = assignIPAddress
 				assignmentType = assignIPsInfoElement.IPType
 				assignmentHostID = assignIPsInfoElement.HostID
-=======
-		totalIPs := len(poolIPs.HostIPs) + len(poolIPs.VirtualIPs)
-		if totalIPs <= 0 {
-			return fmt.Errorf("no ips available in pool")
-		}
-		randomIPIndex := rand.Intn(totalIPs)
-		if randomIPIndex < len(poolIPs.HostIPs) {
-			assignmentType = "static"
-			assignmentRequest.IPAddress = poolIPs.HostIPs[randomIPIndex].IPAddress
-			selectedHostID = poolIPs.HostIPs[randomIPIndex].HostID
-		} else {
-			assignmentType = "virtual"
-			randomIPIndex = randomIPIndex - len(poolIPs.HostIPs)
-			assignmentRequest.IPAddress = poolIPs.VirtualIPs[randomIPIndex].IP
-			// TODO: Should we somehow know what host has a virtual IP???
-			//selectedHostID = poolIPs.VirtualIPs[randomIPIndex].HostID
-		}
-	} else {
-		// manual IP provided
-		// verify that the user provided IP address is available in the pool
-		glog.Infof("Manual IP Address Assignment")
-		validIP := false
-		userProvidedIPAssignment = true
-
-		// check to see if the IP is a static IP in the pool
-		for _, hostIPResource := range poolIPs.HostIPs {
-			if assignmentRequest.IPAddress == hostIPResource.IPAddress {
-				assignmentType = "static"
-				validIP = true
-				assignmentRequest.IPAddress = hostIPResource.IPAddress
-				selectedHostID = hostIPResource.HostID
->>>>>>> f2e976c1
 				break
 			}
 		}
