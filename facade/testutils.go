--- conflicted
+++ resolved
@@ -16,11 +16,7 @@
 package facade
 
 import (
-<<<<<<< HEAD
-	"github.com/control-center/serviced/commons/docker/test"
 	"github.com/control-center/serviced/dao"
-=======
->>>>>>> 656102dc
 	"github.com/control-center/serviced/datastore"
 	"github.com/control-center/serviced/datastore/elastic"
 	dfsmocks "github.com/control-center/serviced/dfs/mocks"
@@ -102,95 +98,8 @@
 }
 
 func (ft *FacadeTest) TearDownTest(c *gocheck.C) {
-<<<<<<< HEAD
-	if ft.mockRegistry != nil {
-		ft.mockRegistry = nil
-		ft.Facade.registry = nil
-	}
-}
-
-func (ft *FacadeTest) setupMockRegistry() {
-	ft.mockRegistry = &test.MockDockerRegistry{}
-	ft.Facade.registry = ft.mockRegistry
-}
-
-type zkMock struct {
-}
-
-func (z *zkMock) UpdateService(svc *service.Service) error {
-	return nil
-}
-
-func (z *zkMock) RemoveService(svc *service.Service) error {
-	return nil
-}
-
-func (z *zkMock) GetServiceStates(poolID string, serviceStates *[]servicestate.ServiceState, serviceIds ...string) error {
-	return nil
-}
-
-func (z *zkMock) StopServiceInstance(poolID, hostID, stateID string) error {
-	return nil
-}
-
-func (z *zkMock) AddHost(h *host.Host) error {
-	return nil
-}
-
-func (z *zkMock) UpdateHost(h *host.Host) error {
-	return nil
-}
-
-func (z *zkMock) RemoveHost(h *host.Host) error {
-	return nil
-}
-
-func (z *zkMock) GetActiveHosts(poolID string, hosts *[]string) error {
-	return nil
-}
-
-func (z *zkMock) AddVirtualIP(vip *pool.VirtualIP) error {
-	return nil
-}
-
-func (z *zkMock) RemoveVirtualIP(vip *pool.VirtualIP) error {
-	return nil
-}
-
-func (z *zkMock) AddResourcePool(pool *pool.ResourcePool) error {
-	return nil
-}
-
-func (z *zkMock) UpdateResourcePool(pool *pool.ResourcePool) error {
-	return nil
-}
-
-func (z *zkMock) RemoveResourcePool(poolID string) error {
-	return nil
-}
-
-func (z *zkMock) CheckRunningVHost(vhostName, serviceID string) error {
-	return nil
-}
-
-func (z *zkMock) WaitService(service *service.Service, state service.DesiredState, cancel <-chan interface{}) error {
-	return nil
-}
-
-func (z *zkMock) GetRegistryImage(id string) (*registry.Image, error) {
-	return nil, nil
-}
-
-func (z *zkMock) SetRegistryImage(image *registry.Image) error {
-	return nil
-}
-
-func (z *zkMock) DeleteRegistryImage(id string) error {
-	return nil
 }
 
 func (z *zkMock) GetServiceEndpoints(tenantID, serviceID string, endpoints *[]dao.ApplicationEndpoint) error {
 	return nil
-=======
->>>>>>> 656102dc
 }