--- conflicted
+++ resolved
@@ -38,25 +38,6 @@
 
 // Store the command line options
 var options struct {
-<<<<<<< HEAD
-	port         string
-	listen       string
-	master       bool
-	agent        bool
-	muxPort      int
-	tls          bool
-	keyPEMFile   string
-	certPEMFile  string
-	varPath      string // Directory to store data, eg isvcs & service volumes
-	resourcePath string
-	zookeepers   ListOpts
-	repstats     bool
-	statshost    string
-	statsperiod  int
-	mcusername   string
-	mcpasswd     string
-	mount        ListOpts
-=======
 	port           string
 	listen         string
 	master         bool
@@ -76,7 +57,6 @@
 	mount          ListOpts
 	resourceperiod int
 	vfs            string
->>>>>>> e3d972ce
 }
 
 var agentIP string
