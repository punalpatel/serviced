// Copyright 2014, The Serviced Authors. All rights reserved.
// Use of this source code is governed by a
// license that can be found in the LICENSE file.

// Package agent implements a service that runs on a serviced node. It is
// responsible for ensuring that a particular node is running the correct services
// and reporting the state and health of those services back to the master
// serviced.

package main

// This is the main entry point for the application. Here we parse command line
// flags and either start a service or execute command line functions.

//svc "github.com/zenoss/serviced/svc"
import (
	"github.com/zenoss/serviced"
	"github.com/zenoss/serviced/dao"
	"github.com/zenoss/serviced/dao/elasticsearch"
	"github.com/zenoss/serviced/isvcs"
<<<<<<< HEAD
	"github.com/zenoss/serviced/shell"
=======
	"github.com/zenoss/serviced/volume"
	_ "github.com/zenoss/serviced/volume/btrfs"
	_ "github.com/zenoss/serviced/volume/rsync"
>>>>>>> 6e423510
	"github.com/zenoss/serviced/web"

	"flag"
	"fmt"
	"github.com/zenoss/glog"
	"net"
	"net/http"
	"net/rpc"
	"os"
	"os/signal"
	"os/user"
	"path"
	"time"
)

// Store the command line options
var options struct {
	port           string
	listen         string
	master         bool
	agent          bool
	muxPort        int
	tls            bool
	keyPEMFile     string
	certPEMFile    string
	varPath        string // Directory to store data, eg isvcs & service volumes
	resourcePath   string
	zookeepers     ListOpts
	repstats       bool
	statshost      string
	statsperiod    int
	mcusername     string
	mcpasswd       string
	mount          ListOpts
	resourceperiod int
	vfs            string
}

var agentIP string

// Setup flag options (static block)
func init() {
	var err error
	agentIP, err = serviced.GetIpAddress()
	if err != nil {
		panic(err)
	}

	flag.StringVar(&options.port, "port", agentIP+":4979", "port for remote serviced (example.com:8080)")
	flag.StringVar(&options.listen, "listen", ":4979", "port for local serviced (example.com:8080)")
	flag.BoolVar(&options.master, "master", false, "run in master mode, ie the control plane service")
	flag.BoolVar(&options.agent, "agent", false, "run in agent mode, ie a host in a resource pool")
	flag.IntVar(&options.muxPort, "muxport", 22250, "multiplexing port to use")
	flag.BoolVar(&options.tls, "tls", true, "enable TLS")

	varPathDefault := path.Join(os.TempDir(), "serviced")
	if len(os.Getenv("SERVICED_HOME")) > 0 {
		varPathDefault = path.Join(os.Getenv("SERVICED_HOME"), "var")
	} else {
		if user, err := user.Current(); err == nil {
			varPathDefault = path.Join(os.TempDir(), "serviced-"+user.Username, "var")
		}
	}
	flag.StringVar(&options.varPath, "varPath", varPathDefault, "path to store serviced data")

	flag.StringVar(&options.keyPEMFile, "keyfile", "", "path to private key file (defaults to compiled in private key)")
	flag.StringVar(&options.certPEMFile, "certfile", "", "path to public certificate file (defaults to compiled in public cert)")
	options.zookeepers = make(ListOpts, 0)
	flag.Var(&options.zookeepers, "zk", "Specify a zookeeper instance to connect to (e.g. -zk localhost:2181 )")
	flag.BoolVar(&options.repstats, "reportstats", false, "report container statistics")
	flag.StringVar(&options.statshost, "statshost", "127.0.0.1:8443", "host:port for container statistics")
	flag.IntVar(&options.statsperiod, "statsperiod", 5, "Period (minutes) for container statistics reporting")
	flag.StringVar(&options.mcusername, "mcusername", "scott", "Username for the Zenoss metric consumer")
	flag.StringVar(&options.mcpasswd, "mcpasswd", "tiger", "Password for the Zenoss metric consumer")
	options.mount = make(ListOpts, 0)
	flag.Var(&options.mount, "mount", "bind mount: container_image:host_path:container_path (e.g. -mount zenoss/zenoss5x:/home/zenoss/zenhome/zenoss/Products/:/opt/zenoss/Products/)")
	flag.StringVar(&options.vfs, "vfs", "rsync", "file system for container volumes")

	flag.Usage = func() {
		flag.PrintDefaults()
	}
}

func compareVersion(a, b []int) int {
	astr := ""
	for _, s := range a {
		astr += fmt.Sprintf("%12d", s)
	}
	bstr := ""
	for _, s := range b {
		bstr += fmt.Sprintf("%12d", s)
	}
	if astr > bstr {
		return -1
	}
	if astr < bstr {
		return 1
	}
	return 0
}

// Start the agent or master services on this host.
func startServer() {
	l, err := net.Listen("tcp", options.listen)
	if err != nil {
		glog.Fatalf("Could not bind to port %v. Is another instance running", err)
	}

	isvcs.Init()
	isvcs.Mgr.SetVolumesDir(options.varPath + "/isvcs")

	dockerVersion, err := serviced.GetDockerVersion()
	if err != nil {
		glog.Fatalf("Could not determine docker version: %s", err)
	}

	atLeast := []int{0, 7, 5}
	atMost := []int{0, 7, 6}
	if compareVersion(atLeast, dockerVersion.Client) < 0 || compareVersion(atMost, dockerVersion.Client) > 0 {
		glog.Fatal("serviced needs at least docker >= 0.7.5 or <= 0.7.6")
	}

	if _, ok := volume.Registered(options.vfs); !ok {
		glog.Fatalf("no driver registered for %s", options.vfs)
	}

	if options.master {
		var master dao.ControlPlane
		var err error
		master, err = elasticsearch.NewControlSvc("localhost", 9200, options.zookeepers, options.varPath, options.vfs)

		if err != nil {
			glog.Fatalf("Could not start ControlPlane service: %v", err)
		}
		// register the API
		glog.V(0).Infoln("registering ControlPlane service")
		rpc.RegisterName("LoadBalancer", master)
		rpc.RegisterName("ControlPlane", master)

		// TODO: Make bind port for web server optional?
		cpserver := web.NewServiceConfig(":8787", options.port, options.zookeepers, options.repstats)
		go cpserver.Serve()
	}
	if options.agent {
		mux := serviced.TCPMux{}

		mux.CertPEMFile = options.certPEMFile
		mux.KeyPEMFile = options.keyPEMFile
		mux.Enabled = true
		mux.Port = options.muxPort
		mux.UseTLS = options.tls

		agent, err := serviced.NewHostAgent(options.port, options.varPath, options.mount, options.vfs, options.zookeepers, mux)
		if err != nil {
			glog.Fatalf("Could not start ControlPlane agent: %v", err)
		}
		// register the API
		glog.V(0).Infoln("registering ControlPlaneAgent service")
		rpc.RegisterName("ControlPlaneAgent", agent)

		go func() {
			signalChan := make(chan os.Signal, 10)
			signal.Notify(signalChan, os.Interrupt)
			<-signalChan
			glog.V(0).Info("Shutting down due to interrupt")
			err = agent.Shutdown()
			if err != nil {
				glog.V(1).Infof("Agent shutdown with error: %v", err)
			}
			isvcs.Mgr.Stop()
			os.Exit(0)
		}()
<<<<<<< HEAD

		// TODO: Integrate this server into the rpc server, or something.
		// Currently its only use is for command execution.
		go func() {
			sio := shell.NewProcessExecutorServer(options.port)
			sio.Handle("/", http.FileServer(http.Dir("/home/zenoss/europa/src/golang/src/github.com/zenoss/serviced/serviced/www/")))
			http.ListenAndServe(":50000", sio)
		}()

		resourceDuration := time.Duration(options.resourceperiod) * time.Minute
		go agent.RegisterIPResources(resourceDuration)

=======
>>>>>>> 6e423510
	}

	rpc.HandleHTTP()

	if options.repstats {
		statsdest := fmt.Sprintf("http://%s/api/metrics/store", options.statshost)
		sr := StatsReporter{statsdest, options.mcusername, options.mcpasswd}

		glog.V(1).Infoln("Staring container statistics reporter")
		statsduration := time.Duration(options.statsperiod) * time.Minute
		go sr.Report(statsduration)
	}

	glog.V(0).Infof("Listening on %s", l.Addr().String())
	http.Serve(l, nil) // start the server
}

// main entry point of the product
func main() {

	// parse the command line flags
	flag.Parse()

	// are we in server mode
	if (options.master || options.agent) && len(flag.Args()) == 0 {
		startServer()
	} else {
		// we are in command line mode
		if len(flag.Args()) == 0 {
			// no arguments were give, show help
			cli := ServicedCli{}
			cli.CmdHelp(flag.Args()...)
			flag.Usage()
		} else {
			ParseCommands(flag.Args()...)
		}
	}
	glog.Flush()
}<|MERGE_RESOLUTION|>--- conflicted
+++ resolved
@@ -18,13 +18,10 @@
 	"github.com/zenoss/serviced/dao"
 	"github.com/zenoss/serviced/dao/elasticsearch"
 	"github.com/zenoss/serviced/isvcs"
-<<<<<<< HEAD
 	"github.com/zenoss/serviced/shell"
-=======
 	"github.com/zenoss/serviced/volume"
 	_ "github.com/zenoss/serviced/volume/btrfs"
 	_ "github.com/zenoss/serviced/volume/rsync"
->>>>>>> 6e423510
 	"github.com/zenoss/serviced/web"
 
 	"flag"
@@ -197,7 +194,6 @@
 			isvcs.Mgr.Stop()
 			os.Exit(0)
 		}()
-<<<<<<< HEAD
 
 		// TODO: Integrate this server into the rpc server, or something.
 		// Currently its only use is for command execution.
@@ -210,8 +206,6 @@
 		resourceDuration := time.Duration(options.resourceperiod) * time.Minute
 		go agent.RegisterIPResources(resourceDuration)
 
-=======
->>>>>>> 6e423510
 	}
 
 	rpc.HandleHTTP()
