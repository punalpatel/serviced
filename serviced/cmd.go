/*******************************************************************************
* Copyright (C) Zenoss, Inc. 2013, all rights reserved.
*
* This content is made available according to terms specified in
* License.zenoss under the directory where your Zenoss product is installed.
*
*******************************************************************************/

package main

// This is the main entry point for the application. Here we parse command line
// flags and either start a service or execute command line functions.

//svc "github.com/zenoss/serviced/svc"
import (
	"github.com/zenoss/serviced"
	"github.com/zenoss/serviced/dao"
	"github.com/zenoss/serviced/dao/elasticsearch"
	"github.com/zenoss/serviced/isvcs"
	"github.com/zenoss/serviced/web"

	"flag"
	"fmt"
	"github.com/zenoss/glog"
	"net"
	"net/http"
	"net/rpc"
	"os"
	"os/signal"
	"os/user"
	"path"
	"time"
)

// Store the command line options
var options struct {
<<<<<<< HEAD
	port        string
	listen      string
	master      bool
	agent       bool
	muxPort     int
	tls         bool
	keyPEMFile  string
	certPEMFile string
	varPath     string // Directory to store data, eg isvcs & service volumes
	zookeepers  ListOpts
	repstats    bool
	statshost   string
	statsperiod int
	mcusername  string
	mcpasswd    string
	mount       ListOpts
=======
	port           string
	listen         string
	master         bool
	agent          bool
	muxPort        int
	tls            bool
	keyPEMFile     string
	certPEMFile    string
	resourcePath   string
	zookeepers     ListOpts
	repstats       bool
	statshost      string
	statsperiod    int
	mcusername     string
	mcpasswd       string
	mount          ListOpts
	resourceperiod int
>>>>>>> 8af60708
}

// Setup flag options (static block)
func init() {
	flag.StringVar(&options.port, "port", "127.0.0.1:4979", "port for remote serviced (example.com:8080)")
	flag.StringVar(&options.listen, "listen", ":4979", "port for local serviced (example.com:8080)")
	flag.BoolVar(&options.master, "master", false, "run in master mode, ie the control plane service")
	flag.BoolVar(&options.agent, "agent", false, "run in agent mode, ie a host in a resource pool")
	flag.IntVar(&options.muxPort, "muxport", 22250, "multiplexing port to use")
	flag.BoolVar(&options.tls, "tls", true, "enable TLS")

	varPathDefault := path.Join(os.TempDir(), "serviced")
	if len(os.Getenv("SERVICED_HOME")) > 0 {
		varPathDefault = path.Join(os.Getenv("SERVICED_HOME"), "var")
	} else {
		if user, err := user.Current(); err == nil {
			varPathDefault = path.Join(os.TempDir(), "serviced-"+user.Username, "var")
		}
	}
	flag.StringVar(&options.varPath, "varPath", varPathDefault, "path to store serviced data")

	flag.StringVar(&options.keyPEMFile, "keyfile", "", "path to private key file (defaults to compiled in private key)")
	flag.StringVar(&options.certPEMFile, "certfile", "", "path to public certificate file (defaults to compiled in public cert)")
	options.zookeepers = make(ListOpts, 0)
	flag.Var(&options.zookeepers, "zk", "Specify a zookeeper instance to connect to (e.g. -zk localhost:2181 )")
	flag.BoolVar(&options.repstats, "reportstats", false, "report container statistics")
	flag.StringVar(&options.statshost, "statshost", "127.0.0.1:8443", "host:port for container statistics")
	flag.IntVar(&options.statsperiod, "statsperiod", 5, "Period (minutes) for container statistics reporting")
	flag.IntVar(&options.resourceperiod, "resourceperiod", 360, "Period (minutes) for for registering host resources")
	flag.StringVar(&options.mcusername, "mcusername", "scott", "Username for the Zenoss metric consumer")
	flag.StringVar(&options.mcpasswd, "mcpasswd", "tiger", "Password for the Zenoss metric consumer")
	options.mount = make(ListOpts, 0)
	flag.Var(&options.mount, "mount", "bind mount: container_image:host_path:container_path (e.g. -mount zenoss/zenoss5x:/home/zenoss/zenhome/zenoss/Products/:/opt/zenoss/Products/)")

	flag.Usage = func() {
		flag.PrintDefaults()
	}
}

func compareVersion(a, b []int) int {
	astr := ""
	for _, s := range a {
		astr += fmt.Sprintf("%12d", s)
	}
	bstr := ""
	for _, s := range b {
		bstr += fmt.Sprintf("%12d", s)
	}
	if astr > bstr {
		return -1
	}
	if astr < bstr {
		return 1
	}
	return 0
}

// Start the agent or master services on this host.
func startServer() {

	isvcs.Init()
	isvcs.Mgr.SetVolumesDir(options.varPath + "/isvcs")

	dockerVersion, err := serviced.GetDockerVersion()
	if err != nil {
		glog.Fatalf("Could not determine docker version: %s", err)
	}

	atLeast := []int{0, 7, 5}
	if compareVersion(atLeast, dockerVersion.Client) < 0 {
		glog.Fatal("serviced needs at least docker 0.7.5")
	}

	if options.master {
		var master dao.ControlPlane
		var err error
		master, err = elasticsearch.NewControlSvc("localhost", 9200, options.zookeepers)

		if err != nil {
			glog.Fatalf("Could not start ControlPlane service: %v", err)
		}
		// register the API
		glog.V(0).Infoln("registering ControlPlane service")
		rpc.RegisterName("LoadBalancer", master)
		rpc.RegisterName("ControlPlane", master)

		// TODO: Make bind port for web server optional?
		cpserver := web.NewServiceConfig(":8787", options.port, options.zookeepers)
		go cpserver.Serve()
	}
	if options.agent {
		mux := serviced.TCPMux{}

		mux.CertPEMFile = options.certPEMFile
		mux.KeyPEMFile = options.keyPEMFile
		mux.Enabled = true
		mux.Port = options.muxPort
		mux.UseTLS = options.tls

		agent, err := serviced.NewHostAgent(options.port, options.varPath, options.mount, options.zookeepers, mux)
		if err != nil {
			glog.Fatalf("Could not start ControlPlane agent: %v", err)
		}
		// register the API
		glog.V(0).Infoln("registering ControlPlaneAgent service")
		rpc.RegisterName("ControlPlaneAgent", agent)

		go func() {
			signalChan := make(chan os.Signal, 10)
			signal.Notify(signalChan, os.Interrupt)
			<-signalChan
			glog.V(0).Info("Shutting down due to interrupt")
			err = agent.Shutdown()
			if err != nil {
				glog.V(1).Infof("Agent shutdown with error: %v", err)
			}
			isvcs.Mgr.Stop()
			os.Exit(0)
		}()

		resourceDuration := time.Duration(options.resourceperiod) * time.Minute
		go agent.RegisterIPResources(resourceDuration)

	}
	rpc.HandleHTTP()

	if options.repstats {
		statsdest := fmt.Sprintf("http://%s/api/metrics/store", options.statshost)
		sr := StatsReporter{statsdest, options.mcusername, options.mcpasswd}

		glog.V(1).Infoln("Staring containter statistics reporter")
		statsduration := time.Duration(options.statsperiod) * time.Minute
		go sr.Report(statsduration)
	}

	l, err := net.Listen("tcp", options.listen)
	if err != nil {
		glog.Warningf("Could not bind to port %v", err)
		time.Sleep(time.Second * 1000)
	}

	glog.V(0).Infof("Listening on %s", l.Addr().String())
	http.Serve(l, nil) // start the server
}

// main entry point of the product
func main() {

	// parse the command line flags
	flag.Parse()

	// are we in server mode
	if (options.master || options.agent) && len(flag.Args()) == 0 {
		startServer()
	} else {
		// we are in command line mode
		if len(flag.Args()) == 0 {
			// no arguments were give, show help
			cli := ServicedCli{}
			cli.CmdHelp(flag.Args()...)
			flag.Usage()
		} else {
			ParseCommands(flag.Args()...)
		}
	}
	glog.Flush()
}<|MERGE_RESOLUTION|>--- conflicted
+++ resolved
@@ -34,24 +34,6 @@
 
 // Store the command line options
 var options struct {
-<<<<<<< HEAD
-	port        string
-	listen      string
-	master      bool
-	agent       bool
-	muxPort     int
-	tls         bool
-	keyPEMFile  string
-	certPEMFile string
-	varPath     string // Directory to store data, eg isvcs & service volumes
-	zookeepers  ListOpts
-	repstats    bool
-	statshost   string
-	statsperiod int
-	mcusername  string
-	mcpasswd    string
-	mount       ListOpts
-=======
 	port           string
 	listen         string
 	master         bool
@@ -60,6 +42,7 @@
 	tls            bool
 	keyPEMFile     string
 	certPEMFile    string
+	varPath        string // Directory to store data, eg isvcs & service volumes
 	resourcePath   string
 	zookeepers     ListOpts
 	repstats       bool
@@ -69,7 +52,6 @@
 	mcpasswd       string
 	mount          ListOpts
 	resourceperiod int
->>>>>>> 8af60708
 }
 
 // Setup flag options (static block)
