package main

import (
    "github.com/gorilla/websocket"

	"github.com/zenoss/glog"
	"github.com/zenoss/serviced"
	"github.com/zenoss/serviced/dao"
    "github.com/zenoss/serviced/shell"

	"fmt"
	"net"
	"net/http"
	"os"
	"os/exec"
	"sort"
	"time"
)

type hub struct {
    // Registered connections.
    connections map[*shell.WebsocketShell]bool

    // Register requests from the connections
    register chan *shell.WebsocketShell

    // Unregister requests from the connections
    unregister chan *shell.WebsocketShell
}

func (h *hub) run() {
    for {
        select {
        case c := <-h.register:
            h.connections[c] = true
        case c := <-h.unregister:
            delete(h.connections, c)
            c.Close()
        }
    }
}

var h = hub{
    register: make(chan *shell.WebsocketShell),
    unregister: make(chan *shell.WebsocketShell),
    connections: make(map[*shell.WebsocketShell]bool),
}

func wsHandler(w http.ResponseWriter, r *http.Request) {
    ws, err := websocket.Upgrade(w, r, nil, 1024, 1024)
    if _, ok := err.(websocket.HandshakeError); ok {
        http.Error(w, "Not a websocket handshake", 400)
        return
    } else if err != nil {
        return
    }
    c := shell.Connect(ws)
    h.register <- c
    defer func() { h.unregister <- c }()
    go c.Writer()
    c.Reader()
}

// Start a service proxy.
func (cli *ServicedCli) CmdProxy(args ...string) error {

	if err := proxyCmd.Parse(args); err != nil {
		return err
	}
	if len(proxyCmd.Args()) != 2 {
		proxyCmd.Usage()
		glog.Flush()
		os.Exit(2)
	}
	config := serviced.MuxConfig{}
	config.TCPMux.Port = proxyOptions.muxport
	config.TCPMux.Enabled = proxyOptions.mux
	config.TCPMux.UseTLS = proxyOptions.tls
	config.ServiceId = proxyCmd.Arg(0)
	config.Command = proxyCmd.Arg(1)

	if config.TCPMux.Enabled {
		go config.TCPMux.ListenAndMux()
	}

	go h.run()
<<<<<<< HEAD
	http.HandleFunc("/exec", wsHandler)
	http.ListenAndServe(":50000", nil)
=======
	http.HandleFunc("/exec", handler)
	go http.ListenAndServe(":50000", nil)
>>>>>>> 45ff35c6

	procexit := make(chan int)

	// continually execute subprocess
	go func(cmdString string) {
		defer func() { procexit <- 1 }()
		for {
			glog.V(0).Info("About to execute: ", cmdString)
			cmd := exec.Command("bash", "-c", cmdString)
			cmd.Stdout = os.Stdout
			cmd.Stderr = os.Stderr
			cmd.Stdin = os.Stdin
			err := cmd.Run()
			if err != nil {
				glog.Errorf("Problem running service: %v", err)
				glog.Flush()
			}
			if !proxyOptions.autorestart {
				break
			}
			glog.V(0).Info("service exited, sleeping...")
			time.Sleep(time.Minute)
		}
	}(config.Command)

	go func() {
		// *********************************************************************************************
		// ***** FIX ME the following 3 variables are defined in agent.go as well! *********************
		containerLogstashForwarderDir := "/usr/local/serviced/resources/logstash"
		containerLogstashForwarderBinaryPath := containerLogstashForwarderDir + "/logstash-forwarder"
		containerLogstashForwarderConfPath := containerLogstashForwarderDir + "/logstash-forwarder.conf"
		// *********************************************************************************************
		cmdString := containerLogstashForwarderBinaryPath + " -config " + containerLogstashForwarderConfPath
		glog.V(0).Info("About to execute: ", cmdString)
		myCmd := exec.Command("bash", "-c", cmdString)
		myErr := myCmd.Run()
		if myErr != nil {
			glog.Errorf("Problem running service: %v", myErr)
			glog.Flush()
		}
	}()

	go func() {
		for {
			func() {
				client, err := serviced.NewLBClient(proxyOptions.servicedEndpoint)
				if err != nil {
					glog.Errorf("Could not create a client to endpoint %s: %s", proxyOptions.servicedEndpoint, err)
					return
				}
				defer client.Close()

				var endpoints map[string][]*dao.ApplicationEndpoint
				err = client.GetServiceEndpoints(config.ServiceId, &endpoints)
				if err != nil {
					glog.Errorf("Error getting application endpoints for service %s: %s", config.ServiceId, err)
					return
				}

				for key, endpointList := range endpoints {
					if len(endpointList) <= 0 {
						glog.Warningf("No endpoints found for %s", key)
						if proxy, ok := proxies[key]; ok {
							emptyAddressList := make([]string, 0)
							proxy.SetNewAddresses(emptyAddressList)
						}
						continue
					}
					addresses := make([]string, len(endpointList))
					for i, endpoint := range endpointList {
						addresses[i] = fmt.Sprintf("%s:%d", endpoint.HostIp, endpoint.HostPort)
					}
					sort.Strings(addresses)

					var proxy *serviced.Proxy
					var ok bool
					if proxy, ok = proxies[key]; !ok {
						// setup a new proxy
						listener, err := net.Listen("tcp4", fmt.Sprintf(":%d", endpointList[0].ContainerPort))
						if err != nil {
							glog.Errorf("Could not bind to port: %s", err)
							continue
						}
						proxy, err = serviced.NewProxy(
							fmt.Sprintf("%v", endpointList[0]),
							uint16(config.TCPMux.Port),
							config.TCPMux.UseTLS,
							listener)
						if err != nil {
							glog.Errorf("Could not build proxy %s", err)
							continue
						}
						proxies[key] = proxy
					}
					proxy.SetNewAddresses(addresses)
				}
			}()

			time.Sleep(time.Second * 10)
		}
	}()

	<-procexit // Wait for proc goroutine to exit

	glog.Flush()
	os.Exit(0)
	return nil
}

var proxies map[string]*serviced.Proxy

func init() {
	proxies = make(map[string]*serviced.Proxy)
}<|MERGE_RESOLUTION|>--- conflicted
+++ resolved
@@ -84,13 +84,8 @@
 	}
 
 	go h.run()
-<<<<<<< HEAD
 	http.HandleFunc("/exec", wsHandler)
 	http.ListenAndServe(":50000", nil)
-=======
-	http.HandleFunc("/exec", handler)
-	go http.ListenAndServe(":50000", nil)
->>>>>>> 45ff35c6
 
 	procexit := make(chan int)
 
