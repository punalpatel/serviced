package serviced

import (
	"container/heap"
	"fmt"
	"path"
	"sync"
	"time"

	"github.com/samuel/go-zookeeper/zk"
	"github.com/zenoss/glog"
	"github.com/zenoss/serviced/dao"
	"github.com/zenoss/serviced/datastore/context"
	"github.com/zenoss/serviced/facade"
	"github.com/zenoss/serviced/zzk"
	"github.com/zenoss/serviced/domain/host"
)

type leader struct {
	facade  *facade.Facade
	dao     dao.ControlPlane
	conn    *zk.Conn
	context context.Context
}

// Lead is executed by the "leader" of the control plane cluster to handle its
// service/snapshot management responsibilities.
func Lead(dao dao.ControlPlane, conn *zk.Conn, zkEvent <-chan zk.Event) {
	shutdownmode := false
	leader := leader{facade: nil, dao: dao, conn: conn}
	for {
		if shutdownmode {
			glog.V(1).Info("Shutdown mode encountered.")
			break
		}
		time.Sleep(time.Second)
		func() error {
			select {
			case evt := <-zkEvent:
				// shut this thing down
				shutdownmode = true
				glog.V(0).Info("Got a zkevent, leaving lead: ", evt)
				return nil
			default:
				glog.V(0).Info("Processing leader duties")
				// passthru
			}

			go leader.watchSnapshotRequests()
			leader.watchServices()
			return nil
		}()
	}
}

func snapShotName(volumeName string) string {
	format := "20060102-150405"
	loc := time.Now()
	utc := loc.UTC()
	return volumeName + "_" + utc.Format(format)
}

func (l *leader) watchSnapshotRequests() {
	glog.V(3).Info("started watchSnapshotRequestss")
	defer glog.V(3).Info("finished watchSnapshotRequestss")
	conn := l.conn
	cpDao := l.dao
	// make sure toplevel paths exist
	paths := []string{zzk.SNAPSHOT_PATH, zzk.SNAPSHOT_REQUEST_PATH}
	for _, path := range paths {
		exists, _, _, err := conn.ExistsW(path)
		if err != nil {
			if err == zk.ErrNoNode {
				if err := zzk.CreateNode(path, conn); err != nil {
					glog.Errorf("Leader unable to create znode:%s error: %s", path, err)
					return
				}
			} else {
				glog.Errorf("Leader unable to get status for znode:%s error: %s", path, err)
				return
			}
		}
		if !exists {
			if err := zzk.CreateNode(path, conn); err != nil {
				glog.Errorf("Leader unable to create znode:%s error: %s", path, err)
				return
			}
		}
	}

	// watch for snapshot requests and perform snapshots
	glog.V(0).Info("Leader watching for snapshot requests to ", zzk.SNAPSHOT_REQUEST_PATH)
	for {
		requestIds, _, zkEvent, err := conn.ChildrenW(zzk.SNAPSHOT_REQUEST_PATH)
		if err != nil {
			glog.Errorf("Leader unable to watch for snapshot requests to %s error: %s", zzk.SNAPSHOT_REQUEST_PATH, err)
			return
		}
		for _, requestID := range requestIds {
			snapshotRequest := dao.SnapshotRequest{}
			if _, err := zzk.LoadSnapshotRequest(conn, requestID, &snapshotRequest); err != nil {
				glog.Errorf("Leader unable to load snapshot request: %s  error: %s", requestID, err)
				snapshotRequest.SnapshotError = err.Error()
				zzk.UpdateSnapshotRequest(conn, &snapshotRequest)
				continue
			}
			if snapshotRequest.SnapshotLabel != "" {
				// already performed this request since SnapshotLabel is set
				continue
			}
			if snapshotRequest.SnapshotError != "" {
				// already performed this request since SnapshotError is set
				continue
			}

			glog.V(0).Infof("Leader starting snapshot for request: %+v", snapshotRequest)

			// TODO: perform snapshot request here
			snapLabel := ""
			if err := cpDao.LocalSnapshot(snapshotRequest.ServiceId, &snapLabel); err != nil {
				glog.V(0).Infof("watchSnapshotRequests: snaps.ExecuteSnapshot err=%s", err)
				snapshotRequest.SnapshotError = err.Error()
				snapshotRequest.SnapshotLabel = snapLabel
				zzk.UpdateSnapshotRequest(conn, &snapshotRequest)
				continue
			}

			snapshotRequest.SnapshotLabel = snapLabel
			if err := zzk.UpdateSnapshotRequest(conn, &snapshotRequest); err != nil {
				glog.Errorf("Leader unable to update snapshot request: %+v  error: %s", snapshotRequest, err)
				snapshotRequest.SnapshotError = err.Error()
				zzk.UpdateSnapshotRequest(conn, &snapshotRequest)
				continue
			}

			glog.V(0).Infof("Leader finished snapshot for request: %+v", snapshotRequest)
		}
		select {
		case evt := <-zkEvent:
			glog.V(2).Infof("Leader snapshot request watch event: %+v", evt)
		}
	}
}

func (l *leader) watchServices() {
	conn := l.conn
	processing := make(map[string]chan int)
	sDone := make(chan string)

	// When this function exits, ensure that any started goroutines get
	// a signal to shutdown
	defer func() {
		glog.V(0).Info("Leader shutting down child goroutines")
		for key, shutdown := range processing {
			glog.V(1).Info("Sending shutdown signal for ", key)
			shutdown <- 1
		}
	}()

	for {
		glog.V(1).Info("Leader watching for changes to ", zzk.SERVICE_PATH)
		serviceIds, _, zkEvent, err := conn.ChildrenW(zzk.SERVICE_PATH)
		if err != nil {
			glog.Errorf("Leader unable to find any services: ", err)
			return
		}
		for _, serviceID := range serviceIds {
			if processing[serviceID] == nil {
				glog.V(2).Info("Leader starting goroutine to watch ", serviceID)
				serviceChannel := make(chan int)
				processing[serviceID] = serviceChannel
				go l.watchService(serviceChannel, sDone, serviceID)
			}
		}
		select {
		case evt := <-zkEvent:
			glog.V(1).Info("Leader event: ", evt)
		case serviceID := <-sDone:
			glog.V(1).Info("Leading cleaning up for service ", serviceID)
			delete(processing, serviceID)
		}
	}
}

func (l *leader) watchService(shutdown <-chan int, done chan<- string, serviceID string) {
	defer func() {
		glog.V(3).Info("Exiting function watchService ", serviceID)
		done <- serviceID
	}()
	for {
		var service dao.Service
		_, zkEvent, err := zzk.LoadServiceW(l.conn, serviceID, &service)
		if err != nil {
			glog.Errorf("Unable to load service %s: %v", serviceID, err)
			return
		}
		_, _, childEvent, err := l.conn.ChildrenW(zzk.ServicePath(serviceID))

		glog.V(1).Info("Leader watching for changes to service ", service.Name)

		switch exists, _, err := l.conn.Exists(path.Join("/services", serviceID)); {
		case err != nil:
			glog.Errorf("conn.Exists failed (%v)", err)
			return
		case exists == false:
			glog.V(2).Infof("no /service node for: %s", serviceID)
			return
		}

		// check current state
		var serviceStates []*dao.ServiceState
		err = zzk.GetServiceStates(l.conn, &serviceStates, serviceID)
		if err != nil {
			glog.Errorf("Unable to retrieve running service (%s) states: %v", serviceID, err)
			return
		}

		// Is the service supposed to be running at all?
		switch {
		case service.DesiredState == dao.SVC_STOP:
			shutdownServiceInstances(l.conn, serviceStates, len(serviceStates))
		case service.DesiredState == dao.SVC_RUN:
			l.updateServiceInstances(&service, serviceStates)
		default:
			glog.Warningf("Unexpected desired state %d for service %s", service.DesiredState, service.Name)
		}

		select {
		case evt := <-zkEvent:
			if evt.Type == zk.EventNodeDeleted {
				glog.V(0).Info("Shutting down due to node delete ", serviceID)
				shutdownServiceInstances(l.conn, serviceStates, len(serviceStates))
				return
			}
			glog.V(1).Infof("Service %s received event: %v", service.Name, evt)
			continue

		case evt := <-childEvent:
			glog.V(1).Infof("Service %s received child event: %v", service.Name, evt)
			continue

		case <-shutdown:
			glog.V(1).Info("Leader stopping watch on ", service.Name)
			return

		}
	}

}

func (l *leader) updateServiceInstances( service *dao.Service, serviceStates []*dao.ServiceState) error {
//	var err error
	// pick services instances to start
	if len(serviceStates) < service.Instances {
		instancesToStart := service.Instances - len(serviceStates)
		glog.V(2).Infof("updateServiceInstances wants to start %d instances", instancesToStart)
//		var poolHosts []*dao.PoolHost
		hosts, err := l.facade.FindHostsInPool(l.context, service.PoolId)
//		err = l.dao.GetHostsForResourcePool(service.PoolId, &poolHosts)
		if err != nil {
			glog.Errorf("Leader unable to acquire hosts for pool %s: %v", service.PoolId, err)
			return err
		}
		if len(hosts) == 0 {
			glog.Warningf("Pool %s has no hosts", service.PoolId)
			return nil
		}

		return l.startServiceInstances(service, hosts, instancesToStart)

	} else if len(serviceStates) > service.Instances {
		instancesToKill := len(serviceStates) - service.Instances
		glog.V(2).Infof("updateServiceInstances wants to kill %d instances", instancesToKill)
		shutdownServiceInstances(l.conn, serviceStates, instancesToKill)
	}
	return nil

}

<<<<<<< HEAD
func (l *leader) startServiceInstances(service *dao.Service, hosts []*host.Host, numToStart int) error {
	glog.V(1).Infof("Starting %d instances, choosing from %d hosts", numToStart	, len(hosts))
	for i := 0; i < numToStart; i++ {
		servicehost, err := l.selectPoolHostForService(service, hosts)
=======
// getFreeInstanceIds looks up running instances of this service and returns n
// unused instance ids.
// Note: getFreeInstanceIds does NOT validate that instance ids do not exceed
// max number of instances for the service. We're already doing that check in
// another, better place. It is guaranteed that either nil or n ids will be
// returned.
func getFreeInstanceIds(conn *zk.Conn, svc *dao.Service, n int) ([]int, error) {
	var (
		states []*dao.ServiceState
		ids    []int
	)
	// Look up existing instances
	err := zzk.GetServiceStates(conn, &states, svc.Id)
	if err != nil {
		return nil, err
	}
	// Populate the used set
	used := make(map[int]struct{})
	for _, s := range states {
		used[s.InstanceId] = struct{}{}
	}
	// Find n unused ids
	for i := 0; len(ids) < n; i++ {
		if _, ok := used[i]; !ok {
			// Id is unused
			ids = append(ids, i)
		}
	}
	return ids, nil
}

func startServiceInstances(cpDao dao.ControlPlane, conn *zk.Conn, service *dao.Service, poolhosts []*dao.PoolHost, numToStart int) error {
	glog.V(1).Infof("Starting %d instances, choosing from %d hosts", numToStart, len(poolhosts))

	// Get numToStart free instance ids
	freeids, err := getFreeInstanceIds(conn, service, numToStart)
	if err != nil {
		return err
	}

	// Start up an instance per id
	for _, i := range freeids {
		servicehost, err := selectPoolHostForService(cpDao, service, poolhosts)
>>>>>>> 73db5834
		if err != nil {
			return err
		}

		glog.V(2).Info("Selected host ", servicehost)
		serviceState, err := service.NewServiceState(servicehost.ID)
		if err != nil {
			glog.Errorf("Error creating ServiceState instance: %v", err)
			return err
		}

<<<<<<< HEAD
		serviceState.HostIp = servicehost.IPAddr
		err = zzk.AddServiceState(l.conn, serviceState)
=======
		serviceState.HostIp = servicehost.HostIp
		serviceState.InstanceId = i
		err = zzk.AddServiceState(conn, serviceState)
>>>>>>> 73db5834
		if err != nil {
			glog.Errorf("Leader unable to add service state: %v", err)
			return err
		}
		glog.V(2).Info("Started ", serviceState)
	}
	return nil
}

func shutdownServiceInstances(conn *zk.Conn, serviceStates []*dao.ServiceState, numToKill int) {
	glog.V(1).Infof("Stopping %d instances from %d total", numToKill, len(serviceStates))
	for i := 0; i < numToKill; i++ {
		glog.V(2).Infof("Killing host service state %s:%s\n", serviceStates[i].HostId, serviceStates[i].Id)
		serviceStates[i].Terminated = time.Date(2, time.January, 1, 0, 0, 0, 0, time.UTC)
		err := zzk.TerminateHostService(conn, serviceStates[i].HostId, serviceStates[i].Id)
		if err != nil {
			glog.Warningf("%s:%s wouldn't die", serviceStates[i].HostId, serviceStates[i].Id)
		}
	}
}

// selectPoolHostForService chooses a host from the pool for the specified service. If the service
// has an address assignment the host will already be selected. If not the host with the least amount
// of memory committed to running containers will be chosen.
func (l *leader) selectPoolHostForService(s *dao.Service, hosts []*host.Host) (*host.Host, error) {
	var hostid string
	for _, ep := range s.Endpoints {
		if ep.AddressAssignment != (dao.AddressAssignment{}) {
			hostid = ep.AddressAssignment.HostId
			break
		}
	}

	if hostid != "" {
		return poolHostFromAddressAssignments(hostid, hosts)
	}

	return l.selectLeastCommittedHost(hosts)
}

// poolHostFromAddressAssignments determines the pool host for the service from its address assignment(s).
func poolHostFromAddressAssignments(hostid string, hosts []*host.Host) (*host.Host, error) {
	// ensure the assigned host is in the pool
	for _, h := range hosts {
		if h.ID== hostid {
			return h, nil
		}
	}

	return nil, fmt.Errorf("assigned host is not in pool")
}

// hostitem is what is stored in the least commited RAM scheduler's priority queue
type hostitem struct {
	host     *host.Host
	priority uint64 // the host's available RAM
	index    int    // the index of the hostitem in the heap
}

// priorityqueue implements the heap.Interface and holds hostitems
type priorityqueue []*hostitem

// selectLeastCommittedHost choses the host with the least RAM commited to running containers. It
// uses a two stage pipeline that first calculates the available RAM per host and then adds each
// host to a queue prioritized by available RAM. The selected host is the one with the top
// priority.
func (l *leader) selectLeastCommittedHost(hosts []*host.Host) (*host.Host, error) {
	var wg sync.WaitGroup

	done := make(chan bool)
	defer close(done)

	hic := make(chan *hostitem)

	// fan-out available RAM computation for each host
	for _, h := range hosts {
		wg.Add(1)
		go func(host *host.Host) {
			l.availableRAM(host, hic, done)
			wg.Done()
		}(h)
	}

	// close the hostitem channel when all the calculation is finished
	go func() {
		wg.Wait()
		close(hic)
	}()

	pq := &priorityqueue{}
	heap.Init(pq)

	// fan-in all the available RAM computations
	for hi := range hic {
		heap.Push(pq, hi)
	}

	// select the highest priority (most available RAM) host
	if pq.Len() <= 0 {
		return nil, fmt.Errorf("unable to find a host to schedule")
	}
	return heap.Pop(pq).(*hostitem).host, nil
}

// availableRAM computes the amount of RAM available on a given host by subtracting the sum of the
// RAM commitments of each of its running services from its total memory.
func (l *leader) availableRAM(host *host.Host, result chan *hostitem, done <-chan bool) {
	rss := []*dao.RunningService{}
	if err := l.dao.GetRunningServicesForHost(host.ID, &rss); err != nil {
		glog.Errorf("cannot retrieve running services for host: %s (%v)", host.ID, err)
		return // this host won't be scheduled
	}

	var cr uint64

	for i := range rss {
		s := dao.Service{}
		if err := l.dao.GetService(rss[i].ServiceId, &s); err != nil {
			glog.Errorf("cannot retrieve service information for running service (%v)", err)
			return // this host won't be scheduled
		}

		cr += s.RAMCommitment
	}

	result <- &hostitem{host, host.Memory - cr, -1}
}

/*
PriorityQueue implementation take from golang std library container/heap documentation example
*/

// Len is the number of elements in the collection.
func (pq priorityqueue) Len() int {
	return len(pq)
}

// Less reports whether the element with index i should sort before the element with index j.
func (pq priorityqueue) Less(i, j int) bool {
	return pq[i].priority > pq[j].priority
}

// Swap swaps the elements with indexes i and j.
func (pq priorityqueue) Swap(i, j int) {
	pq[i], pq[j] = pq[j], pq[i]
	pq[i].index = i
	pq[j].index = j
}

// Push pushes the hostitem onto the heap.
func (pq *priorityqueue) Push(x interface{}) {
	n := len(*pq)
	item := x.(*hostitem)
	item.index = n
	*pq = append(*pq, item)
}

// Pop removes the minimum element (according to Less) from the heap and returns it.
func (pq *priorityqueue) Pop() interface{} {
	opq := *pq
	n := len(opq)
	item := opq[n-1]
	item.index = -1 // mark it as removed, just in case
	*pq = opq[0 : n-1]
	return item
}<|MERGE_RESOLUTION|>--- conflicted
+++ resolved
@@ -10,7 +10,7 @@
 	"github.com/samuel/go-zookeeper/zk"
 	"github.com/zenoss/glog"
 	"github.com/zenoss/serviced/dao"
-	"github.com/zenoss/serviced/datastore/context"
+	"github.com/zenoss/serviced/datastore"
 	"github.com/zenoss/serviced/facade"
 	"github.com/zenoss/serviced/zzk"
 	"github.com/zenoss/serviced/domain/host"
@@ -20,7 +20,7 @@
 	facade  *facade.Facade
 	dao     dao.ControlPlane
 	conn    *zk.Conn
-	context context.Context
+	context datastore.Context
 }
 
 // Lead is executed by the "leader" of the control plane cluster to handle its
@@ -277,12 +277,6 @@
 
 }
 
-<<<<<<< HEAD
-func (l *leader) startServiceInstances(service *dao.Service, hosts []*host.Host, numToStart int) error {
-	glog.V(1).Infof("Starting %d instances, choosing from %d hosts", numToStart	, len(hosts))
-	for i := 0; i < numToStart; i++ {
-		servicehost, err := l.selectPoolHostForService(service, hosts)
-=======
 // getFreeInstanceIds looks up running instances of this service and returns n
 // unused instance ids.
 // Note: getFreeInstanceIds does NOT validate that instance ids do not exceed
@@ -313,20 +307,18 @@
 	}
 	return ids, nil
 }
-
-func startServiceInstances(cpDao dao.ControlPlane, conn *zk.Conn, service *dao.Service, poolhosts []*dao.PoolHost, numToStart int) error {
-	glog.V(1).Infof("Starting %d instances, choosing from %d hosts", numToStart, len(poolhosts))
+func (l *leader) startServiceInstances(service *dao.Service, hosts []*host.Host, numToStart int) error {
+	glog.V(1).Infof("Starting %d instances, choosing from %d hosts", numToStart	, len(hosts))
 
 	// Get numToStart free instance ids
-	freeids, err := getFreeInstanceIds(conn, service, numToStart)
+	freeids, err := getFreeInstanceIds(l.conn, service, numToStart)
 	if err != nil {
 		return err
 	}
 
 	// Start up an instance per id
 	for _, i := range freeids {
-		servicehost, err := selectPoolHostForService(cpDao, service, poolhosts)
->>>>>>> 73db5834
+		servicehost, err := l.selectPoolHostForService(service, hosts)
 		if err != nil {
 			return err
 		}
@@ -338,14 +330,9 @@
 			return err
 		}
 
-<<<<<<< HEAD
 		serviceState.HostIp = servicehost.IPAddr
+		serviceState.InstanceId = i
 		err = zzk.AddServiceState(l.conn, serviceState)
-=======
-		serviceState.HostIp = servicehost.HostIp
-		serviceState.InstanceId = i
-		err = zzk.AddServiceState(conn, serviceState)
->>>>>>> 73db5834
 		if err != nil {
 			glog.Errorf("Leader unable to add service state: %v", err)
 			return err
