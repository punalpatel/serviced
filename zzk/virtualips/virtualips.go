--- conflicted
+++ resolved
@@ -345,11 +345,7 @@
 
 func createNode(conn coordclient.Connection, path string) error {
 	// Make the path if it doesn't exist
-<<<<<<< HEAD
-	if exists, err := conn.Exists(path); err != nil && err != coordclient.ErrNoNode {
-=======
-	if exists, err := zkutils.PathExists(conn, path); err != nil && err != client.ErrNoNode {
->>>>>>> 403aae9d
+	if exists, err := zkutils.PathExists(conn, path); err != nil && err != coordclient.ErrNoNode {
 		return fmt.Errorf("Error checking path %s: %s", path, err)
 	} else if !exists {
 		if err := conn.CreateDir(path); err != nil {
