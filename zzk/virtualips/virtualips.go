package virtualips

import (
	"fmt"
	"net"
	"os/exec"
	"path"
	"strconv"
	"strings"

	"github.com/zenoss/glog"
	coordclient "github.com/zenoss/serviced/coordinator/client"
	"github.com/zenoss/serviced/domain/pool"
	"github.com/zenoss/serviced/utils"
	zkutils "github.com/zenoss/serviced/zzk/utils"
)

const (
	zkVirtualIPs           = "/virtualIPs"
	virtualInterfacePrefix = ":zvip"
)

func virtualIPsPath(nodes ...string) string {
	p := []string{zkVirtualIPs}
	p = append(p, nodes...)
	return path.Join(p...)
}

/*
RemoveAllVirtualIPs removes (unbinds) all virtual IPs on the agent
*/
func RemoveAllVirtualIPs() error {
	// confirm the virtual IP is on this host and remove it
	interfaceMap, err := createVirtualInterfaceMap()
	if err != nil {
		glog.Warningf("Creating virtual interface map failed")
		return err
	}
	glog.V(2).Infof("Removing all virtual IPs...")
	for _, virtualIP := range interfaceMap {
		if err := removeVirtualIP(virtualIP.IP); err != nil {
			return fmt.Errorf("removeVirtualIP failed: %v", err)
		}
	}
	glog.V(2).Infof("All virtual IPs have been removed.")
	return nil
}

/*
SyncVirtualIPs is responsible for monitoring the virtual IPs in the model
 if a new virtual IP is added, create a zookeeper node corresponding to the new virtual IP
 if a virtual IP is removed, remove the zookeeper node corresponding to that virtual IP
*/
func SyncVirtualIPs(conn coordclient.Connection, virtualIPs []pool.VirtualIP) error {
	glog.V(10).Infof("    start SyncVirtualIPs: VirtualIPs: %v", virtualIPs)
	defer glog.V(10).Info("    end SyncVirtualIPs")

	if err := createNode(conn, virtualIPsPath()); err != nil {
		return err
	}

	// add nodes into zookeeper if the corresponding virtual IP is new to the model
	for _, virtualIP := range virtualIPs {
		currentVirtualIPNodePath := virtualIPsPath(virtualIP.IP)
		exists, err := zkutils.PathExists(conn, currentVirtualIPNodePath)
		if err != nil {
			glog.Errorf("conn.Exists failed: %v (attempting to check %v)", err, currentVirtualIPNodePath)
			return err
		}
		if !exists {
			// creating node in zookeeper for this virtual IP
			// the HostID is not yet known as the virtual IP is not on a host yet
			vipNode := virtualIPNode{HostID: "", VirtualIP: virtualIP}
			conn.Create(currentVirtualIPNodePath, &vipNode)
			glog.Infof("Syncing virtual IPs... Created %v in zookeeper", currentVirtualIPNodePath)
		}
	}

	// remove nodes from zookeeper if the corresponding virtual IP has been removed from the model
	children, err := conn.Children(virtualIPsPath())
	if err != nil {
		return err
	}
	for _, child := range children {
		removedVirtualIP := true
		for _, virtualIP := range virtualIPs {
			if child == virtualIP.IP {
				removedVirtualIP = false
				break
			}
		}
		if removedVirtualIP {
			// remove virtual IP from zookeeper
			nodeToDeletePath := virtualIPsPath(child)
			if err := conn.Delete(nodeToDeletePath); err != nil {
				glog.Errorf("conn.Delete failed:%v (attempting to delete %v))", err, nodeToDeletePath)
				return err
			}
			glog.Infof("Syncing virtual IPs... Removed %v from zookeeper", nodeToDeletePath)
		}
	}
	return nil
}

/*
WatchVirtualIPs monitors the virtual IP nodes in zookeeper, the "leader" agent (the agent that has a lock on the virtual IP),
   binds the virtual IP to the bind address specified by the virtual IP on itself
*/
<<<<<<< HEAD
func WatchVirtualIPs(conn client.Connection, shutdown <-chan interface{}) {
=======
func WatchVirtualIPs(conn coordclient.Connection) {
>>>>>>> 0ed95e27
	glog.Info("Watching all virtual IPs (will kick off a go routine per virtual IP)")
	processing := make(map[string]chan int)
	sDone := make(chan string)

	// When this function exits, ensure that any started goroutines get
	// a signal to shutdown
	defer func() {
		glog.Info("Shutting down virtual IP child goroutines")
		for virtualIPAddress, virtualIPShutdown := range processing {
			glog.Infof("Sending shutdown signal for: %v goroutine", virtualIPAddress)
			close(virtualIPShutdown)
		}
	}()

	if err := createNode(conn, virtualIPsPath()); err != nil {
		glog.Errorf("%v", err)
		return
	}

	// remove all virtual IPs that may be present before starting the loop
	if err := RemoveAllVirtualIPs(); err != nil {
		glog.Errorf("RemoveAllVirtualIPs failed: %v", err)
	}

	var oldVirtualIPNodeIDs []string
	var currentVirtualIPNodeIDs []string // these are virtual IP addresses
	var virtualIPsNodeEvent <-chan coordclient.Event
	var err error

	virtualInterfaceIndex := 0

	hostID, err := utils.HostID()
	if err != nil {
		glog.Errorf("HostID failed (must have a host ID to put a virtual IP on): %v", err)
		return
	}

	for {
		glog.Infof("Agent watching for changes to node: %v", virtualIPsPath())

		// deep copy currentVirtualIPNodeIDs into oldVirtualIPNodeIDs
		oldVirtualIPNodeIDs = nil
		for _, virtualIPAddress := range currentVirtualIPNodeIDs {
			oldVirtualIPNodeIDs = append(oldVirtualIPNodeIDs, virtualIPAddress)
		}

		currentVirtualIPNodeIDs, virtualIPsNodeEvent, err = conn.ChildrenW(virtualIPsPath())
		if err != nil {
			glog.Errorf("Agent unable to find any virtual IPs: %s", err)
			return
		}

		// remove the virtual IPs from the agent that have been removed from the model (VIP node removed from zookeeper)
		// stop the go routine responsible for watching that virtual IP
		removedVirtualIPAddresses := setSubtract(oldVirtualIPNodeIDs, currentVirtualIPNodeIDs)
		for _, virtualIPAddress := range removedVirtualIPAddresses {
			glog.Infof("node %v no longer exists, stopping corresponding goroutine...", virtualIPAddress)
			if err := removeVirtualIP(virtualIPAddress); err != nil {
				glog.Errorf("Failed to remove virtual IP %v: %v", virtualIPAddress, err)
			}
			// stop the go routine responsible for watching this particular VIP
			close(processing[virtualIPAddress])

			select {
				// hang out until the goroutine coupled to virtualIPAddress finishes...
			case virtualIPAddressGoRoutineStopped := <-sDone:
				if virtualIPAddressGoRoutineStopped != virtualIPAddress {
					glog.Errorf("Unexpected go routine stopped")
					break
				}

				delete(processing, virtualIPAddress)

				refreshVirtualIPAddresses := determineVirtualIPAddressesOnMe(conn, currentVirtualIPNodeIDs, hostID)
				for _, virtualIPAddress := range refreshVirtualIPAddresses {
					glog.V(2).Infof("Refresh virtual IP: %v", virtualIPAddress)
					processing[virtualIPAddress] <- 1
				}
			}

		}

		// add a VIP watchers which will configure the virtual IPs on the agent that have been added to the model (new VIP node in zookeeper)
		addedVirtualIPAddresses := setSubtract(currentVirtualIPNodeIDs, oldVirtualIPNodeIDs)
		for _, virtualIPAddress := range addedVirtualIPAddresses {
			glog.V(2).Infof("Agent starting goroutine to watch VIP: %v", virtualIPAddress)
			virtualIPChannel := make(chan int)
			processing[virtualIPAddress] = virtualIPChannel
			myVirtualIP := pool.VirtualIP{PoolID: "", IP: virtualIPAddress, Netmask: "", BindInterface: ""}
			vipNode := virtualIPNode{HostID: "", VirtualIP: myVirtualIP}
			if err := conn.Get(virtualIPsPath(virtualIPAddress), &vipNode); err != nil {
				glog.Warningf("Unable to retrieve node: %v", virtualIPsPath(virtualIPAddress))
			} else {
				// kick off a watcher for this virtual IP
				go watchVirtualIP(virtualIPChannel, sDone, vipNode.VirtualIP, conn, virtualInterfaceIndex, hostID)
				virtualInterfaceIndex = virtualInterfaceIndex + 1
			}
		}

		select {
			// something has changed on the head virtual IP node
		case evt := <-virtualIPsNodeEvent:
			glog.Infof("%v event: %v", virtualIPsPath(), evt)
		case <- shutdown:
			for vip, ch := range processing {
				glog.Infof("Shuttingdown VIP %v", vip)
				close(ch)
			}
			return
		}
	}
}

type virtualIPNode struct {
	HostID    string
	VirtualIP pool.VirtualIP
	version   interface{}
}

func (v *virtualIPNode) Version() interface{} { return v.version }
func (v *virtualIPNode) SetVersion(version interface{}) { v.version = version }

/*
GetVirtualIPHostID is used to figure out which host a virtual IP is configureds
*/
func GetVirtualIPHostID(conn coordclient.Connection, virtualIPAddress string, hostID *string) error {
	myVirtualIP := pool.VirtualIP{PoolID: "", IP: "", Netmask: "", BindInterface: ""}
	vipNode := virtualIPNode{HostID: "", VirtualIP: myVirtualIP}
	if err := conn.Get(virtualIPsPath(virtualIPAddress), &vipNode); err != nil {
		glog.Warningf("Unable to retrieve node: %v (perhaps no agent has had time to acquire the virtual IP lock and realize the virtual interface)", virtualIPsPath(virtualIPAddress))
		return err
	}

	if vipNode.HostID == "" {
		return fmt.Errorf("Virtual IP: %v has been locked by an agent but has either not yet been configured or failed configuration. (the bind address may be invalid)", myVirtualIP.IP)
	}

	*hostID = vipNode.HostID

	return nil
}

/*
watchVirtualIP is invoked per virtual IP. It attempts to acquire a lock on the virtual IP.
If the lock is acquired, then virtual IP is realized on the agent.
*/
<<<<<<< HEAD
func watchVirtualIP(request <-chan int, done chan <- string, watchingVirtualIP pool.VirtualIP, conn client.Connection, virtualInterfaceIndex int, hostID string) {
=======
func watchVirtualIP(request <-chan int, done chan<- string, watchingVirtualIP pool.VirtualIP, conn coordclient.Connection, virtualInterfaceIndex int, hostID string) {
>>>>>>> 0ed95e27
	glog.V(2).Infof(" ### Started watchingVirtualIP: %v", watchingVirtualIP.IP)

	// try to lock
	vipOwnerNode := &virtualIPNode{HostID: "", VirtualIP: watchingVirtualIP}
	vipOwner := conn.NewLeader(virtualIPsPath(watchingVirtualIP.IP), vipOwnerNode)
	vipOwnerResponse := make(chan error)

	defer func() {
		glog.V(2).Infof(" ### Exiting watchingVirtualIP: %v", watchingVirtualIP.IP)
		done <- watchingVirtualIP.IP
	}()

	go func() {
		_, err := vipOwner.TakeLead()
		vipOwnerResponse <- err
	}()

	for {
		select {
		case err := <-vipOwnerResponse:
			if err != nil {
				glog.Errorf("Error in attempting to secure a lock on %v: %v", virtualIPsPath(watchingVirtualIP.IP), err)
			} else {
				// the lock has been secured
				glog.Infof("Configuring virtual IP address: %v on %v", virtualIPsPath(watchingVirtualIP.IP), hostID)
				if err := addVirtualIP(watchingVirtualIP, virtualInterfaceIndex); err != nil {
					glog.Errorf("Failed to configure virtual IP %v: %v", watchingVirtualIP.IP, err)
					break
				}

				// the virtual IP has successfully been configured on this agent!
				vipOwnerNode.HostID = hostID

				// set the HostID to the zookeeper node
				if err := conn.Set(virtualIPsPath(watchingVirtualIP.IP), vipOwnerNode); err != nil {
					glog.Errorf("Failed to set the HostID: %v to node: %v", vipOwnerNode.HostID, virtualIPsPath(watchingVirtualIP.IP))
				}
				glog.Infof("Virtual IP address: %v has been configured on %v", virtualIPsPath(watchingVirtualIP.IP), hostID)
			}

			// agent stopping
		case _, open := <-request:
			if !open {
				// closed
				glog.Infof("Agent stopped virtual IP: %v", virtualIPsPath(watchingVirtualIP.IP))
				return
			}

			// if the primary virtual IP is removed, all other virtual IPs on that subnet are removed
			// this is in place to restore the virtual IPs that were removed soley by the removal of the primary virtual IP
			if err := addVirtualIP(watchingVirtualIP, virtualInterfaceIndex); err != nil {
				glog.Errorf("Failed to configure virtual IP %v: %v", watchingVirtualIP.IP, err)
				break
			}
		}
	}
}

func determineVirtualIPAddressesOnMe(conn coordclient.Connection, currentVirtualIPNodeIDs []string, hostID string) []string {
	virtualIPsToRefresh := []string{}

	for _, virtualIPAddress := range currentVirtualIPNodeIDs {
		myVirtualIP := pool.VirtualIP{PoolID: "", IP: virtualIPAddress, Netmask: "", BindInterface: ""}
		vipNode := virtualIPNode{HostID: "", VirtualIP: myVirtualIP}
		if err := conn.Get(virtualIPsPath(virtualIPAddress), &vipNode); err != nil {
			glog.Warningf("Unable to retrieve node: %v", virtualIPsPath(virtualIPAddress))
		}

		if vipNode.HostID == hostID {
			// this virtual IP is on ME!
			virtualIPsToRefresh = append(virtualIPsToRefresh, virtualIPAddress)
		}
	}

	return virtualIPsToRefresh
}

// literally performs a set subtract
func setSubtract(a []string, b []string) []string {
	difference := []string{}
	for _, aElement := range a {
		aElementFound := false
		for _, bElement := range b {
			if aElement == bElement {
				aElementFound = true
				break
			}
		}
		if !aElementFound {
			difference = append(difference, aElement)
		}
	}
	return difference
}

func createNode(conn coordclient.Connection, path string) error {
	// Make the path if it doesn't exist
	if exists, err := zkutils.PathExists(conn, path); err != nil && err != coordclient.ErrNoNode {
		return fmt.Errorf("Error checking path %s: %s", path, err)
	} else if !exists {
		if err := conn.CreateDir(path); err != nil {
			return fmt.Errorf("Could not create path %s: %s", path, err)
		}
	}
	return nil
}

// return the name of the interface for the virtual IP
// BINDADDRESS:zvipINDEX (zvip is defined by constant 'virtualInterfacePrefix')
func generateInterfaceName(virtualIP pool.VirtualIP, virtualInterfaceIndex int) (string, error) {
	if virtualIP.BindInterface == "" {
		return "", fmt.Errorf("generateInterfaceName failed as virtual IP: %v has no Bind Interface.", virtualIP.IP)
	}
	return virtualIP.BindInterface + virtualInterfacePrefix + strconv.Itoa(virtualInterfaceIndex), nil
}

// create an interface map of virtual interfaces configured on the agent
func createVirtualInterfaceMap() (map[string]pool.VirtualIP, error) {
	interfaceMap := make(map[string]pool.VirtualIP)

	//ip addr show | awk '/zvip/{print $NF}'
	virtualInterfaceNames, err := exec.Command("bash", "-c", "ip addr show | awk '/" + virtualInterfacePrefix + "/{print $NF}'").CombinedOutput()
	if err != nil {
		glog.Warningf("Determining virtual interfaces failed: %v", err)
		return interfaceMap, err
	}
	glog.V(2).Infof("Control plane virtual interfaces: %v", string(virtualInterfaceNames))

	for _, virtualInterfaceName := range strings.Fields(string(virtualInterfaceNames)) {
		bindInterfaceAndIndex := strings.Split(virtualInterfaceName, virtualInterfacePrefix)
		if len(bindInterfaceAndIndex) != 2 {
			err := fmt.Errorf("Unexpected interface format: %v", bindInterfaceAndIndex)
			return interfaceMap, err
		}
		bindInterface := strings.TrimSpace(string(bindInterfaceAndIndex[0]))

		//ip addr show | awk '/virtualInterfaceName/ {print $2}'
		virtualIPAddressAndCIDR, err := exec.Command("bash", "-c", "ip addr show | awk '/" + virtualInterfaceName + "/ {print $2}'").CombinedOutput()
		if err != nil {
			glog.Warningf("Determining IP address of interface %v failed: %v", virtualInterfaceName, err)
			return interfaceMap, err
		}

		virtualIPAddress, network, err := net.ParseCIDR(strings.TrimSpace(string(virtualIPAddressAndCIDR)))
		if err != nil {
			return interfaceMap, err
		}
		netmask := net.IP(network.Mask)

		interfaceMap[virtualInterfaceName] = pool.VirtualIP{PoolID: "", IP: virtualIPAddress.String(), Netmask: netmask.String(), BindInterface: bindInterface}
	}

	return interfaceMap, nil
}

// add (bind) a virtual IP on the agent
func addVirtualIP(virtualIPToAdd pool.VirtualIP, virtualInterfaceIndex int) error {
	// confirm the virtual IP is not already on this host
	virtualIPAlreadyHere := false
	interfaceMap, err := createVirtualInterfaceMap()
	if err != nil {
		glog.Warningf("Creating virtual interface map failed")
		return err
	}
	for _, virtualIP := range interfaceMap {
		if virtualIPToAdd.IP == virtualIP.IP {
			virtualIPAlreadyHere = true
		}
	}
	if virtualIPAlreadyHere {
		glog.Infof("Requested virtual IP: %v is already on this host.", virtualIPToAdd.IP)
		return nil
	}

	virtualInterfaceName, err := generateInterfaceName(virtualIPToAdd, virtualInterfaceIndex)
	if err != nil {
		return err
	}

	if err := bindVirtualIP(virtualIPToAdd, virtualInterfaceName); err != nil {
		return err
	}

	return nil
}

// remove (unbind) a virtual IP from the agent
func removeVirtualIP(virtualIPAddress string) error {
	// confirm the VIP is on this host and remove it
	interfaceMap, err := createVirtualInterfaceMap()
	if err != nil {
		glog.Warningf("Creating virtual interface map failed")
		return err
	}
	for _, virtualIP := range interfaceMap {
		if virtualIPAddress == virtualIP.IP {
			if err := unbindVirtualIP(virtualIP); err != nil {
				return err
			}
			return nil
		}
	}

	glog.Infof("Requested virtual IP address: %v was not on this host.", virtualIPAddress)
	return nil
}

// bind the virtual IP to the agent
func bindVirtualIP(virtualIP pool.VirtualIP, virtualInterfaceName string) error {
	glog.Infof("Adding: %v", virtualIP)
	// ensure that the Bind Address is reported by ifconfig ... ?
	if err := exec.Command("ifconfig", virtualIP.BindInterface).Run(); err != nil {
		return fmt.Errorf("Problem with BindInterface %s", virtualIP.BindInterface)
	}

	binaryNetmask := net.IPMask(net.ParseIP(virtualIP.Netmask).To4())
	cidr, _ := binaryNetmask.Size()

	// ADD THE VIRTUAL INTERFACE
	// sudo ifconfig eth0:1 inet 192.168.1.136 netmask 255.255.255.0
	// ip addr add IPADDRESS/CIDR dev eth1 label BINDINTERFACE:zvip#
	if err := exec.Command("ip", "addr", "add", virtualIP.IP + "/" + strconv.Itoa(cidr), "dev", virtualIP.BindInterface, "label", virtualInterfaceName).Run(); err != nil {
		return fmt.Errorf("Problem with creating virtual interface %s", virtualInterfaceName)
	}

	glog.Infof("Added virtual interface/IP: %v (%+v)", virtualInterfaceName, virtualIP)
	return nil
}

// unbind the virtual IP from the agent
func unbindVirtualIP(virtualIP pool.VirtualIP) error {
	glog.Infof("Removing: %v", virtualIP.IP)

	binaryNetmask := net.IPMask(net.ParseIP(virtualIP.Netmask).To4())
	cidr, _ := binaryNetmask.Size()

	//sudo ip addr del 192.168.0.10/24 dev eth0
	if err := exec.Command("ip", "addr", "del", virtualIP.IP + "/" + strconv.Itoa(cidr), "dev", virtualIP.BindInterface).Run(); err != nil {
		return fmt.Errorf("Problem with removing virtual interface %+v: %v", virtualIP, err)
	}

	glog.Infof("Removed virtual interface: %+v", virtualIP)
	return nil
}<|MERGE_RESOLUTION|>--- conflicted
+++ resolved
@@ -106,11 +106,7 @@
 WatchVirtualIPs monitors the virtual IP nodes in zookeeper, the "leader" agent (the agent that has a lock on the virtual IP),
    binds the virtual IP to the bind address specified by the virtual IP on itself
 */
-<<<<<<< HEAD
-func WatchVirtualIPs(conn client.Connection, shutdown <-chan interface{}) {
-=======
 func WatchVirtualIPs(conn coordclient.Connection) {
->>>>>>> 0ed95e27
 	glog.Info("Watching all virtual IPs (will kick off a go routine per virtual IP)")
 	processing := make(map[string]chan int)
 	sDone := make(chan string)
@@ -257,11 +253,7 @@
 watchVirtualIP is invoked per virtual IP. It attempts to acquire a lock on the virtual IP.
 If the lock is acquired, then virtual IP is realized on the agent.
 */
-<<<<<<< HEAD
-func watchVirtualIP(request <-chan int, done chan <- string, watchingVirtualIP pool.VirtualIP, conn client.Connection, virtualInterfaceIndex int, hostID string) {
-=======
-func watchVirtualIP(request <-chan int, done chan<- string, watchingVirtualIP pool.VirtualIP, conn coordclient.Connection, virtualInterfaceIndex int, hostID string) {
->>>>>>> 0ed95e27
+func watchVirtualIP(request <-chan int, done chan<- string, watchingVirtualIP pool.VirtualIP, conn client.Connection, virtualInterfaceIndex int, hostID string) {
 	glog.V(2).Infof(" ### Started watchingVirtualIP: %v", watchingVirtualIP.IP)
 
 	// try to lock
