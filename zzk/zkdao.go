--- conflicted
+++ resolved
@@ -9,11 +9,7 @@
 	zkservice "github.com/zenoss/serviced/zzk/service"
 
 	"errors"
-<<<<<<< HEAD
 	"runtime/debug"
-	"strconv"
-=======
->>>>>>> 1a592afa
 	"time"
 )
 
@@ -32,7 +28,7 @@
 
 // GetPoolBasedConnection returns a connection based on the poolID provided
 func GetPoolBasedConnection(poolID string) (coordclient.Connection, error) { // TODO figure out how/when to Close connections
-	glog.Warningf("zClient: %+v", zClient)
+	glog.Infof("   Getting connection based on pool: %v", poolID)
 	basePath := "/pools/" + poolID
 	if _, ok := poolBasedConnections[basePath]; ok {
 		return poolBasedConnections[basePath], nil
@@ -185,28 +181,8 @@
 	return nil
 }
 
-<<<<<<< HEAD
 func GetRunningService(conn coordclient.Connection, serviceId string, serviceStateId string, running *dao.RunningService) error {
-	var s service.Service
-	if err := LoadService(conn, serviceId, &s); err != nil {
-		return err
-	}
-
-	var ss servicestate.ServiceState
-	if err := LoadServiceState(conn, serviceId, serviceStateId, &ss); err != nil {
-		return err
-	}
-	rs, err := sssToRs(&s, &ss)
-=======
-func (zkdao *ZkDao) GetRunningService(serviceId string, serviceStateId string, running *dao.RunningService) error {
-	conn, err := zkdao.client.GetConnection()
-	if err != nil {
-		return err
-	}
-	defer conn.Close()
-
 	rs, err := zkservice.LoadRunningService(conn, serviceId, serviceStateId)
->>>>>>> 1a592afa
 	if err != nil {
 		return err
 	}
@@ -219,84 +195,22 @@
 	return conn.Delete(HostPath(hostId))
 }
 
-<<<<<<< HEAD
 func GetRunningServicesForHost(conn coordclient.Connection, hostId string, running *[]*dao.RunningService) error {
-	serviceStateIds, err := conn.Children(HostPath(hostId))
-	if err != nil {
-		glog.Errorf("Unable to acquire list of services")
-		return err
-	}
-
-	_ss := make([]*dao.RunningService, len(serviceStateIds))
-	for i, hssId := range serviceStateIds {
-
-		var hss HostServiceState
-		if err := LoadHostServiceState(conn, hostId, hssId, &hss); err != nil {
-			return err
-		}
-
-		var s service.Service
-		if err := LoadService(conn, hss.ServiceID, &s); err != nil {
-			return err
-		}
-
-		var ss servicestate.ServiceState
-		if err := LoadServiceState(conn, hss.ServiceID, hss.ServiceStateID, &ss); err != nil {
-			return err
-		}
-		_ss[i], err = sssToRs(&s, &ss)
-		if err != nil {
-			return err
-		}
-	}
-	*running = append(*running, _ss...)
-	return nil
-}
-
-func GetRunningServicesForService(conn coordclient.Connection, serviceId string, running *[]*dao.RunningService) error {
-	return LoadRunningServices(conn, running, serviceId)
-}
-
-func GetAllRunningServices(conn coordclient.Connection, running *[]*dao.RunningService) error {
-	serviceIds, err := conn.Children(SERVICE_PATH)
-	if err != nil {
-		glog.Errorf("Unable to acquire list of services")
-		return err
-	}
-	return LoadRunningServices(conn, running, serviceIds...)
-=======
-func (zkdao *ZkDao) GetRunningServicesForHost(hostId string, running *[]*dao.RunningService) error {
-	conn, err := zkdao.client.GetConnection()
-	if err != nil {
-		return err
-	}
-	defer conn.Close()
-
+	var err error
 	*running, err = zkservice.LoadRunningServicesByHost(conn, hostId)
 	return err
 }
 
-func (zkdao *ZkDao) GetRunningServicesForService(serviceId string, running *[]*dao.RunningService) error {
-	conn, err := zkdao.client.GetConnection()
-	if err != nil {
-		return err
-	}
-	defer conn.Close()
-
+func GetRunningServicesForService(conn coordclient.Connection, serviceId string, running *[]*dao.RunningService) error {
+	var err error
 	*running, err = zkservice.LoadRunningServicesByService(conn, serviceId)
 	return err
 }
 
-func (zkdao *ZkDao) GetAllRunningServices(running *[]*dao.RunningService) error {
-	conn, err := zkdao.client.GetConnection()
-	if err != nil {
-		return err
-	}
-	defer conn.Close()
-
+func GetAllRunningServices(conn coordclient.Connection, running *[]*dao.RunningService) error {
+	var err error
 	*running, err = zkservice.LoadRunningServices(conn)
 	return err
->>>>>>> 1a592afa
 }
 
 func HostPath(hostId string) string {
