--- conflicted
+++ resolved
@@ -158,42 +158,10 @@
 	return nil
 }
 
-<<<<<<< HEAD
-func RemoveHost(conn coordclient.Connection, hostId string) error {
+//FIXME no one calls this...
+/*func RemoveHost(conn coordclient.Connection, hostId string) error {
 	return conn.Delete(HostPath(hostId))
-=======
-func (zkdao *ZkDao) RegisterHost(hostID string) error {
-	conn, err := zkdao.client.GetConnection()
-	if err != nil {
-		return err
-	}
-	defer conn.Close()
-	return zkservice.RegisterHost(conn, hostID)
-}
-
-func (zkdao *ZkDao) UnregisterHost(hostID string) error {
-	conn, err := zkdao.client.GetConnection()
-	if err != nil {
-		return err
-	}
-	defer conn.Close()
-	return zkservice.UnregisterHost(conn, hostID)
-}
-
-func (zkdao *ZkDao) RemoveHost(hostId string) error {
-	conn, err := zkdao.client.GetConnection()
-	if err != nil {
-		return err
-	}
-	defer conn.Close()
-
-	err = conn.Delete(HostPath(hostId))
-	if err != nil {
-		return err
-	}
-	return nil
->>>>>>> d55e0554
-}
+}*/
 
 func GetRunningServicesForHost(conn coordclient.Connection, hostId string, running *[]*dao.RunningService) error {
 	var err error
