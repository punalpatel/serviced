--- conflicted
+++ resolved
@@ -179,7 +179,6 @@
 }
 
 type ServiceDefinition struct {
-<<<<<<< HEAD
 	Name          string                 // Name of the defined service
 	Command       string                 // Command which runs the service
 	Description   string                 // Description of the service
@@ -187,24 +186,12 @@
 	ImageId       string                 // Docker image hosting the service
 	Instances     MinMax                 // Constraints on the number of instances
 	Launch        string                 // Must be "AUTO", the default, or "MANUAL"
+	ConfigFiles   map[string]ConfigFile  // Config file templates
 	Context       map[string]interface{} // Context information for the service
 	Endpoints     []ServiceEndpoint      // Comms endpoints used by the service
 	Services      []ServiceDefinition    // Supporting subservices
 	VolumeExports []VolumeExport
 	VolumeImports []VolumeImport
-=======
-	Name        string                 // Name of the defined service
-	Command     string                 // Command which runs the service
-	Description string                 // Description of the service
-	Tags        []string               // Searchable service tags
-	ImageId     string                 // Docker image hosting the service
-	Instances   MinMax                 // Constraints on the number of instances
-	Launch      string                 // Must be "AUTO", the default, or "MANUAL"
-	ConfigFiles map[string]ConfigFile  // Config file templates
-	Context     map[string]interface{} // Context information for the service
-	Endpoints   []ServiceEndpoint      // Comms endpoints used by the service
-	Services    []ServiceDefinition    // Supporting subservices
->>>>>>> 50be60cf
 }
 
 type ServiceDeployment struct {
