--- conflicted
+++ resolved
@@ -1,17 +1,12 @@
 package dao
 
 import (
-<<<<<<< HEAD
 	"github.com/zenoss/glog"
 
 	"errors"
-=======
->>>>>>> 207888f5
 	"fmt"
 	"strconv"
 	"time"
-
-	"github.com/zenoss/glog"
 )
 
 type HostIpAndPort struct {
