package dao

import (
	"github.com/zenoss/serviced/domain/servicedefinition"

	"fmt"
	"github.com/zenoss/glog"
	"regexp"
	"strconv"
	"strings"
	"time"
)

type HostIpAndPort struct {
	HostIp   string
	HostPort string
}

type User struct {
	Name     string // the unique identifier for a user
	Password string // no requirements on passwords yet
}

// An association between a host and a pool.
type PoolHost struct {
	HostId string
	PoolId string
	HostIp string
}

//AssignmentRequest is used to couple a serviceId to an IpAddress
type AssignmentRequest struct {
	ServiceId      string
	IpAddress      string
	AutoAssignment bool
}

// Desired states of services.
const (
	SVC_RUN     = 1
	SVC_STOP    = 0
	SVN_RESTART = -1
)

// An exposed service endpoint
type ApplicationEndpoint struct {
	ServiceId      string
	ContainerPort  uint16
	HostPort       uint16
	HostIp         string
	ContainerIp    string
	Protocol       string
	VirtualAddress string
}

// A Service that can run in serviced.
type Service struct {
	Id              string
	Name            string
	Context         string
	Startup         string
	Description     string
	Tags            []string
	ConfigFiles     map[string]servicedefinition.ConfigFile
	Instances       int
	ImageId         string
	PoolId          string
	DesiredState    int
	HostPolicy      servicedefinition.HostPolicy
	Hostname        string
	Privileged      bool
	Launch          string
	Endpoints       []servicedefinition.ServiceEndpoint
	Tasks           []servicedefinition.Task
	ParentServiceId string
	Volumes         []servicedefinition.Volume
	CreatedAt       time.Time
	UpdatedAt       time.Time
	DeploymentId    string
	DisableImage    bool
	LogConfigs      []servicedefinition.LogConfig
	Snapshot        servicedefinition.SnapshotCommands
	Runs            map[string]string
	RAMCommitment   uint64
	Actions         map[string]string
}

<<<<<<< HEAD
// An endpoint that a Service exposes.
type ServiceEndpoint struct {
	Name                string // Human readable name of the endpoint. Unique per service definition
	Purpose             string
	Protocol            string
	PortNumber          uint16
	VirtualAddress      string // An address by which an imported endpoint may be accessed within the container, e.g. "mysqlhost:1234"
	Application         string
	ApplicationTemplate string
	AddressConfig       AddressResourceConfig
	VHosts              []string // VHost is used to request named vhost for this endpoint. Should be the name of a
	// subdomain, i.e "myapplication"  not "myapplication.host.com"
	AddressAssignment AddressAssignment //addressAssignment holds the assignment when Service is started
}

// A scheduled task
type Task struct {
	Name          string
	Schedule      string
	Command       string
	LastRunAt     time.Time
	TotalRunCount int
}

=======
>>>>>>> c3c51f3a
//export definition
type ServiceExport struct {
	Protocol    string //tcp or udp
	Application string //application type
	Internal    string //internal port number
	External    string //external port number
}

// An instantiation of a Service.
type ServiceState struct {
	Id          string
	ServiceId   string
	HostId      string
	DockerId    string
	PrivateIp   string
	Scheduled   time.Time
	Terminated  time.Time
	Started     time.Time
	PortMapping map[string][]HostIpAndPort // protocol -> container port (internal) -> host port (external)
	Endpoints   []servicedefinition.ServiceEndpoint
	HostIp      string
	InstanceId  int
}

type ServiceDeployment struct {
	Id         string    // Primary key
	TemplateId string    // id of template being deployed
	ServiceId  string    // id of service created by deployment
	DeployedAt time.Time // when the template was deployed
}

// A request to deploy a service template
type ServiceTemplateDeploymentRequest struct {
	PoolId       string // Pool Id to deploy service into
	TemplateId   string // Id of template to be deployed
	DeploymentId string // Unique id of the instance of this template
}

// This is created by selecting from service_state and joining to service
type RunningService struct {
	Id              string
	ServiceId       string
	HostId          string
	DockerId        string
	StartedAt       time.Time
	Name            string
	Startup         string
	Description     string
	Instances       int
	ImageId         string
	PoolId          string
	DesiredState    int
	ParentServiceId string
	InstanceId      int
}

// Create a new Service.
func NewService() (s *Service, err error) {
	s = &Service{}
	s.Id, err = NewUuid()
	return s, err
}

// A new service instance (ServiceState)
func (s *Service) NewServiceState(hostId string) (serviceState *ServiceState, err error) {
	serviceState = &ServiceState{}
	serviceState.Id, err = NewUuid()
	if err == nil {
		serviceState.ServiceId = s.Id
		serviceState.HostId = hostId
		serviceState.Scheduled = time.Now()
		serviceState.Endpoints = s.Endpoints
	}
	return serviceState, err
}

// Does the service have endpoint imports
func (s *Service) HasImports() bool {
	if s.Endpoints == nil {
		return false
	}

	for _, ep := range s.Endpoints {
		if ep.Purpose == "import" {
			return true
		}
	}
	return false
}

// GetServiceImports retrieves service endpoints whose purpose is "import"
func (s *Service) GetServiceImports() []servicedefinition.ServiceEndpoint {
	result := []servicedefinition.ServiceEndpoint{}

	if s.Endpoints != nil {
		for _, ep := range s.Endpoints {
			if ep.Purpose == "import" {
				result = append(result, ep)
			}
		}
	}

	return result
}

// GetServiceExports retrieves service endpoints whose purpose is "export"
func (s *Service) GetServiceExports() []servicedefinition.ServiceEndpoint {
	result := []servicedefinition.ServiceEndpoint{}

	if s.Endpoints != nil {
		for _, ep := range s.Endpoints {
			if ep.Purpose == "export" {
				result = append(result, ep)
			}
		}
	}

	return result
}

// GetServiceVHosts retrieves service endpoints that specify a virtual HostPort
func (s *Service) GetServiceVHosts() []servicedefinition.ServiceEndpoint {
	result := []servicedefinition.ServiceEndpoint{}

	if s.Endpoints != nil {
		for _, ep := range s.Endpoints {
			if len(ep.VHosts) > 0 {
				result = append(result, ep)
			}
		}
	}

	return result
}

// Add a virtual host for given service, this method avoids duplicates vhosts
func (s *Service) AddVirtualHost(application, vhostName string) error {
	if s.Endpoints != nil {

		//find the matching endpoint
		for i := 0; i < len(s.Endpoints); i += 1 {
			ep := &s.Endpoints[i]

			if ep.Application == application && ep.Purpose == "export" {
				_vhostName := strings.ToLower(vhostName)
				vhosts := make([]string, 0)
				for _, vhost := range ep.VHosts {
					if strings.ToLower(vhost) != _vhostName {
						vhosts = append(vhosts, vhost)
					}
				}
				ep.VHosts = append(vhosts, _vhostName)
				return nil
			}
		}
	}

	return fmt.Errorf("Unable to find application %s in service: %s", application, s.Name)
}

// Remove a virtual host for given service
func (s *Service) RemoveVirtualHost(application, vhostName string) error {
	if s.Endpoints != nil {

		//find the matching endpoint
		for i := 0; i < len(s.Endpoints); i += 1 {
			ep := &s.Endpoints[i]

			if ep.Application == application && ep.Purpose == "export" {
				if len(ep.VHosts) == 0 {
					break
				}

				_vhostName := strings.ToLower(vhostName)
				if len(ep.VHosts) == 1 && ep.VHosts[0] == _vhostName {
					return fmt.Errorf("Cannot delete last vhost: %s", _vhostName)
				}

				found := false
				vhosts := make([]string, 0)
				for _, vhost := range ep.VHosts {
					if vhost != _vhostName {
						vhosts = append(vhosts, vhost)
					} else {
						found = true
					}
				}
				//error removing an unknown vhost
				if !found {
					break
				}

				ep.VHosts = vhosts
				return nil
			}
		}
	}

	return fmt.Errorf("Unable to find application %s in service: %s", application, s.Name)
}

// Retrieve service container port info.
func (ss *ServiceState) GetHostEndpointInfo(applicationRegex *regexp.Regexp) (hostPort, containerPort uint16, protocol string, match bool) {
	for _, ep := range ss.Endpoints {
		if ep.Purpose == "export" {
			if applicationRegex.MatchString(ep.Application) {
				portS := fmt.Sprintf("%d/%s", ep.PortNumber, strings.ToLower(ep.Protocol))

				external := ss.PortMapping[portS]
				if len(external) == 0 {
					glog.Errorf("Found match for %s:%s, but no portmapping is available", applicationRegex, portS)
					break
				}

				extPort, err := strconv.ParseUint(external[0].HostPort, 10, 16)
				if err != nil {
					glog.Errorf("Portmap parsing failed for %s:%s %v", applicationRegex, portS, err)
					break
				}
				return uint16(extPort), ep.PortNumber, ep.Protocol, true
			}
		}
	}

	return 0, 0, "", false
}

// An instantiation of a Snapshot request
type SnapshotRequest struct {
	Id            string
	ServiceId     string
	SnapshotLabel string
	SnapshotError string
}

// A new snapshot request instance (SnapshotRequest)
func NewSnapshotRequest(serviceId string, snapshotLabel string) (snapshotRequest *SnapshotRequest, err error) {
	snapshotRequest = &SnapshotRequest{}
	snapshotRequest.Id, err = NewUuid()
	if err == nil {
		snapshotRequest.ServiceId = serviceId
		snapshotRequest.SnapshotLabel = snapshotLabel
		snapshotRequest.SnapshotError = ""
	}
	return snapshotRequest, err
}<|MERGE_RESOLUTION|>--- conflicted
+++ resolved
@@ -85,33 +85,6 @@
 	Actions         map[string]string
 }
 
-<<<<<<< HEAD
-// An endpoint that a Service exposes.
-type ServiceEndpoint struct {
-	Name                string // Human readable name of the endpoint. Unique per service definition
-	Purpose             string
-	Protocol            string
-	PortNumber          uint16
-	VirtualAddress      string // An address by which an imported endpoint may be accessed within the container, e.g. "mysqlhost:1234"
-	Application         string
-	ApplicationTemplate string
-	AddressConfig       AddressResourceConfig
-	VHosts              []string // VHost is used to request named vhost for this endpoint. Should be the name of a
-	// subdomain, i.e "myapplication"  not "myapplication.host.com"
-	AddressAssignment AddressAssignment //addressAssignment holds the assignment when Service is started
-}
-
-// A scheduled task
-type Task struct {
-	Name          string
-	Schedule      string
-	Command       string
-	LastRunAt     time.Time
-	TotalRunCount int
-}
-
-=======
->>>>>>> c3c51f3a
 //export definition
 type ServiceExport struct {
 	Protocol    string //tcp or udp
