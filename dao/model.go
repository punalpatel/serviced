--- conflicted
+++ resolved
@@ -178,7 +178,6 @@
 }
 
 type ServiceDefinition struct {
-<<<<<<< HEAD
 	Name        string                 // Name of the defined service
 	Command     string                 // Command which runs the service
 	Description string                 // Description of the service
@@ -190,27 +189,10 @@
 	Context     map[string]interface{} // Context information for the service
 	Endpoints   []ServiceEndpoint      // Comms endpoints used by the service
 	Services    []ServiceDefinition    // Supporting subservices
+	Tasks       []Task                 // Scheduled tasks for celery to find
 	LogFilters  map[string]string      // map of log filter name to log filter definitions
 	Volumes     []Volume               // list of volumes to bind into containers
 	LogConfigs  []LogConfig
-=======
-	Name          string                 // Name of the defined service
-	Command       string                 // Command which runs the service
-	Description   string                 // Description of the service
-	Tags          []string               // Searchable service tags
-	ImageId       string                 // Docker image hosting the service
-	Instances     MinMax                 // Constraints on the number of instances
-	Launch        string                 // Must be "AUTO", the default, or "MANUAL"
-	ConfigFiles   map[string]ConfigFile  // Config file templates
-	Context       map[string]interface{} // Context information for the service
-	Endpoints     []ServiceEndpoint      // Comms endpoints used by the service
-	Services      []ServiceDefinition    // Supporting subservices
-	Tasks         []Task                 // Scheduled tasks for celery to find
-	LogFilters    map[string]string      // map of log filter name to log filter definitions
-	VolumeExports []VolumeExport
-	VolumeImports []VolumeImport
-	LogConfigs    []LogConfig
->>>>>>> 1491f0bd
 }
 
 type LogConfig struct {
