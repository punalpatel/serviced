--- conflicted
+++ resolved
@@ -504,11 +504,7 @@
 			},
 		},
 	}
-<<<<<<< HEAD
-	err := controlPlaneDao.ValidateServicesForStarting(testService, nil)
-=======
 	err := controlPlaneDao.validateServicesForStarting(testService, nil)
->>>>>>> 4031b8b5
 	if err != nil {
 		t.Error("Services failed validation for starting: ", err)
 	}
@@ -531,24 +527,14 @@
 			},
 		},
 	}
-<<<<<<< HEAD
-	err := controlPlaneDao.ValidateServicesForStarting(testService, nil)
-=======
 	err := controlPlaneDao.validateServicesForStarting(testService, nil)
->>>>>>> 4031b8b5
 	if err == nil {
 		t.Error("Services should have failed validation for starting...")
 	}
 }
 
-<<<<<<< HEAD
-func TestDaoGetPoolHostIPInfo(t *testing.T) {
-	assignIPsPool, _ := dao.NewResourcePool("assignIPsPoolID")
-	fmt.Printf("%s\n", assignIPsPool.Id)
-=======
 func TestDaoGetPoolsIPInfo(t *testing.T) {
 	assignIPsPool, _ := dao.NewResourcePool("assignIPsPoolID")
->>>>>>> 4031b8b5
 	err = controlPlaneDao.AddResourcePool(*assignIPsPool, &id)
 	if err != nil {
 		t.Errorf("Failure creating resource pool %-v with error: %s", assignIPsPool, err)
@@ -575,19 +561,6 @@
 	assignIPsHost.IPs = assignIPsHostIPResources
 	err = controlPlaneDao.AddHost(assignIPsHost, &id)
 
-<<<<<<< HEAD
-	var poolsHostsIpInfo map[string][]dao.HostIPResource
-	err := controlPlaneDao.GetPoolHostIPInfo(assignIPsPool.Id, &poolsHostsIpInfo)
-	if err != nil {
-		t.Error("GetPoolIps failed")
-	}
-	
-	if poolsHostsIpInfo[HOSTID][0].IPAddress != ipAddress1 {
-		t.Error("Unexpected IP address: ", poolsHostsIpInfo[HOSTID][0].IPAddress)
-	}
-	if poolsHostsIpInfo[HOSTID][1].IPAddress != ipAddress2 {
-		t.Error("Unexpected IP address: ", poolsHostsIpInfo[HOSTID][1].IPAddress)
-=======
 	var poolsIpInfo []dao.HostIPResource
 	err := controlPlaneDao.GetPoolsIPInfo(assignIPsPool.Id, &poolsIpInfo)
 	if err != nil {
@@ -602,7 +575,6 @@
 	}
 	if poolsIpInfo[1].IPAddress != ipAddress2 {
 		t.Error("Unexpected IP address: ", poolsIpInfo[1].IPAddress)
->>>>>>> 4031b8b5
 	}
 
 	defer controlPlaneDao.RemoveResourcePool(assignIPsPool.Id, &unused)
@@ -618,16 +590,6 @@
 		t.Fail()
 	}
 
-<<<<<<< HEAD
-	assignIPsHostIPResources := []dao.HostIPResource{}
-	oneHostIPResource := dao.HostIPResource{}
-	oneHostIPResource.HostId = HOSTID
-	oneHostIPResource.IPAddress = "192.168.100.10"
-	oneHostIPResource.InterfaceName = "eth0"
-	assignIPsHostIPResources = append(assignIPsHostIPResources, oneHostIPResource)
-	oneHostIPResource.HostId = HOSTID
-	oneHostIPResource.IPAddress = "10.50.9.1"
-=======
 	ipAddress1 := "192.168.100.10"
 	ipAddress2 := "10.50.9.1"
 
@@ -639,7 +601,6 @@
 	assignIPsHostIPResources = append(assignIPsHostIPResources, oneHostIPResource)
 	oneHostIPResource.HostId = HOSTID
 	oneHostIPResource.IPAddress = ipAddress2
->>>>>>> 4031b8b5
 	oneHostIPResource.InterfaceName = "eth1"
 	assignIPsHostIPResources = append(assignIPsHostIPResources, oneHostIPResource)
 
@@ -650,13 +611,8 @@
 	err = controlPlaneDao.AddHost(assignIPsHost, &id)
 
 	testService := dao.Service{
-<<<<<<< HEAD
-		Id:		"assignIPsServiceID",
-		PoolId:	assignIPsPool.Id,
-=======
 		Id:     "assignIPsServiceID",
 		PoolId: assignIPsPool.Id,
->>>>>>> 4031b8b5
 		Endpoints: []dao.ServiceEndpoint{
 			dao.ServiceEndpoint{
 				Name:        "AssignIPsEndpointName",
@@ -723,11 +679,7 @@
 	//Add host to test scenario where host exists but no IP resource registered
 	host := dao.Host{}
 	host.Id = HOSTID
-<<<<<<< HEAD
 	host.IPs = []dao.HostIPResource{dao.HostIPResource{HOSTID, "testip", "ifname"}}
-=======
-	host.IPs = []dao.HostIPResource{dao.HostIPResource{"testHostId", "testip", "ifname"}}
->>>>>>> 4031b8b5
 	err = controlPlaneDao.AddHost(host, &id)
 	defer controlPlaneDao.RemoveHost(HOSTID, &unused)
 	if err != nil {
@@ -769,11 +721,7 @@
 	serviceId := ""
 	host := dao.Host{}
 	host.Id = hostid
-<<<<<<< HEAD
 	host.IPs = []dao.HostIPResource{dao.HostIPResource{hostid, ip, "ifname"}}
-=======
-	host.IPs = []dao.HostIPResource{dao.HostIPResource{"testHostId", ip, "ifname"}}
->>>>>>> 4031b8b5
 	err = controlPlaneDao.AddHost(host, &id)
 	if err != nil {
 		t.Errorf("Unexpected error adding host: %v", err)
