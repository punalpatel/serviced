package elasticsearch

import (
<<<<<<< HEAD
	"github.com/mattbaird/elastigo/api"
	"github.com/mattbaird/elastigo/core"
	"github.com/mattbaird/elastigo/search"
	"github.com/samuel/go-zookeeper/zk"
	"github.com/zenoss/glog"
	"github.com/zenoss/serviced/dao"
	"github.com/zenoss/serviced/isvcs"
	"github.com/zenoss/serviced/scheduler"
	"github.com/zenoss/serviced/zzk"

	"encoding/json"
	"errors"
	"fmt"
	"net"
	"os/exec"
	"strconv"
	"strings"
	"time"
=======
    "github.com/mattbaird/elastigo/api"
    "github.com/mattbaird/elastigo/core"
    "github.com/mattbaird/elastigo/search"
    "github.com/samuel/go-zookeeper/zk"
    "github.com/zenoss/glog"
    "github.com/zenoss/serviced/dao"
    "github.com/zenoss/serviced/isvcs"
    "github.com/zenoss/serviced/scheduler"
    "github.com/zenoss/serviced/zzk"

    "encoding/json"
    "errors"
    "fmt"
    "os/exec"
    "strconv"
    "strings"
    "time"
>>>>>>> bd90e71b
)

//assert interface
var _ dao.ControlPlane = &ControlPlaneDao{}

// closure for geting a model
func getSource(index string, _type string) func(string, interface{}) error {
    return func(id string, source interface{}) error {
        return core.GetSource(index, _type, id, &source)
    }
}

// closure for searching a model
func searchUri(index string, _type string) func(string) (core.SearchResult, error) {
    return func(query string) (core.SearchResult, error) {
        return core.SearchUri(index, _type, query, "", 0)
    }
}

// closure for testing model existence
func exists(pretty *bool, index string, _type string) func(string) (bool, error) {
    return func(id string) (bool, error) {
        return core.Exists(*pretty, index, _type, id)
    }
}

// closure for indexing a model
func create(pretty *bool, index string, _type string) func(string, interface{}) (api.BaseResponse, error) {
    var (
        parentId  string = ""
        version   int    = 0
        op_type   string = "create"
        routing   string = ""
        timestamp string = ""
        ttl       int    = 0
        percolate string = ""
        timeout   string = ""
        refresh   bool   = true
    )
    return func(id string, data interface{}) (api.BaseResponse, error) {
        return core.IndexWithParameters(
            *pretty, index, _type, id, parentId, version, op_type, routing, timestamp, ttl, percolate, timeout, refresh, data)
    }
}

// closure for indexing a model
func index(pretty *bool, index string, _type string) func(string, interface{}) (api.BaseResponse, error) {
    var (
        parentId  string = ""
        version   int    = 0
        op_type   string = ""
        routing   string = ""
        timestamp string = ""
        ttl       int    = 0
        percolate string = ""
        timeout   string = ""
        refresh   bool   = true
    )
    return func(id string, data interface{}) (api.BaseResponse, error) {
        return core.IndexWithParameters(
            *pretty, index, _type, id, parentId, version, op_type, routing, timestamp, ttl, percolate, timeout, refresh, data)
    }
}

// closure for deleting a model
func _delete(pretty *bool, index string, _type string) func(string) (api.BaseResponse, error) {
    return func(id string) (api.BaseResponse, error) {
        //version=-1 and routing="" are not supported as of 9/30/13
        return core.Delete(*pretty, index, _type, id, -1, "")
    }
}

var (
    //enable pretty printed responses
    Pretty bool = false

    //model existance functions
    hostExists         func(string) (bool, error) = exists(&Pretty, "controlplane", "host")
    serviceExists      func(string) (bool, error) = exists(&Pretty, "controlplane", "service")
    serviceStateExists func(string) (bool, error) = exists(&Pretty, "controlplane", "servicestate")
    resourcePoolExists func(string) (bool, error) = exists(&Pretty, "controlplane", "resourcepool")

    //model index functions
    newHost                   func(string, interface{}) (api.BaseResponse, error) = create(&Pretty, "controlplane", "host")
    newService                func(string, interface{}) (api.BaseResponse, error) = create(&Pretty, "controlplane", "service")
    newResourcePool           func(string, interface{}) (api.BaseResponse, error) = create(&Pretty, "controlplane", "resourcepool")
    newServiceDeployment      func(string, interface{}) (api.BaseResponse, error) = create(&Pretty, "controlplane", "servicedeployment")
    newServiceTemplateWrapper func(string, interface{}) (api.BaseResponse, error) = create(&Pretty, "controlplane", "servicetemplatewrapper")

    //model index functions
    indexHost         func(string, interface{}) (api.BaseResponse, error) = index(&Pretty, "controlplane", "host")
    indexService      func(string, interface{}) (api.BaseResponse, error) = index(&Pretty, "controlplane", "service")
    indexServiceState func(string, interface{}) (api.BaseResponse, error) = index(&Pretty, "controlplane", "servicestate")
    indexResourcePool func(string, interface{}) (api.BaseResponse, error) = index(&Pretty, "controlplane", "resourcepool")

    //model delete functions
    deleteHost                   func(string) (api.BaseResponse, error) = _delete(&Pretty, "controlplane", "host")
    deleteService                func(string) (api.BaseResponse, error) = _delete(&Pretty, "controlplane", "service")
    deleteServiceState           func(string) (api.BaseResponse, error) = _delete(&Pretty, "controlplane", "servicestate")
    deleteResourcePool           func(string) (api.BaseResponse, error) = _delete(&Pretty, "controlplane", "resourcepool")
    deleteServiceTemplateWrapper func(string) (api.BaseResponse, error) = _delete(&Pretty, "controlplane", "servicetemplatewrapper")

    //model get functions
    getHost                   func(string, interface{}) error = getSource("controlplane", "host")
    getService                func(string, interface{}) error = getSource("controlplane", "service")
    getServiceState           func(string, interface{}) error = getSource("controlplane", "servicestate")
    getResourcePool           func(string, interface{}) error = getSource("controlplane", "resourcepool")
    getServiceTemplateWrapper func(string, interface{}) error = getSource("controlplane", "servicetemplatewrapper")

    //model search functions, using uri based query
    searchHostUri         func(string) (core.SearchResult, error) = searchUri("controlplane", "host")
    searchServiceUri      func(string) (core.SearchResult, error) = searchUri("controlplane", "service")
    searchServiceStateUri func(string) (core.SearchResult, error) = searchUri("controlplane", "servicestate")
    searchResourcePoolUri func(string) (core.SearchResult, error) = searchUri("controlplane", "resourcepool")
)

type ControlPlaneDao struct {
    hostName   string
    port       int
    zookeepers []string
    zkDao      *zzk.ZkDao
}

// convert search result of json host to dao.Host array
func toHosts(result *core.SearchResult) ([]*dao.Host, error) {
    var err error = nil
    var total = len(result.Hits.Hits)
    var hosts []*dao.Host = make([]*dao.Host, total)
    for i := 0; i < total; i += 1 {
        var host dao.Host
        err = json.Unmarshal(result.Hits.Hits[i].Source, &host)
        if err == nil {
            hosts[i] = &host
        } else {
            return nil, err
        }
    }

    return hosts, err
}

// convert search result of json host to dao.Host array
func toServiceTemplateWrappers(result *core.SearchResult) ([]*dao.ServiceTemplateWrapper, error) {
    var err error = nil
    var total = len(result.Hits.Hits)
    var wrappers []*dao.ServiceTemplateWrapper = make([]*dao.ServiceTemplateWrapper, total)
    for i := 0; i < total; i += 1 {
        var wrapper dao.ServiceTemplateWrapper
        err = json.Unmarshal(result.Hits.Hits[i].Source, &wrapper)
        if err == nil {
            wrappers[i] = &wrapper
        } else {
            return nil, err
        }
    }

    return wrappers, err
}

// convert search result of json services to dao.Service array
func toServices(result *core.SearchResult) ([]*dao.Service, error) {
    var err error = nil
    var total = len(result.Hits.Hits)
    var services []*dao.Service = make([]*dao.Service, total)
    for i := 0; i < total; i += 1 {
        var service dao.Service
        err = json.Unmarshal(result.Hits.Hits[i].Source, &service)
        if err == nil {
            services[i] = &service
        } else {
            return nil, err
        }
    }

    return services, err
}

// query for hosts using uri
func (this *ControlPlaneDao) queryHosts(query string) ([]*dao.Host, error) {
    result, err := searchHostUri(query)
    if err == nil {
        return toHosts(&result)
    }
    return nil, err
}

// query for services using uri
func (this *ControlPlaneDao) queryServices(queryStr, quantity string) ([]*dao.Service, error) {
    query := search.Query().Search(queryStr)
    result, err := search.Search("controlplane").Type("service").Size(quantity).Query(query).Result()
    if err == nil {
        return toServices(result)
    }
    return nil, err
}

func walkTree(node *treenode) []string {
    if len(node.children) == 0 {
        return []string{node.id}
    }
    relatedServiceIds := make([]string, 0)
    for _, childNode := range node.children {
        for _, childId := range walkTree(childNode) {
            relatedServiceIds = append(relatedServiceIds, childId)
        }
    }
    return append(relatedServiceIds, node.id)
}

type treenode struct {
    id       string
    parent   string
    children []*treenode
}

func (this *ControlPlaneDao) getServiceTree(serviceId string, servicesList *[]*dao.Service) (servicesMap map[string]*treenode, topService *treenode) {
    glog.V(2).Infof(" getServiceTree = %s", serviceId)
    servicesMap = make(map[string]*treenode)
    for _, service := range *servicesList {
        servicesMap[service.Id] = &treenode{
            service.Id,
            service.ParentServiceId,
            []*treenode{},
        }
    }

    // second time through builds our tree
    root := treenode{"root", "", []*treenode{}}
    for _, service := range *servicesList {
        node := servicesMap[service.Id]
        parent, found := servicesMap[service.ParentServiceId]
        // no parent means this node belongs to root
        if !found {
            parent = &root
        }
        parent.children = append(parent.children, node)
    }

    // now walk up the tree, then back down capturing all siblings for this service ID
    topService = servicesMap[serviceId]
    for len(topService.parent) != 0 {
        topService = servicesMap[topService.parent]
    }
    return
}

// Get a service endpoint.
func (this *ControlPlaneDao) GetServiceEndpoints(serviceId string, response *map[string][]*dao.ApplicationEndpoint) (err error) {
    glog.V(2).Infof("ControlPlaneDao.GetServiceEndpoints serviceId=%s", serviceId)
    var service dao.Service
    err = this.GetService(serviceId, &service)
    if err != nil {
        glog.V(2).Infof("ControlPlaneDao.GetServiceEndpoints service=%+v err=%s", service, err)
        return
    }

    service_imports := service.GetServiceImports()
    if len(service_imports) > 0 {
        glog.V(2).Infof("%+v service imports=%+v", service, service_imports)

        var request dao.EntityRequest
        var servicesList []*dao.Service
        err = this.GetServices(request, &servicesList)
        if err != nil {
            return
        }

        // Map all services by Id so we can construct a tree for the current service ID
        glog.V(2).Infof("ServicesList: %d", len(servicesList))
        _, topService := this.getServiceTree(serviceId, &servicesList)
        // We should now have the top-level service for the current service ID
        remoteEndpoints := make(map[string][]*dao.ApplicationEndpoint)

        //build 'OR' query to grab all service states with in "service" tree
        relatedServiceIds := walkTree(topService)
        var states []*dao.ServiceState
        err = this.zkDao.GetServiceStates(&states, relatedServiceIds...)
        if err != nil {
            return
        }

        // for each proxied port, find list of potential remote endpoints
        for _, endpoint := range service_imports {
            glog.V(2).Infof("Finding exports for import: %+v", endpoint)
            key := fmt.Sprintf("%s:%d", endpoint.Protocol, endpoint.PortNumber)
            if _, exists := remoteEndpoints[key]; !exists {
                remoteEndpoints[key] = make([]*dao.ApplicationEndpoint, 0)
            }

            for _, ss := range states {
                port := ss.GetHostPort(endpoint.Protocol, endpoint.Application, endpoint.PortNumber)
                glog.V(2).Info("Remote port: ", port)
                if port > 0 {
                    var ep dao.ApplicationEndpoint
                    ep.ServiceId = ss.ServiceId
                    ep.ContainerPort = endpoint.PortNumber
                    ep.HostPort = port
                    ep.HostIp = ss.HostIp
                    ep.ContainerIp = ss.PrivateIp
                    ep.Protocol = endpoint.Protocol
                    remoteEndpoints[key] = append(remoteEndpoints[key], &ep)
                }
            }
        }

        *response = remoteEndpoints
        glog.V(1).Infof("Return for %s is %+v", serviceId, remoteEndpoints)
    }
    return
}

// add resource pool to index
func (this *ControlPlaneDao) AddResourcePool(pool dao.ResourcePool, poolId *string) error {
    glog.V(2).Infof("ControlPlaneDao.NewResourcePool: %+v", pool)
    id := strings.TrimSpace(pool.Id)
    if id == "" {
        return errors.New("empty ResourcePool.Id not allowed")
    }

    pool.Id = id
    response, err := newResourcePool(id, pool)
    glog.V(2).Infof("ControlPlaneDao.NewResourcePool response: %+v", response)
    if response.Ok {
        *poolId = id
        return nil
    }
    return err
}

//
func (this *ControlPlaneDao) AddHost(host dao.Host, hostId *string) error {
<<<<<<< HEAD
	glog.V(2).Infof("ControlPlaneDao.AddHost: %+v", host)
	id := strings.TrimSpace(host.Id)
	if id == "" {
		return errors.New("empty Host.Id not allowed")
	}

	ipAddr, err := net.ResolveIPAddr("ip4", host.IpAddr)
	if err != nil {
		glog.Errorf("Could not resolve: %s to an ip4 address: %s", host.IpAddr, err)
		return err
	}
	if ipAddr.IP.IsLoopback() {
		glog.Errorf("Can not use %s as host address because it is a loopback address", host.IpAddr)
		return errors.New("host ip can not be a loopback address")
	}

	host.Id = id
	response, err := newHost(id, host)
	glog.V(2).Infof("ControlPlaneDao.AddHost response: %+v", response)
	if response.Ok {
		*hostId = id
		return nil
	}
	return err
=======
    glog.V(2).Infof("ControlPlaneDao.AddHost: %+v", host)
    id := strings.TrimSpace(host.Id)
    if id == "" {
        return errors.New("empty Host.Id not allowed")
    }

    host.Id = id
    response, err := newHost(id, host)
    glog.V(2).Infof("ControlPlaneDao.AddHost response: %+v", response)
    if response.Ok {
        *hostId = id
        return nil
    }
    return err
>>>>>>> bd90e71b
}

//
func (this *ControlPlaneDao) AddService(service dao.Service, serviceId *string) error {
    glog.V(2).Infof("ControlPlaneDao.AddService: %+v", service)
    id := strings.TrimSpace(service.Id)
    if id == "" {
        return errors.New("empty Service.Id not allowed")
    }

    service.Id = id
    response, err := newService(id, service)
    glog.V(2).Infof("ControlPlaneDao.AddService response: %+v", response)
    if response.Ok {
        *serviceId = id
        return this.zkDao.AddService(&service)
    }
    return err
}

//
func (this *ControlPlaneDao) UpdateResourcePool(pool dao.ResourcePool, unused *int) error {
    glog.V(2).Infof("ControlPlaneDao.UpdateResourcePool: %+v", pool)

    id := strings.TrimSpace(pool.Id)
    if id == "" {
        return errors.New("empty ResourcePool.Id not allowed")
    }

    pool.Id = id
    response, err := indexResourcePool(id, pool)
    glog.V(2).Infof("ControlPlaneDao.UpdateResourcePool response: %+v", response)
    if response.Ok {
        return nil
    }
    return err
}

//
func (this *ControlPlaneDao) UpdateHost(host dao.Host, unused *int) error {
    glog.V(2).Infof("ControlPlaneDao.UpdateHost: %+v", host)

    id := strings.TrimSpace(host.Id)
    if id == "" {
        return errors.New("empty Host.Id not allowed")
    }

    host.Id = id
    response, err := indexHost(id, host)
    glog.V(2).Infof("ControlPlaneDao.UpdateHost response: %+v", response)
    if response.Ok {
        return nil
    }
    return err
}

//
func (this *ControlPlaneDao) UpdateService(service dao.Service, unused *int) error {
    glog.V(2).Infof("ControlPlaneDao.UpdateService: %+v", service)
    id := strings.TrimSpace(service.Id)
    if id == "" {
        return errors.New("empty Service.Id not allowed")
    }

    service.Id = id
    response, err := indexService(id, service)
    glog.V(2).Infof("ControlPlaneDao.UpdateService response: %+v", response)
    if response.Ok {
        return this.zkDao.UpdateService(&service)
    }
    return err
}

//
func (this *ControlPlaneDao) RemoveResourcePool(id string, unused *int) error {
    glog.V(2).Infof("ControlPlaneDao.RemoveResourcePool: %s", id)
    response, err := deleteResourcePool(id)
    glog.V(2).Infof("ControlPlaneDao.RemoveResourcePool response: %+v", response)
    return err
}

//
func (this *ControlPlaneDao) RemoveHost(id string, unused *int) error {
    glog.V(2).Infof("ControlPlaneDao.RemoveHost: %s", id)
    response, err := deleteHost(id)
    glog.V(2).Infof("ControlPlaneDao.RemoveHost response: %+v", response)
    return err
}

//
func (this *ControlPlaneDao) RemoveService(id string, unused *int) error {
    glog.V(2).Infof("ControlPlaneDao.RemoveService: %s", id)
    response, err := deleteService(id)
    glog.V(2).Infof("ControlPlaneDao.RemoveService response: %+v", response)
    if err != nil {
        glog.Errorf("Error removing service %s: %v", id, err)
        return err
    }
    this.zkDao.RemoveService(id)
    return nil
}

//
func (this *ControlPlaneDao) GetResourcePool(id string, pool *dao.ResourcePool) error {
    glog.V(2).Infof("ControlPlaneDao.GetResourcePool: id=%s", id)
    if len(id) == 0 {
        return errors.New("Must specify a pool ID")
    }
    request := dao.ResourcePool{}
    err := getResourcePool(id, &request)
    glog.V(2).Infof("ControlPlaneDao.GetResourcePool: id=%s, resourcepool=%+v, err=%s", id, request, err)
    *pool = request
    return err
}

//
func (this *ControlPlaneDao) GetHost(id string, host *dao.Host) error {
    glog.V(2).Infof("ControlPlaneDao.GetHost: id=%s", id)
    request := dao.Host{}
    err := getHost(id, &request)
    glog.V(2).Infof("ControlPlaneDao.GetHost: id=%s, host=%+v, err=%s", id, request, err)
    *host = request
    return err
}

//
func (this *ControlPlaneDao) GetService(id string, service *dao.Service) error {
    glog.V(3).Infof("ControlPlaneDao.GetService: id=%s", id)
    request := dao.Service{}
    err := getService(id, &request)
    glog.V(3).Infof("ControlPlaneDao.GetService: id=%s, service=%+v, err=%s", id, request, err)
    *service = request
    return err
}

func (this *ControlPlaneDao) GetRunningServices(request dao.EntityRequest, services *[]*dao.RunningService) error {
    return this.zkDao.GetAllRunningServices(services)
}

func (this *ControlPlaneDao) GetRunningServicesForHost(hostId string, services *[]*dao.RunningService) error {
    return this.zkDao.GetRunningServicesForHost(hostId, services)
}

func (this *ControlPlaneDao) GetRunningServicesForService(serviceId string, services *[]*dao.RunningService) error {
    return this.zkDao.GetRunningServicesForService(serviceId, services)
}

func (this *ControlPlaneDao) GetServiceLogs(id string, logs *string) error {
    glog.V(3).Info("ControlPlaneDao.GetServiceLogs id=", id)
    var serviceStates []*dao.ServiceState
    err := this.zkDao.GetServiceStates(&serviceStates, id)
    if err != nil {
        return err
    }
    if len(serviceStates) == 0 {
        glog.V(1).Info("Unable to find any running services for ", id)
        return nil
    }
    cmd := exec.Command("docker", "logs", serviceStates[0].DockerId)
    output, err := cmd.CombinedOutput()
    if err != nil {
        glog.Errorf("Unable to return logs because: %v", err)
        return err
    }
    *logs = string(output)
    return nil
}

func (this *ControlPlaneDao) GetServiceStateLogs(request dao.ServiceStateRequest, logs *string) error {
    /* TODO: This command does not support logs on other hosts */
    glog.V(3).Info("ControlPlaneDao.GetServiceStateLogs id=", request)
    var serviceState dao.ServiceState
    err := this.zkDao.GetServiceState(&serviceState, request.ServiceId, request.ServiceStateId)
    if err != nil {
        glog.Errorf("ControlPlaneDao.GetServiceStateLogs servicestate=%+v err=%s", serviceState, err)
        return err
    }

    cmd := exec.Command("docker", "logs", serviceState.DockerId)
    output, err := cmd.CombinedOutput()
    if err != nil {
        glog.Errorf("Unable to return logs because: %v", err)
        return err
    }
    *logs = string(output)
    return nil
}

//
func (this *ControlPlaneDao) GetResourcePools(request dao.EntityRequest, pools *map[string]*dao.ResourcePool) error {
    glog.V(3).Infof("ControlPlaneDao.GetResourcePools")
    result, err := searchResourcePoolUri("_exists_:Id")
    glog.V(3).Info("ControlPlaneDao.GetResourcePools: err=", err)

    var resourcePools map[string]*dao.ResourcePool
    if err != nil {
        return err
    }
    var total = len(result.Hits.Hits)
    var pool dao.ResourcePool
    resourcePools = make(map[string]*dao.ResourcePool)
    for i := 0; i < total; i += 1 {
        err := json.Unmarshal(result.Hits.Hits[i].Source, &pool)
        if err != nil {
            return err
        }
        resourcePools[pool.Id] = &pool
    }

    *pools = resourcePools
    return nil
}

//
func (this *ControlPlaneDao) GetHosts(request dao.EntityRequest, hosts *map[string]*dao.Host) error {
    glog.V(3).Infof("ControlPlaneDao.GetHosts")
    query := search.Query().Search("_exists_:Id")
    search_result, err := search.Search("controlplane").Type("host").Size("10000").Query(query).Result()

    if err != nil {
        glog.Error("ControlPlaneDao.GetHosts: err=", err)
        return err
    }
    result, err := toHosts(search_result)
    if err != nil {
        return err
    }
    hostmap := make(map[string]*dao.Host)
    var total = len(result)
    for i := 0; i < total; i += 1 {
        host := result[i]
        hostmap[host.Id] = host
    }
    *hosts = hostmap
    return nil
}

//
func (this *ControlPlaneDao) GetServices(request dao.EntityRequest, services *[]*dao.Service) error {
    glog.V(3).Infof("ControlPlaneDao.GetServices")
    query := search.Query().Search("_exists_:Id")
    results, err := search.Search("controlplane").Type("service").Size("50000").Query(query).Result()
    if err != nil {
        glog.Error("ControlPlaneDao.GetServices: err=", err)
        return err
    }
    var service_results []*dao.Service
    service_results, err = toServices(results)
    if err != nil {
        return err
    }

    *services = service_results
    return nil
}

//
func (this *ControlPlaneDao) GetTaggedServices(request dao.EntityRequest, services *[]*dao.Service) error {
    glog.V(3).Infof("ControlPlaneDao.GetTaggedServices")

    switch v := request.(type) {
    case []string:
        qs := strings.Join(v, " AND ")
        query := search.Query().Search(qs)
        results, err := search.Search("controlplane").Type("service").Size("8192").Query(query).Result()
        if err != nil {
            glog.Error("ControlPlaneDao.GetTaggedServices: err=", err)
            return err
        }

        var service_results []*dao.Service
        service_results, err = toServices(results)
        if err != nil {
            glog.Error("ControlPlaneDao.GetTaggedServices: err=", err)
            return err
        }

        *services = service_results

        glog.V(2).Infof("ControlPlaneDao.GetTaggedServices: services=%v", services)
        return nil
    default:
        err := fmt.Errorf("Bad request type: %v", v)
        glog.V(2).Info("ControlPlaneDao.GetTaggedServices: err=", err)
        return err
    }
}

func (this *ControlPlaneDao) GetHostsForResourcePool(poolId string, poolHosts *[]*dao.PoolHost) error {
    id := strings.TrimSpace(poolId)
    if id == "" {
        return errors.New("Illegal poolId: empty poolId not allowed")
    }

    query := fmt.Sprintf("PoolId:%s", id)
    result, err := this.queryHosts(query)
    if err != nil {
        return err
    }
    var response []*dao.PoolHost = make([]*dao.PoolHost, len(result))
    for i := 0; i < len(result); i += 1 {
        poolHost := dao.PoolHost{result[i].Id, result[i].PoolId, result[i].IpAddr}
        response[i] = &poolHost
    }

    *poolHosts = response
    return nil
}

func (this *ControlPlaneDao) StartService(serviceId string, unused *string) error {
    //get the original service
    service := dao.Service{}
    err := this.GetService(serviceId, &service)
    if err != nil {
        return err
    }
    //start this service
    var unusedInt int
    service.DesiredState = dao.SVC_RUN
    err = this.UpdateService(service, &unusedInt)
    if err != nil {
        return err
    }
    //start all child services
    var query = fmt.Sprintf("ParentServiceId:%s", serviceId)
    subServices, err := this.queryServices(query, "100")
    if err != nil {
        return err
    }
    for _, service := range subServices {
        err = this.StartService(service.Id, unused)
        if err != nil {
            return err
        }
    }

    return nil
}

func (this *ControlPlaneDao) GetServiceState(request dao.ServiceStateRequest, serviceState *dao.ServiceState) error {
    glog.V(3).Infof("ControlPlaneDao.GetServiceState: request=%v", request)
    return this.zkDao.GetServiceState(serviceState, request.ServiceId, request.ServiceStateId)
}

func (this *ControlPlaneDao) GetRunningService(request dao.ServiceStateRequest, running *dao.RunningService) error {
    glog.V(3).Infof("ControlPlaneDao.GetRunningService: request=%v", request)
    return this.zkDao.GetRunningService(request.ServiceId, request.ServiceStateId, running)
}

func (this *ControlPlaneDao) GetServiceStates(serviceId string, serviceStates *[]*dao.ServiceState) error {
    glog.V(2).Infof("ControlPlaneDao.GetServiceStates: serviceId=%s", serviceId)
    return this.zkDao.GetServiceStates(serviceStates, serviceId)
}

/* This method assumes that if a service instance exists, it has not yet been terminated */
func (this *ControlPlaneDao) getNonTerminatedServiceStates(serviceId string, serviceStates *[]*dao.ServiceState) error {
    glog.V(2).Infof("ControlPlaneDao.getNonTerminatedServiceStates: serviceId=%s", serviceId)
    return this.zkDao.GetServiceStates(serviceStates, serviceId)
}

// Update the current state of a service instance.
func (this *ControlPlaneDao) UpdateServiceState(state dao.ServiceState, unused *int) error {
    glog.V(2).Infoln("ControlPlaneDao.UpdateServiceState state=%+v", state)
    return this.zkDao.UpdateServiceState(&state)
}

func (this *ControlPlaneDao) RestartService(serviceId string, unused *int) error {
    return dao.ControlPlaneError{"Unimplemented"}
}

func (this *ControlPlaneDao) StopService(id string, unused *int) error {
    glog.V(2).Info("ControlPlaneDao.StopService id=", id)
    var service dao.Service
    err := this.GetService(id, &service)
    if err != nil {
        return err
    }
    service.DesiredState = dao.SVC_STOP
    err = this.UpdateService(service, unused)
    if err != nil {
        return err
    }
    query := fmt.Sprintf("ParentServiceId:%s AND NOT Launch:manual", id)
    subservices, err := this.queryServices(query, "100")
    if err != nil {
        return err
    }
    for _, service := range subservices {
        return this.StopService(service.Id, unused)
    }
    return nil
}

func (this *ControlPlaneDao) StopRunningInstance(request dao.HostServiceRequest, unused *int) error {
    return this.zkDao.TerminateHostService(request.HostId, request.ServiceStateId)
}

func (this *ControlPlaneDao) DeployTemplate(request dao.ServiceTemplateDeploymentRequest, unused *int) error {
    var wrapper dao.ServiceTemplateWrapper
    err := getServiceTemplateWrapper(request.TemplateId, &wrapper)

    if err != nil {
        glog.Errorf("Unable to load template wrapper: %s", request.TemplateId)
        return err
    }

    var pool dao.ResourcePool
    err = this.GetResourcePool(request.PoolId, &pool)
    if err != nil {
        glog.Errorf("Unable to load resource pool: %s", request.PoolId)
        return err
    }

    var template dao.ServiceTemplate
    err = json.Unmarshal([]byte(wrapper.Data), &template)
    if err != nil {
        glog.Errorf("Unable to unmarshal template: %s", request.TemplateId)
        return err
    }

    volumes := make(map[string]string)
    return this.deployServiceDefinitions(template.Services, request.TemplateId, request.PoolId, "", volumes, request.DeploymentId)
}

func (this *ControlPlaneDao) deployServiceDefinitions(sds []dao.ServiceDefinition, template string, pool string, parent string, volumes map[string]string, deploymentId string) error {
    for _, sd := range sds {
        if err := this.deployServiceDefinition(sd, template, pool, parent, volumes, deploymentId); err != nil {
            return err
        }
    }
    return nil
}

func (this *ControlPlaneDao) deployServiceDefinition(sd dao.ServiceDefinition, template string, pool string, parent string, volumes map[string]string, deploymentId string) error {
    svcuuid, _ := dao.NewUuid()
    now := time.Now()

    ctx, err := json.Marshal(sd.Context)
    if err != nil {
        return err
    }

    // determine the desired state
    ds := dao.SVC_RUN

    if sd.Launch == "MANUAL" {
        ds = dao.SVC_STOP
    }

    exportedVolumes := make(map[string]string)
    for k, v := range volumes {
        exportedVolumes[k] = v
    }

    svc := dao.Service{}
    svc.Id = svcuuid
    svc.Name = sd.Name
    svc.Context = string(ctx)
    svc.Startup = sd.Command
    svc.Description = sd.Description
    svc.Tags = sd.Tags
    svc.Instances = sd.Instances.Min
    svc.ImageId = sd.ImageId
    svc.PoolId = pool
    svc.DesiredState = ds
    svc.Launch = sd.Launch
    svc.ConfigFiles = sd.ConfigFiles
    svc.Endpoints = sd.Endpoints
    svc.ParentServiceId = parent
    svc.CreatedAt = now
    svc.UpdatedAt = now
    svc.Volumes = make([]dao.Volume, len(sd.VolumeImports))
    svc.DeploymentId = deploymentId
    svc.LogConfigs = sd.LogConfigs

    //for each export, create directory and add path into export map
    for _, volumeExport := range sd.VolumeExports {
        resourcePath := svc.Id + "/" + volumeExport.Path
        exportedVolumes[volumeExport.Name] = resourcePath
    }

    //for each import, create directory and configure service paths
    for i, volumeImport := range sd.VolumeImports {
        resourcePath := exportedVolumes[volumeImport.Name] + "/" + volumeImport.ResourcePath
        svc.Volumes[i] = dao.Volume{volumeImport.Owner, volumeImport.Permission, resourcePath, volumeImport.ContainerPath}
    }

    var serviceId string
    err = this.AddService(svc, &serviceId)
    if err != nil {
        return err
    }

    sduuid, _ := dao.NewUuid()
    deployment := dao.ServiceDeployment{sduuid, template, svc.Id, now}
    _, err = newServiceDeployment(sduuid, &deployment)
    if err != nil {
        return err
    }

    return this.deployServiceDefinitions(sd.Services, template, pool, svc.Id, exportedVolumes, deploymentId)
}

func (this *ControlPlaneDao) AddServiceTemplate(serviceTemplate dao.ServiceTemplate, templateId *string) error {
    var err error
    var uuid string
    var response api.BaseResponse
    var wrapper dao.ServiceTemplateWrapper

    data, err := json.Marshal(serviceTemplate)
    if err != nil {
        return err
    }
    uuid, err = dao.NewUuid()
    if err != nil {
        return err
    }
    wrapper.Id = uuid
    wrapper.Name = serviceTemplate.Name
    wrapper.Description = serviceTemplate.Description
    wrapper.Data = string(data)
    wrapper.ApiVersion = 1
    wrapper.TemplateVersion = 1
    response, err = newServiceTemplateWrapper(uuid, wrapper)
    if response.Ok {
        *templateId = uuid
        err = nil
    }
    return nil
}

func (this *ControlPlaneDao) UpdateServiceTemplate(template dao.ServiceTemplate, unused *int) error {
    return fmt.Errorf("unimplemented UpdateServiceTemplate")
}

func (this *ControlPlaneDao) RemoveServiceTemplate(id string, unused *int) error {
    // make sure it is a valid template first
    var wrapper dao.ServiceTemplateWrapper
    err := getServiceTemplateWrapper(id, &wrapper)

    if err != nil {
        return fmt.Errorf("Unable to find template: %s", id)
    }

    glog.V(2).Infof("ControlPlaneDao.RemoveServiceTemplate: %s", id)
    response, err := deleteServiceTemplateWrapper(id)
    glog.V(2).Infof("ControlPlaneDao.RemoveServiceTemplate response: %+v", response)
    return err
}

func (this *ControlPlaneDao) GetServiceTemplates(unused int, templates *map[string]*dao.ServiceTemplate) error {
    glog.V(2).Infof("ControlPlaneDao.GetServiceTemplates")
    query := search.Query().Search("_exists_:Id")
    search_result, err := search.Search("controlplane").Type("servicetemplatewrapper").Size("1000").Query(query).Result()
    glog.V(2).Infof("ControlPlaneDao.GetServiceTemplates: err=%s", err)
    if err != nil {
        return err
    }
    result, err := toServiceTemplateWrappers(search_result)
    templatemap := make(map[string]*dao.ServiceTemplate)
    if err != nil {
        return err
    }
    var total = len(result)
    for i := 0; i < total; i += 1 {
        var template dao.ServiceTemplate
        wrapper := result[i]
        err = json.Unmarshal([]byte(wrapper.Data), &template)
        templatemap[wrapper.Id] = &template
    }
    *templates = templatemap
    return nil
}

// Create a elastic search control plane data access object
func NewControlPlaneDao(hostName string, port int) (*ControlPlaneDao, error) {
    glog.V(0).Infof("Opening ElasticSearch ControlPlane Dao: hostName=%s, port=%d", hostName, port)
    api.Domain = hostName
    api.Port = strconv.Itoa(port)
    return &ControlPlaneDao{hostName, port, nil, nil}, nil
}

// hostId retreives the system's unique id, on linux this maps
// to /usr/bin/hostid.
func hostId() (hostid string, err error) {
    cmd := exec.Command(HOST_ID_CMDString)
    stdout, err := cmd.Output()
    if err != nil {
        return hostid, err
    }
    return strings.TrimSpace(string(stdout)), err
}

func NewControlSvc(hostName string, port int, zookeepers []string) (s *ControlPlaneDao, err error) {
    glog.V(2).Info("calling NewControlSvc()")
    defer glog.V(2).Info("leaving NewControlSvc()")
    s, err = NewControlPlaneDao(hostName, port)

    if err != nil {
        return
    }

    if len(zookeepers) == 0 {
        isvcs.ZookeeperContainer.Run()
        s.zookeepers = []string{"127.0.0.1:2181"}
    } else {
        s.zookeepers = zookeepers
    }
    s.zkDao = &zzk.ZkDao{s.zookeepers}

    isvcs.ElasticSearchContainer.Run()

    // ensure that a default pool exists
    var pool dao.ResourcePool
    err = s.GetResourcePool("default", &pool)
    if err != nil {
        glog.V(0).Info("'default' resource pool not found; creating...")
        default_pool := dao.ResourcePool{}
        default_pool.Id = "default"

        var poolId string
        err = s.AddResourcePool(default_pool, &poolId)
        if err != nil {
            return
        }
    }

    hid, err := hostId()
    if err != nil {
        return nil, err
    }

    go s.handleScheduler(hid)
    return s, err
}

func (s *ControlPlaneDao) handleScheduler(hostId string) {

    for {
        func() {
            conn, _, err := zk.Connect(s.zookeepers, time.Second*10)
            if err != nil {
                time.Sleep(time.Second * 3)
                return
            }
            defer conn.Close()

            sched, shutdown := scheduler.NewScheduler("", conn, hostId, s)
            sched.Start()
            select {
            case <-shutdown:
            }
        }()
    }
}

const HOST_ID_CMDString = "/usr/bin/hostid"<|MERGE_RESOLUTION|>--- conflicted
+++ resolved
@@ -1,7 +1,6 @@
 package elasticsearch
 
 import (
-<<<<<<< HEAD
 	"github.com/mattbaird/elastigo/api"
 	"github.com/mattbaird/elastigo/core"
 	"github.com/mattbaird/elastigo/search"
@@ -20,25 +19,6 @@
 	"strconv"
 	"strings"
 	"time"
-=======
-    "github.com/mattbaird/elastigo/api"
-    "github.com/mattbaird/elastigo/core"
-    "github.com/mattbaird/elastigo/search"
-    "github.com/samuel/go-zookeeper/zk"
-    "github.com/zenoss/glog"
-    "github.com/zenoss/serviced/dao"
-    "github.com/zenoss/serviced/isvcs"
-    "github.com/zenoss/serviced/scheduler"
-    "github.com/zenoss/serviced/zzk"
-
-    "encoding/json"
-    "errors"
-    "fmt"
-    "os/exec"
-    "strconv"
-    "strings"
-    "time"
->>>>>>> bd90e71b
 )
 
 //assert interface
@@ -46,331 +26,330 @@
 
 // closure for geting a model
 func getSource(index string, _type string) func(string, interface{}) error {
-    return func(id string, source interface{}) error {
-        return core.GetSource(index, _type, id, &source)
-    }
+	return func(id string, source interface{}) error {
+		return core.GetSource(index, _type, id, &source)
+	}
 }
 
 // closure for searching a model
 func searchUri(index string, _type string) func(string) (core.SearchResult, error) {
-    return func(query string) (core.SearchResult, error) {
-        return core.SearchUri(index, _type, query, "", 0)
-    }
+	return func(query string) (core.SearchResult, error) {
+		return core.SearchUri(index, _type, query, "", 0)
+	}
 }
 
 // closure for testing model existence
 func exists(pretty *bool, index string, _type string) func(string) (bool, error) {
-    return func(id string) (bool, error) {
-        return core.Exists(*pretty, index, _type, id)
-    }
+	return func(id string) (bool, error) {
+		return core.Exists(*pretty, index, _type, id)
+	}
 }
 
 // closure for indexing a model
 func create(pretty *bool, index string, _type string) func(string, interface{}) (api.BaseResponse, error) {
-    var (
-        parentId  string = ""
-        version   int    = 0
-        op_type   string = "create"
-        routing   string = ""
-        timestamp string = ""
-        ttl       int    = 0
-        percolate string = ""
-        timeout   string = ""
-        refresh   bool   = true
-    )
-    return func(id string, data interface{}) (api.BaseResponse, error) {
-        return core.IndexWithParameters(
-            *pretty, index, _type, id, parentId, version, op_type, routing, timestamp, ttl, percolate, timeout, refresh, data)
-    }
+	var (
+		parentId  string = ""
+		version   int    = 0
+		op_type   string = "create"
+		routing   string = ""
+		timestamp string = ""
+		ttl       int    = 0
+		percolate string = ""
+		timeout   string = ""
+		refresh   bool   = true
+	)
+	return func(id string, data interface{}) (api.BaseResponse, error) {
+		return core.IndexWithParameters(
+			*pretty, index, _type, id, parentId, version, op_type, routing, timestamp, ttl, percolate, timeout, refresh, data)
+	}
 }
 
 // closure for indexing a model
 func index(pretty *bool, index string, _type string) func(string, interface{}) (api.BaseResponse, error) {
-    var (
-        parentId  string = ""
-        version   int    = 0
-        op_type   string = ""
-        routing   string = ""
-        timestamp string = ""
-        ttl       int    = 0
-        percolate string = ""
-        timeout   string = ""
-        refresh   bool   = true
-    )
-    return func(id string, data interface{}) (api.BaseResponse, error) {
-        return core.IndexWithParameters(
-            *pretty, index, _type, id, parentId, version, op_type, routing, timestamp, ttl, percolate, timeout, refresh, data)
-    }
+	var (
+		parentId  string = ""
+		version   int    = 0
+		op_type   string = ""
+		routing   string = ""
+		timestamp string = ""
+		ttl       int    = 0
+		percolate string = ""
+		timeout   string = ""
+		refresh   bool   = true
+	)
+	return func(id string, data interface{}) (api.BaseResponse, error) {
+		return core.IndexWithParameters(
+			*pretty, index, _type, id, parentId, version, op_type, routing, timestamp, ttl, percolate, timeout, refresh, data)
+	}
 }
 
 // closure for deleting a model
 func _delete(pretty *bool, index string, _type string) func(string) (api.BaseResponse, error) {
-    return func(id string) (api.BaseResponse, error) {
-        //version=-1 and routing="" are not supported as of 9/30/13
-        return core.Delete(*pretty, index, _type, id, -1, "")
-    }
+	return func(id string) (api.BaseResponse, error) {
+		//version=-1 and routing="" are not supported as of 9/30/13
+		return core.Delete(*pretty, index, _type, id, -1, "")
+	}
 }
 
 var (
-    //enable pretty printed responses
-    Pretty bool = false
-
-    //model existance functions
-    hostExists         func(string) (bool, error) = exists(&Pretty, "controlplane", "host")
-    serviceExists      func(string) (bool, error) = exists(&Pretty, "controlplane", "service")
-    serviceStateExists func(string) (bool, error) = exists(&Pretty, "controlplane", "servicestate")
-    resourcePoolExists func(string) (bool, error) = exists(&Pretty, "controlplane", "resourcepool")
-
-    //model index functions
-    newHost                   func(string, interface{}) (api.BaseResponse, error) = create(&Pretty, "controlplane", "host")
-    newService                func(string, interface{}) (api.BaseResponse, error) = create(&Pretty, "controlplane", "service")
-    newResourcePool           func(string, interface{}) (api.BaseResponse, error) = create(&Pretty, "controlplane", "resourcepool")
-    newServiceDeployment      func(string, interface{}) (api.BaseResponse, error) = create(&Pretty, "controlplane", "servicedeployment")
-    newServiceTemplateWrapper func(string, interface{}) (api.BaseResponse, error) = create(&Pretty, "controlplane", "servicetemplatewrapper")
-
-    //model index functions
-    indexHost         func(string, interface{}) (api.BaseResponse, error) = index(&Pretty, "controlplane", "host")
-    indexService      func(string, interface{}) (api.BaseResponse, error) = index(&Pretty, "controlplane", "service")
-    indexServiceState func(string, interface{}) (api.BaseResponse, error) = index(&Pretty, "controlplane", "servicestate")
-    indexResourcePool func(string, interface{}) (api.BaseResponse, error) = index(&Pretty, "controlplane", "resourcepool")
-
-    //model delete functions
-    deleteHost                   func(string) (api.BaseResponse, error) = _delete(&Pretty, "controlplane", "host")
-    deleteService                func(string) (api.BaseResponse, error) = _delete(&Pretty, "controlplane", "service")
-    deleteServiceState           func(string) (api.BaseResponse, error) = _delete(&Pretty, "controlplane", "servicestate")
-    deleteResourcePool           func(string) (api.BaseResponse, error) = _delete(&Pretty, "controlplane", "resourcepool")
-    deleteServiceTemplateWrapper func(string) (api.BaseResponse, error) = _delete(&Pretty, "controlplane", "servicetemplatewrapper")
-
-    //model get functions
-    getHost                   func(string, interface{}) error = getSource("controlplane", "host")
-    getService                func(string, interface{}) error = getSource("controlplane", "service")
-    getServiceState           func(string, interface{}) error = getSource("controlplane", "servicestate")
-    getResourcePool           func(string, interface{}) error = getSource("controlplane", "resourcepool")
-    getServiceTemplateWrapper func(string, interface{}) error = getSource("controlplane", "servicetemplatewrapper")
-
-    //model search functions, using uri based query
-    searchHostUri         func(string) (core.SearchResult, error) = searchUri("controlplane", "host")
-    searchServiceUri      func(string) (core.SearchResult, error) = searchUri("controlplane", "service")
-    searchServiceStateUri func(string) (core.SearchResult, error) = searchUri("controlplane", "servicestate")
-    searchResourcePoolUri func(string) (core.SearchResult, error) = searchUri("controlplane", "resourcepool")
+	//enable pretty printed responses
+	Pretty bool = false
+
+	//model existance functions
+	hostExists         func(string) (bool, error) = exists(&Pretty, "controlplane", "host")
+	serviceExists      func(string) (bool, error) = exists(&Pretty, "controlplane", "service")
+	serviceStateExists func(string) (bool, error) = exists(&Pretty, "controlplane", "servicestate")
+	resourcePoolExists func(string) (bool, error) = exists(&Pretty, "controlplane", "resourcepool")
+
+	//model index functions
+	newHost                   func(string, interface{}) (api.BaseResponse, error) = create(&Pretty, "controlplane", "host")
+	newService                func(string, interface{}) (api.BaseResponse, error) = create(&Pretty, "controlplane", "service")
+	newResourcePool           func(string, interface{}) (api.BaseResponse, error) = create(&Pretty, "controlplane", "resourcepool")
+	newServiceDeployment      func(string, interface{}) (api.BaseResponse, error) = create(&Pretty, "controlplane", "servicedeployment")
+	newServiceTemplateWrapper func(string, interface{}) (api.BaseResponse, error) = create(&Pretty, "controlplane", "servicetemplatewrapper")
+
+	//model index functions
+	indexHost         func(string, interface{}) (api.BaseResponse, error) = index(&Pretty, "controlplane", "host")
+	indexService      func(string, interface{}) (api.BaseResponse, error) = index(&Pretty, "controlplane", "service")
+	indexServiceState func(string, interface{}) (api.BaseResponse, error) = index(&Pretty, "controlplane", "servicestate")
+	indexResourcePool func(string, interface{}) (api.BaseResponse, error) = index(&Pretty, "controlplane", "resourcepool")
+
+	//model delete functions
+	deleteHost                   func(string) (api.BaseResponse, error) = _delete(&Pretty, "controlplane", "host")
+	deleteService                func(string) (api.BaseResponse, error) = _delete(&Pretty, "controlplane", "service")
+	deleteServiceState           func(string) (api.BaseResponse, error) = _delete(&Pretty, "controlplane", "servicestate")
+	deleteResourcePool           func(string) (api.BaseResponse, error) = _delete(&Pretty, "controlplane", "resourcepool")
+	deleteServiceTemplateWrapper func(string) (api.BaseResponse, error) = _delete(&Pretty, "controlplane", "servicetemplatewrapper")
+
+	//model get functions
+	getHost                   func(string, interface{}) error = getSource("controlplane", "host")
+	getService                func(string, interface{}) error = getSource("controlplane", "service")
+	getServiceState           func(string, interface{}) error = getSource("controlplane", "servicestate")
+	getResourcePool           func(string, interface{}) error = getSource("controlplane", "resourcepool")
+	getServiceTemplateWrapper func(string, interface{}) error = getSource("controlplane", "servicetemplatewrapper")
+
+	//model search functions, using uri based query
+	searchHostUri         func(string) (core.SearchResult, error) = searchUri("controlplane", "host")
+	searchServiceUri      func(string) (core.SearchResult, error) = searchUri("controlplane", "service")
+	searchServiceStateUri func(string) (core.SearchResult, error) = searchUri("controlplane", "servicestate")
+	searchResourcePoolUri func(string) (core.SearchResult, error) = searchUri("controlplane", "resourcepool")
 )
 
 type ControlPlaneDao struct {
-    hostName   string
-    port       int
-    zookeepers []string
-    zkDao      *zzk.ZkDao
+	hostName   string
+	port       int
+	zookeepers []string
+	zkDao      *zzk.ZkDao
 }
 
 // convert search result of json host to dao.Host array
 func toHosts(result *core.SearchResult) ([]*dao.Host, error) {
-    var err error = nil
-    var total = len(result.Hits.Hits)
-    var hosts []*dao.Host = make([]*dao.Host, total)
-    for i := 0; i < total; i += 1 {
-        var host dao.Host
-        err = json.Unmarshal(result.Hits.Hits[i].Source, &host)
-        if err == nil {
-            hosts[i] = &host
-        } else {
-            return nil, err
-        }
-    }
-
-    return hosts, err
+	var err error = nil
+	var total = len(result.Hits.Hits)
+	var hosts []*dao.Host = make([]*dao.Host, total)
+	for i := 0; i < total; i += 1 {
+		var host dao.Host
+		err = json.Unmarshal(result.Hits.Hits[i].Source, &host)
+		if err == nil {
+			hosts[i] = &host
+		} else {
+			return nil, err
+		}
+	}
+
+	return hosts, err
 }
 
 // convert search result of json host to dao.Host array
 func toServiceTemplateWrappers(result *core.SearchResult) ([]*dao.ServiceTemplateWrapper, error) {
-    var err error = nil
-    var total = len(result.Hits.Hits)
-    var wrappers []*dao.ServiceTemplateWrapper = make([]*dao.ServiceTemplateWrapper, total)
-    for i := 0; i < total; i += 1 {
-        var wrapper dao.ServiceTemplateWrapper
-        err = json.Unmarshal(result.Hits.Hits[i].Source, &wrapper)
-        if err == nil {
-            wrappers[i] = &wrapper
-        } else {
-            return nil, err
-        }
-    }
-
-    return wrappers, err
+	var err error = nil
+	var total = len(result.Hits.Hits)
+	var wrappers []*dao.ServiceTemplateWrapper = make([]*dao.ServiceTemplateWrapper, total)
+	for i := 0; i < total; i += 1 {
+		var wrapper dao.ServiceTemplateWrapper
+		err = json.Unmarshal(result.Hits.Hits[i].Source, &wrapper)
+		if err == nil {
+			wrappers[i] = &wrapper
+		} else {
+			return nil, err
+		}
+	}
+
+	return wrappers, err
 }
 
 // convert search result of json services to dao.Service array
 func toServices(result *core.SearchResult) ([]*dao.Service, error) {
-    var err error = nil
-    var total = len(result.Hits.Hits)
-    var services []*dao.Service = make([]*dao.Service, total)
-    for i := 0; i < total; i += 1 {
-        var service dao.Service
-        err = json.Unmarshal(result.Hits.Hits[i].Source, &service)
-        if err == nil {
-            services[i] = &service
-        } else {
-            return nil, err
-        }
-    }
-
-    return services, err
+	var err error = nil
+	var total = len(result.Hits.Hits)
+	var services []*dao.Service = make([]*dao.Service, total)
+	for i := 0; i < total; i += 1 {
+		var service dao.Service
+		err = json.Unmarshal(result.Hits.Hits[i].Source, &service)
+		if err == nil {
+			services[i] = &service
+		} else {
+			return nil, err
+		}
+	}
+
+	return services, err
 }
 
 // query for hosts using uri
 func (this *ControlPlaneDao) queryHosts(query string) ([]*dao.Host, error) {
-    result, err := searchHostUri(query)
-    if err == nil {
-        return toHosts(&result)
-    }
-    return nil, err
+	result, err := searchHostUri(query)
+	if err == nil {
+		return toHosts(&result)
+	}
+	return nil, err
 }
 
 // query for services using uri
 func (this *ControlPlaneDao) queryServices(queryStr, quantity string) ([]*dao.Service, error) {
-    query := search.Query().Search(queryStr)
-    result, err := search.Search("controlplane").Type("service").Size(quantity).Query(query).Result()
-    if err == nil {
-        return toServices(result)
-    }
-    return nil, err
+	query := search.Query().Search(queryStr)
+	result, err := search.Search("controlplane").Type("service").Size(quantity).Query(query).Result()
+	if err == nil {
+		return toServices(result)
+	}
+	return nil, err
 }
 
 func walkTree(node *treenode) []string {
-    if len(node.children) == 0 {
-        return []string{node.id}
-    }
-    relatedServiceIds := make([]string, 0)
-    for _, childNode := range node.children {
-        for _, childId := range walkTree(childNode) {
-            relatedServiceIds = append(relatedServiceIds, childId)
-        }
-    }
-    return append(relatedServiceIds, node.id)
+	if len(node.children) == 0 {
+		return []string{node.id}
+	}
+	relatedServiceIds := make([]string, 0)
+	for _, childNode := range node.children {
+		for _, childId := range walkTree(childNode) {
+			relatedServiceIds = append(relatedServiceIds, childId)
+		}
+	}
+	return append(relatedServiceIds, node.id)
 }
 
 type treenode struct {
-    id       string
-    parent   string
-    children []*treenode
+	id       string
+	parent   string
+	children []*treenode
 }
 
 func (this *ControlPlaneDao) getServiceTree(serviceId string, servicesList *[]*dao.Service) (servicesMap map[string]*treenode, topService *treenode) {
-    glog.V(2).Infof(" getServiceTree = %s", serviceId)
-    servicesMap = make(map[string]*treenode)
-    for _, service := range *servicesList {
-        servicesMap[service.Id] = &treenode{
-            service.Id,
-            service.ParentServiceId,
-            []*treenode{},
-        }
-    }
-
-    // second time through builds our tree
-    root := treenode{"root", "", []*treenode{}}
-    for _, service := range *servicesList {
-        node := servicesMap[service.Id]
-        parent, found := servicesMap[service.ParentServiceId]
-        // no parent means this node belongs to root
-        if !found {
-            parent = &root
-        }
-        parent.children = append(parent.children, node)
-    }
-
-    // now walk up the tree, then back down capturing all siblings for this service ID
-    topService = servicesMap[serviceId]
-    for len(topService.parent) != 0 {
-        topService = servicesMap[topService.parent]
-    }
-    return
+	glog.V(2).Infof(" getServiceTree = %s", serviceId)
+	servicesMap = make(map[string]*treenode)
+	for _, service := range *servicesList {
+		servicesMap[service.Id] = &treenode{
+			service.Id,
+			service.ParentServiceId,
+			[]*treenode{},
+		}
+	}
+
+	// second time through builds our tree
+	root := treenode{"root", "", []*treenode{}}
+	for _, service := range *servicesList {
+		node := servicesMap[service.Id]
+		parent, found := servicesMap[service.ParentServiceId]
+		// no parent means this node belongs to root
+		if !found {
+			parent = &root
+		}
+		parent.children = append(parent.children, node)
+	}
+
+	// now walk up the tree, then back down capturing all siblings for this service ID
+	topService = servicesMap[serviceId]
+	for len(topService.parent) != 0 {
+		topService = servicesMap[topService.parent]
+	}
+	return
 }
 
 // Get a service endpoint.
 func (this *ControlPlaneDao) GetServiceEndpoints(serviceId string, response *map[string][]*dao.ApplicationEndpoint) (err error) {
-    glog.V(2).Infof("ControlPlaneDao.GetServiceEndpoints serviceId=%s", serviceId)
-    var service dao.Service
-    err = this.GetService(serviceId, &service)
-    if err != nil {
-        glog.V(2).Infof("ControlPlaneDao.GetServiceEndpoints service=%+v err=%s", service, err)
-        return
-    }
-
-    service_imports := service.GetServiceImports()
-    if len(service_imports) > 0 {
-        glog.V(2).Infof("%+v service imports=%+v", service, service_imports)
-
-        var request dao.EntityRequest
-        var servicesList []*dao.Service
-        err = this.GetServices(request, &servicesList)
-        if err != nil {
-            return
-        }
-
-        // Map all services by Id so we can construct a tree for the current service ID
-        glog.V(2).Infof("ServicesList: %d", len(servicesList))
-        _, topService := this.getServiceTree(serviceId, &servicesList)
-        // We should now have the top-level service for the current service ID
-        remoteEndpoints := make(map[string][]*dao.ApplicationEndpoint)
-
-        //build 'OR' query to grab all service states with in "service" tree
-        relatedServiceIds := walkTree(topService)
-        var states []*dao.ServiceState
-        err = this.zkDao.GetServiceStates(&states, relatedServiceIds...)
-        if err != nil {
-            return
-        }
-
-        // for each proxied port, find list of potential remote endpoints
-        for _, endpoint := range service_imports {
-            glog.V(2).Infof("Finding exports for import: %+v", endpoint)
-            key := fmt.Sprintf("%s:%d", endpoint.Protocol, endpoint.PortNumber)
-            if _, exists := remoteEndpoints[key]; !exists {
-                remoteEndpoints[key] = make([]*dao.ApplicationEndpoint, 0)
-            }
-
-            for _, ss := range states {
-                port := ss.GetHostPort(endpoint.Protocol, endpoint.Application, endpoint.PortNumber)
-                glog.V(2).Info("Remote port: ", port)
-                if port > 0 {
-                    var ep dao.ApplicationEndpoint
-                    ep.ServiceId = ss.ServiceId
-                    ep.ContainerPort = endpoint.PortNumber
-                    ep.HostPort = port
-                    ep.HostIp = ss.HostIp
-                    ep.ContainerIp = ss.PrivateIp
-                    ep.Protocol = endpoint.Protocol
-                    remoteEndpoints[key] = append(remoteEndpoints[key], &ep)
-                }
-            }
-        }
-
-        *response = remoteEndpoints
-        glog.V(1).Infof("Return for %s is %+v", serviceId, remoteEndpoints)
-    }
-    return
+	glog.V(2).Infof("ControlPlaneDao.GetServiceEndpoints serviceId=%s", serviceId)
+	var service dao.Service
+	err = this.GetService(serviceId, &service)
+	if err != nil {
+		glog.V(2).Infof("ControlPlaneDao.GetServiceEndpoints service=%+v err=%s", service, err)
+		return
+	}
+
+	service_imports := service.GetServiceImports()
+	if len(service_imports) > 0 {
+		glog.V(2).Infof("%+v service imports=%+v", service, service_imports)
+
+		var request dao.EntityRequest
+		var servicesList []*dao.Service
+		err = this.GetServices(request, &servicesList)
+		if err != nil {
+			return
+		}
+
+		// Map all services by Id so we can construct a tree for the current service ID
+		glog.V(2).Infof("ServicesList: %d", len(servicesList))
+		_, topService := this.getServiceTree(serviceId, &servicesList)
+		// We should now have the top-level service for the current service ID
+		remoteEndpoints := make(map[string][]*dao.ApplicationEndpoint)
+
+		//build 'OR' query to grab all service states with in "service" tree
+		relatedServiceIds := walkTree(topService)
+		var states []*dao.ServiceState
+		err = this.zkDao.GetServiceStates(&states, relatedServiceIds...)
+		if err != nil {
+			return
+		}
+
+		// for each proxied port, find list of potential remote endpoints
+		for _, endpoint := range service_imports {
+			glog.V(2).Infof("Finding exports for import: %+v", endpoint)
+			key := fmt.Sprintf("%s:%d", endpoint.Protocol, endpoint.PortNumber)
+			if _, exists := remoteEndpoints[key]; !exists {
+				remoteEndpoints[key] = make([]*dao.ApplicationEndpoint, 0)
+			}
+
+			for _, ss := range states {
+				port := ss.GetHostPort(endpoint.Protocol, endpoint.Application, endpoint.PortNumber)
+				glog.V(2).Info("Remote port: ", port)
+				if port > 0 {
+					var ep dao.ApplicationEndpoint
+					ep.ServiceId = ss.ServiceId
+					ep.ContainerPort = endpoint.PortNumber
+					ep.HostPort = port
+					ep.HostIp = ss.HostIp
+					ep.ContainerIp = ss.PrivateIp
+					ep.Protocol = endpoint.Protocol
+					remoteEndpoints[key] = append(remoteEndpoints[key], &ep)
+				}
+			}
+		}
+
+		*response = remoteEndpoints
+		glog.V(1).Infof("Return for %s is %+v", serviceId, remoteEndpoints)
+	}
+	return
 }
 
 // add resource pool to index
 func (this *ControlPlaneDao) AddResourcePool(pool dao.ResourcePool, poolId *string) error {
-    glog.V(2).Infof("ControlPlaneDao.NewResourcePool: %+v", pool)
-    id := strings.TrimSpace(pool.Id)
-    if id == "" {
-        return errors.New("empty ResourcePool.Id not allowed")
-    }
-
-    pool.Id = id
-    response, err := newResourcePool(id, pool)
-    glog.V(2).Infof("ControlPlaneDao.NewResourcePool response: %+v", response)
-    if response.Ok {
-        *poolId = id
-        return nil
-    }
-    return err
+	glog.V(2).Infof("ControlPlaneDao.NewResourcePool: %+v", pool)
+	id := strings.TrimSpace(pool.Id)
+	if id == "" {
+		return errors.New("empty ResourcePool.Id not allowed")
+	}
+
+	pool.Id = id
+	response, err := newResourcePool(id, pool)
+	glog.V(2).Infof("ControlPlaneDao.NewResourcePool response: %+v", response)
+	if response.Ok {
+		*poolId = id
+		return nil
+	}
+	return err
 }
 
 //
 func (this *ControlPlaneDao) AddHost(host dao.Host, hostId *string) error {
-<<<<<<< HEAD
 	glog.V(2).Infof("ControlPlaneDao.AddHost: %+v", host)
 	id := strings.TrimSpace(host.Id)
 	if id == "" {
@@ -395,676 +374,660 @@
 		return nil
 	}
 	return err
-=======
-    glog.V(2).Infof("ControlPlaneDao.AddHost: %+v", host)
-    id := strings.TrimSpace(host.Id)
-    if id == "" {
-        return errors.New("empty Host.Id not allowed")
-    }
-
-    host.Id = id
-    response, err := newHost(id, host)
-    glog.V(2).Infof("ControlPlaneDao.AddHost response: %+v", response)
-    if response.Ok {
-        *hostId = id
-        return nil
-    }
-    return err
->>>>>>> bd90e71b
 }
 
 //
 func (this *ControlPlaneDao) AddService(service dao.Service, serviceId *string) error {
-    glog.V(2).Infof("ControlPlaneDao.AddService: %+v", service)
-    id := strings.TrimSpace(service.Id)
-    if id == "" {
-        return errors.New("empty Service.Id not allowed")
-    }
-
-    service.Id = id
-    response, err := newService(id, service)
-    glog.V(2).Infof("ControlPlaneDao.AddService response: %+v", response)
-    if response.Ok {
-        *serviceId = id
-        return this.zkDao.AddService(&service)
-    }
-    return err
+	glog.V(2).Infof("ControlPlaneDao.AddService: %+v", service)
+	id := strings.TrimSpace(service.Id)
+	if id == "" {
+		return errors.New("empty Service.Id not allowed")
+	}
+
+	service.Id = id
+	response, err := newService(id, service)
+	glog.V(2).Infof("ControlPlaneDao.AddService response: %+v", response)
+	if response.Ok {
+		*serviceId = id
+		return this.zkDao.AddService(&service)
+	}
+	return err
 }
 
 //
 func (this *ControlPlaneDao) UpdateResourcePool(pool dao.ResourcePool, unused *int) error {
-    glog.V(2).Infof("ControlPlaneDao.UpdateResourcePool: %+v", pool)
-
-    id := strings.TrimSpace(pool.Id)
-    if id == "" {
-        return errors.New("empty ResourcePool.Id not allowed")
-    }
-
-    pool.Id = id
-    response, err := indexResourcePool(id, pool)
-    glog.V(2).Infof("ControlPlaneDao.UpdateResourcePool response: %+v", response)
-    if response.Ok {
-        return nil
-    }
-    return err
+	glog.V(2).Infof("ControlPlaneDao.UpdateResourcePool: %+v", pool)
+
+	id := strings.TrimSpace(pool.Id)
+	if id == "" {
+		return errors.New("empty ResourcePool.Id not allowed")
+	}
+
+	pool.Id = id
+	response, err := indexResourcePool(id, pool)
+	glog.V(2).Infof("ControlPlaneDao.UpdateResourcePool response: %+v", response)
+	if response.Ok {
+		return nil
+	}
+	return err
 }
 
 //
 func (this *ControlPlaneDao) UpdateHost(host dao.Host, unused *int) error {
-    glog.V(2).Infof("ControlPlaneDao.UpdateHost: %+v", host)
-
-    id := strings.TrimSpace(host.Id)
-    if id == "" {
-        return errors.New("empty Host.Id not allowed")
-    }
-
-    host.Id = id
-    response, err := indexHost(id, host)
-    glog.V(2).Infof("ControlPlaneDao.UpdateHost response: %+v", response)
-    if response.Ok {
-        return nil
-    }
-    return err
+	glog.V(2).Infof("ControlPlaneDao.UpdateHost: %+v", host)
+
+	id := strings.TrimSpace(host.Id)
+	if id == "" {
+		return errors.New("empty Host.Id not allowed")
+	}
+
+	host.Id = id
+	response, err := indexHost(id, host)
+	glog.V(2).Infof("ControlPlaneDao.UpdateHost response: %+v", response)
+	if response.Ok {
+		return nil
+	}
+	return err
 }
 
 //
 func (this *ControlPlaneDao) UpdateService(service dao.Service, unused *int) error {
-    glog.V(2).Infof("ControlPlaneDao.UpdateService: %+v", service)
-    id := strings.TrimSpace(service.Id)
-    if id == "" {
-        return errors.New("empty Service.Id not allowed")
-    }
-
-    service.Id = id
-    response, err := indexService(id, service)
-    glog.V(2).Infof("ControlPlaneDao.UpdateService response: %+v", response)
-    if response.Ok {
-        return this.zkDao.UpdateService(&service)
-    }
-    return err
+	glog.V(2).Infof("ControlPlaneDao.UpdateService: %+v", service)
+	id := strings.TrimSpace(service.Id)
+	if id == "" {
+		return errors.New("empty Service.Id not allowed")
+	}
+
+	service.Id = id
+	response, err := indexService(id, service)
+	glog.V(2).Infof("ControlPlaneDao.UpdateService response: %+v", response)
+	if response.Ok {
+		return this.zkDao.UpdateService(&service)
+	}
+	return err
 }
 
 //
 func (this *ControlPlaneDao) RemoveResourcePool(id string, unused *int) error {
-    glog.V(2).Infof("ControlPlaneDao.RemoveResourcePool: %s", id)
-    response, err := deleteResourcePool(id)
-    glog.V(2).Infof("ControlPlaneDao.RemoveResourcePool response: %+v", response)
-    return err
+	glog.V(2).Infof("ControlPlaneDao.RemoveResourcePool: %s", id)
+	response, err := deleteResourcePool(id)
+	glog.V(2).Infof("ControlPlaneDao.RemoveResourcePool response: %+v", response)
+	return err
 }
 
 //
 func (this *ControlPlaneDao) RemoveHost(id string, unused *int) error {
-    glog.V(2).Infof("ControlPlaneDao.RemoveHost: %s", id)
-    response, err := deleteHost(id)
-    glog.V(2).Infof("ControlPlaneDao.RemoveHost response: %+v", response)
-    return err
+	glog.V(2).Infof("ControlPlaneDao.RemoveHost: %s", id)
+	response, err := deleteHost(id)
+	glog.V(2).Infof("ControlPlaneDao.RemoveHost response: %+v", response)
+	return err
 }
 
 //
 func (this *ControlPlaneDao) RemoveService(id string, unused *int) error {
-    glog.V(2).Infof("ControlPlaneDao.RemoveService: %s", id)
-    response, err := deleteService(id)
-    glog.V(2).Infof("ControlPlaneDao.RemoveService response: %+v", response)
-    if err != nil {
-        glog.Errorf("Error removing service %s: %v", id, err)
-        return err
-    }
-    this.zkDao.RemoveService(id)
-    return nil
+	glog.V(2).Infof("ControlPlaneDao.RemoveService: %s", id)
+	response, err := deleteService(id)
+	glog.V(2).Infof("ControlPlaneDao.RemoveService response: %+v", response)
+	if err != nil {
+		glog.Errorf("Error removing service %s: %v", id, err)
+		return err
+	}
+	this.zkDao.RemoveService(id)
+	return nil
 }
 
 //
 func (this *ControlPlaneDao) GetResourcePool(id string, pool *dao.ResourcePool) error {
-    glog.V(2).Infof("ControlPlaneDao.GetResourcePool: id=%s", id)
-    if len(id) == 0 {
-        return errors.New("Must specify a pool ID")
-    }
-    request := dao.ResourcePool{}
-    err := getResourcePool(id, &request)
-    glog.V(2).Infof("ControlPlaneDao.GetResourcePool: id=%s, resourcepool=%+v, err=%s", id, request, err)
-    *pool = request
-    return err
+	glog.V(2).Infof("ControlPlaneDao.GetResourcePool: id=%s", id)
+	if len(id) == 0 {
+		return errors.New("Must specify a pool ID")
+	}
+	request := dao.ResourcePool{}
+	err := getResourcePool(id, &request)
+	glog.V(2).Infof("ControlPlaneDao.GetResourcePool: id=%s, resourcepool=%+v, err=%s", id, request, err)
+	*pool = request
+	return err
 }
 
 //
 func (this *ControlPlaneDao) GetHost(id string, host *dao.Host) error {
-    glog.V(2).Infof("ControlPlaneDao.GetHost: id=%s", id)
-    request := dao.Host{}
-    err := getHost(id, &request)
-    glog.V(2).Infof("ControlPlaneDao.GetHost: id=%s, host=%+v, err=%s", id, request, err)
-    *host = request
-    return err
+	glog.V(2).Infof("ControlPlaneDao.GetHost: id=%s", id)
+	request := dao.Host{}
+	err := getHost(id, &request)
+	glog.V(2).Infof("ControlPlaneDao.GetHost: id=%s, host=%+v, err=%s", id, request, err)
+	*host = request
+	return err
 }
 
 //
 func (this *ControlPlaneDao) GetService(id string, service *dao.Service) error {
-    glog.V(3).Infof("ControlPlaneDao.GetService: id=%s", id)
-    request := dao.Service{}
-    err := getService(id, &request)
-    glog.V(3).Infof("ControlPlaneDao.GetService: id=%s, service=%+v, err=%s", id, request, err)
-    *service = request
-    return err
+	glog.V(3).Infof("ControlPlaneDao.GetService: id=%s", id)
+	request := dao.Service{}
+	err := getService(id, &request)
+	glog.V(3).Infof("ControlPlaneDao.GetService: id=%s, service=%+v, err=%s", id, request, err)
+	*service = request
+	return err
 }
 
 func (this *ControlPlaneDao) GetRunningServices(request dao.EntityRequest, services *[]*dao.RunningService) error {
-    return this.zkDao.GetAllRunningServices(services)
+	return this.zkDao.GetAllRunningServices(services)
 }
 
 func (this *ControlPlaneDao) GetRunningServicesForHost(hostId string, services *[]*dao.RunningService) error {
-    return this.zkDao.GetRunningServicesForHost(hostId, services)
+	return this.zkDao.GetRunningServicesForHost(hostId, services)
 }
 
 func (this *ControlPlaneDao) GetRunningServicesForService(serviceId string, services *[]*dao.RunningService) error {
-    return this.zkDao.GetRunningServicesForService(serviceId, services)
+	return this.zkDao.GetRunningServicesForService(serviceId, services)
 }
 
 func (this *ControlPlaneDao) GetServiceLogs(id string, logs *string) error {
-    glog.V(3).Info("ControlPlaneDao.GetServiceLogs id=", id)
-    var serviceStates []*dao.ServiceState
-    err := this.zkDao.GetServiceStates(&serviceStates, id)
-    if err != nil {
-        return err
-    }
-    if len(serviceStates) == 0 {
-        glog.V(1).Info("Unable to find any running services for ", id)
-        return nil
-    }
-    cmd := exec.Command("docker", "logs", serviceStates[0].DockerId)
-    output, err := cmd.CombinedOutput()
-    if err != nil {
-        glog.Errorf("Unable to return logs because: %v", err)
-        return err
-    }
-    *logs = string(output)
-    return nil
+	glog.V(3).Info("ControlPlaneDao.GetServiceLogs id=", id)
+	var serviceStates []*dao.ServiceState
+	err := this.zkDao.GetServiceStates(&serviceStates, id)
+	if err != nil {
+		return err
+	}
+	if len(serviceStates) == 0 {
+		glog.V(1).Info("Unable to find any running services for ", id)
+		return nil
+	}
+	cmd := exec.Command("docker", "logs", serviceStates[0].DockerId)
+	output, err := cmd.CombinedOutput()
+	if err != nil {
+		glog.Errorf("Unable to return logs because: %v", err)
+		return err
+	}
+	*logs = string(output)
+	return nil
 }
 
 func (this *ControlPlaneDao) GetServiceStateLogs(request dao.ServiceStateRequest, logs *string) error {
-    /* TODO: This command does not support logs on other hosts */
-    glog.V(3).Info("ControlPlaneDao.GetServiceStateLogs id=", request)
-    var serviceState dao.ServiceState
-    err := this.zkDao.GetServiceState(&serviceState, request.ServiceId, request.ServiceStateId)
-    if err != nil {
-        glog.Errorf("ControlPlaneDao.GetServiceStateLogs servicestate=%+v err=%s", serviceState, err)
-        return err
-    }
-
-    cmd := exec.Command("docker", "logs", serviceState.DockerId)
-    output, err := cmd.CombinedOutput()
-    if err != nil {
-        glog.Errorf("Unable to return logs because: %v", err)
-        return err
-    }
-    *logs = string(output)
-    return nil
+	/* TODO: This command does not support logs on other hosts */
+	glog.V(3).Info("ControlPlaneDao.GetServiceStateLogs id=", request)
+	var serviceState dao.ServiceState
+	err := this.zkDao.GetServiceState(&serviceState, request.ServiceId, request.ServiceStateId)
+	if err != nil {
+		glog.Errorf("ControlPlaneDao.GetServiceStateLogs servicestate=%+v err=%s", serviceState, err)
+		return err
+	}
+
+	cmd := exec.Command("docker", "logs", serviceState.DockerId)
+	output, err := cmd.CombinedOutput()
+	if err != nil {
+		glog.Errorf("Unable to return logs because: %v", err)
+		return err
+	}
+	*logs = string(output)
+	return nil
 }
 
 //
 func (this *ControlPlaneDao) GetResourcePools(request dao.EntityRequest, pools *map[string]*dao.ResourcePool) error {
-    glog.V(3).Infof("ControlPlaneDao.GetResourcePools")
-    result, err := searchResourcePoolUri("_exists_:Id")
-    glog.V(3).Info("ControlPlaneDao.GetResourcePools: err=", err)
-
-    var resourcePools map[string]*dao.ResourcePool
-    if err != nil {
-        return err
-    }
-    var total = len(result.Hits.Hits)
-    var pool dao.ResourcePool
-    resourcePools = make(map[string]*dao.ResourcePool)
-    for i := 0; i < total; i += 1 {
-        err := json.Unmarshal(result.Hits.Hits[i].Source, &pool)
-        if err != nil {
-            return err
-        }
-        resourcePools[pool.Id] = &pool
-    }
-
-    *pools = resourcePools
-    return nil
+	glog.V(3).Infof("ControlPlaneDao.GetResourcePools")
+	result, err := searchResourcePoolUri("_exists_:Id")
+	glog.V(3).Info("ControlPlaneDao.GetResourcePools: err=", err)
+
+	var resourcePools map[string]*dao.ResourcePool
+	if err != nil {
+		return err
+	}
+	var total = len(result.Hits.Hits)
+	var pool dao.ResourcePool
+	resourcePools = make(map[string]*dao.ResourcePool)
+	for i := 0; i < total; i += 1 {
+		err := json.Unmarshal(result.Hits.Hits[i].Source, &pool)
+		if err != nil {
+			return err
+		}
+		resourcePools[pool.Id] = &pool
+	}
+
+	*pools = resourcePools
+	return nil
 }
 
 //
 func (this *ControlPlaneDao) GetHosts(request dao.EntityRequest, hosts *map[string]*dao.Host) error {
-    glog.V(3).Infof("ControlPlaneDao.GetHosts")
-    query := search.Query().Search("_exists_:Id")
-    search_result, err := search.Search("controlplane").Type("host").Size("10000").Query(query).Result()
-
-    if err != nil {
-        glog.Error("ControlPlaneDao.GetHosts: err=", err)
-        return err
-    }
-    result, err := toHosts(search_result)
-    if err != nil {
-        return err
-    }
-    hostmap := make(map[string]*dao.Host)
-    var total = len(result)
-    for i := 0; i < total; i += 1 {
-        host := result[i]
-        hostmap[host.Id] = host
-    }
-    *hosts = hostmap
-    return nil
+	glog.V(3).Infof("ControlPlaneDao.GetHosts")
+	query := search.Query().Search("_exists_:Id")
+	search_result, err := search.Search("controlplane").Type("host").Size("10000").Query(query).Result()
+
+	if err != nil {
+		glog.Error("ControlPlaneDao.GetHosts: err=", err)
+		return err
+	}
+	result, err := toHosts(search_result)
+	if err != nil {
+		return err
+	}
+	hostmap := make(map[string]*dao.Host)
+	var total = len(result)
+	for i := 0; i < total; i += 1 {
+		host := result[i]
+		hostmap[host.Id] = host
+	}
+	*hosts = hostmap
+	return nil
 }
 
 //
 func (this *ControlPlaneDao) GetServices(request dao.EntityRequest, services *[]*dao.Service) error {
-    glog.V(3).Infof("ControlPlaneDao.GetServices")
-    query := search.Query().Search("_exists_:Id")
-    results, err := search.Search("controlplane").Type("service").Size("50000").Query(query).Result()
-    if err != nil {
-        glog.Error("ControlPlaneDao.GetServices: err=", err)
-        return err
-    }
-    var service_results []*dao.Service
-    service_results, err = toServices(results)
-    if err != nil {
-        return err
-    }
-
-    *services = service_results
-    return nil
+	glog.V(3).Infof("ControlPlaneDao.GetServices")
+	query := search.Query().Search("_exists_:Id")
+	results, err := search.Search("controlplane").Type("service").Size("50000").Query(query).Result()
+	if err != nil {
+		glog.Error("ControlPlaneDao.GetServices: err=", err)
+		return err
+	}
+	var service_results []*dao.Service
+	service_results, err = toServices(results)
+	if err != nil {
+		return err
+	}
+
+	*services = service_results
+	return nil
 }
 
 //
 func (this *ControlPlaneDao) GetTaggedServices(request dao.EntityRequest, services *[]*dao.Service) error {
-    glog.V(3).Infof("ControlPlaneDao.GetTaggedServices")
-
-    switch v := request.(type) {
-    case []string:
-        qs := strings.Join(v, " AND ")
-        query := search.Query().Search(qs)
-        results, err := search.Search("controlplane").Type("service").Size("8192").Query(query).Result()
-        if err != nil {
-            glog.Error("ControlPlaneDao.GetTaggedServices: err=", err)
-            return err
-        }
-
-        var service_results []*dao.Service
-        service_results, err = toServices(results)
-        if err != nil {
-            glog.Error("ControlPlaneDao.GetTaggedServices: err=", err)
-            return err
-        }
-
-        *services = service_results
-
-        glog.V(2).Infof("ControlPlaneDao.GetTaggedServices: services=%v", services)
-        return nil
-    default:
-        err := fmt.Errorf("Bad request type: %v", v)
-        glog.V(2).Info("ControlPlaneDao.GetTaggedServices: err=", err)
-        return err
-    }
+	glog.V(3).Infof("ControlPlaneDao.GetTaggedServices")
+
+	switch v := request.(type) {
+	case []string:
+		qs := strings.Join(v, " AND ")
+		query := search.Query().Search(qs)
+		results, err := search.Search("controlplane").Type("service").Size("8192").Query(query).Result()
+		if err != nil {
+			glog.Error("ControlPlaneDao.GetTaggedServices: err=", err)
+			return err
+		}
+
+		var service_results []*dao.Service
+		service_results, err = toServices(results)
+		if err != nil {
+			glog.Error("ControlPlaneDao.GetTaggedServices: err=", err)
+			return err
+		}
+
+		*services = service_results
+
+		glog.V(2).Infof("ControlPlaneDao.GetTaggedServices: services=%v", services)
+		return nil
+	default:
+		err := fmt.Errorf("Bad request type: %v", v)
+		glog.V(2).Info("ControlPlaneDao.GetTaggedServices: err=", err)
+		return err
+	}
 }
 
 func (this *ControlPlaneDao) GetHostsForResourcePool(poolId string, poolHosts *[]*dao.PoolHost) error {
-    id := strings.TrimSpace(poolId)
-    if id == "" {
-        return errors.New("Illegal poolId: empty poolId not allowed")
-    }
-
-    query := fmt.Sprintf("PoolId:%s", id)
-    result, err := this.queryHosts(query)
-    if err != nil {
-        return err
-    }
-    var response []*dao.PoolHost = make([]*dao.PoolHost, len(result))
-    for i := 0; i < len(result); i += 1 {
-        poolHost := dao.PoolHost{result[i].Id, result[i].PoolId, result[i].IpAddr}
-        response[i] = &poolHost
-    }
-
-    *poolHosts = response
-    return nil
+	id := strings.TrimSpace(poolId)
+	if id == "" {
+		return errors.New("Illegal poolId: empty poolId not allowed")
+	}
+
+	query := fmt.Sprintf("PoolId:%s", id)
+	result, err := this.queryHosts(query)
+	if err != nil {
+		return err
+	}
+	var response []*dao.PoolHost = make([]*dao.PoolHost, len(result))
+	for i := 0; i < len(result); i += 1 {
+		poolHost := dao.PoolHost{result[i].Id, result[i].PoolId, result[i].IpAddr}
+		response[i] = &poolHost
+	}
+
+	*poolHosts = response
+	return nil
 }
 
 func (this *ControlPlaneDao) StartService(serviceId string, unused *string) error {
-    //get the original service
-    service := dao.Service{}
-    err := this.GetService(serviceId, &service)
-    if err != nil {
-        return err
-    }
-    //start this service
-    var unusedInt int
-    service.DesiredState = dao.SVC_RUN
-    err = this.UpdateService(service, &unusedInt)
-    if err != nil {
-        return err
-    }
-    //start all child services
-    var query = fmt.Sprintf("ParentServiceId:%s", serviceId)
-    subServices, err := this.queryServices(query, "100")
-    if err != nil {
-        return err
-    }
-    for _, service := range subServices {
-        err = this.StartService(service.Id, unused)
-        if err != nil {
-            return err
-        }
-    }
-
-    return nil
+	//get the original service
+	service := dao.Service{}
+	err := this.GetService(serviceId, &service)
+	if err != nil {
+		return err
+	}
+	//start this service
+	var unusedInt int
+	service.DesiredState = dao.SVC_RUN
+	err = this.UpdateService(service, &unusedInt)
+	if err != nil {
+		return err
+	}
+	//start all child services
+	var query = fmt.Sprintf("ParentServiceId:%s", serviceId)
+	subServices, err := this.queryServices(query, "100")
+	if err != nil {
+		return err
+	}
+	for _, service := range subServices {
+		err = this.StartService(service.Id, unused)
+		if err != nil {
+			return err
+		}
+	}
+
+	return nil
 }
 
 func (this *ControlPlaneDao) GetServiceState(request dao.ServiceStateRequest, serviceState *dao.ServiceState) error {
-    glog.V(3).Infof("ControlPlaneDao.GetServiceState: request=%v", request)
-    return this.zkDao.GetServiceState(serviceState, request.ServiceId, request.ServiceStateId)
+	glog.V(3).Infof("ControlPlaneDao.GetServiceState: request=%v", request)
+	return this.zkDao.GetServiceState(serviceState, request.ServiceId, request.ServiceStateId)
 }
 
 func (this *ControlPlaneDao) GetRunningService(request dao.ServiceStateRequest, running *dao.RunningService) error {
-    glog.V(3).Infof("ControlPlaneDao.GetRunningService: request=%v", request)
-    return this.zkDao.GetRunningService(request.ServiceId, request.ServiceStateId, running)
+	glog.V(3).Infof("ControlPlaneDao.GetRunningService: request=%v", request)
+	return this.zkDao.GetRunningService(request.ServiceId, request.ServiceStateId, running)
 }
 
 func (this *ControlPlaneDao) GetServiceStates(serviceId string, serviceStates *[]*dao.ServiceState) error {
-    glog.V(2).Infof("ControlPlaneDao.GetServiceStates: serviceId=%s", serviceId)
-    return this.zkDao.GetServiceStates(serviceStates, serviceId)
+	glog.V(2).Infof("ControlPlaneDao.GetServiceStates: serviceId=%s", serviceId)
+	return this.zkDao.GetServiceStates(serviceStates, serviceId)
 }
 
 /* This method assumes that if a service instance exists, it has not yet been terminated */
 func (this *ControlPlaneDao) getNonTerminatedServiceStates(serviceId string, serviceStates *[]*dao.ServiceState) error {
-    glog.V(2).Infof("ControlPlaneDao.getNonTerminatedServiceStates: serviceId=%s", serviceId)
-    return this.zkDao.GetServiceStates(serviceStates, serviceId)
+	glog.V(2).Infof("ControlPlaneDao.getNonTerminatedServiceStates: serviceId=%s", serviceId)
+	return this.zkDao.GetServiceStates(serviceStates, serviceId)
 }
 
 // Update the current state of a service instance.
 func (this *ControlPlaneDao) UpdateServiceState(state dao.ServiceState, unused *int) error {
-    glog.V(2).Infoln("ControlPlaneDao.UpdateServiceState state=%+v", state)
-    return this.zkDao.UpdateServiceState(&state)
+	glog.V(2).Infoln("ControlPlaneDao.UpdateServiceState state=%+v", state)
+	return this.zkDao.UpdateServiceState(&state)
 }
 
 func (this *ControlPlaneDao) RestartService(serviceId string, unused *int) error {
-    return dao.ControlPlaneError{"Unimplemented"}
+	return dao.ControlPlaneError{"Unimplemented"}
 }
 
 func (this *ControlPlaneDao) StopService(id string, unused *int) error {
-    glog.V(2).Info("ControlPlaneDao.StopService id=", id)
-    var service dao.Service
-    err := this.GetService(id, &service)
-    if err != nil {
-        return err
-    }
-    service.DesiredState = dao.SVC_STOP
-    err = this.UpdateService(service, unused)
-    if err != nil {
-        return err
-    }
-    query := fmt.Sprintf("ParentServiceId:%s AND NOT Launch:manual", id)
-    subservices, err := this.queryServices(query, "100")
-    if err != nil {
-        return err
-    }
-    for _, service := range subservices {
-        return this.StopService(service.Id, unused)
-    }
-    return nil
+	glog.V(2).Info("ControlPlaneDao.StopService id=", id)
+	var service dao.Service
+	err := this.GetService(id, &service)
+	if err != nil {
+		return err
+	}
+	service.DesiredState = dao.SVC_STOP
+	err = this.UpdateService(service, unused)
+	if err != nil {
+		return err
+	}
+	query := fmt.Sprintf("ParentServiceId:%s AND NOT Launch:manual", id)
+	subservices, err := this.queryServices(query, "100")
+	if err != nil {
+		return err
+	}
+	for _, service := range subservices {
+		return this.StopService(service.Id, unused)
+	}
+	return nil
 }
 
 func (this *ControlPlaneDao) StopRunningInstance(request dao.HostServiceRequest, unused *int) error {
-    return this.zkDao.TerminateHostService(request.HostId, request.ServiceStateId)
+	return this.zkDao.TerminateHostService(request.HostId, request.ServiceStateId)
 }
 
 func (this *ControlPlaneDao) DeployTemplate(request dao.ServiceTemplateDeploymentRequest, unused *int) error {
-    var wrapper dao.ServiceTemplateWrapper
-    err := getServiceTemplateWrapper(request.TemplateId, &wrapper)
-
-    if err != nil {
-        glog.Errorf("Unable to load template wrapper: %s", request.TemplateId)
-        return err
-    }
-
-    var pool dao.ResourcePool
-    err = this.GetResourcePool(request.PoolId, &pool)
-    if err != nil {
-        glog.Errorf("Unable to load resource pool: %s", request.PoolId)
-        return err
-    }
-
-    var template dao.ServiceTemplate
-    err = json.Unmarshal([]byte(wrapper.Data), &template)
-    if err != nil {
-        glog.Errorf("Unable to unmarshal template: %s", request.TemplateId)
-        return err
-    }
-
-    volumes := make(map[string]string)
-    return this.deployServiceDefinitions(template.Services, request.TemplateId, request.PoolId, "", volumes, request.DeploymentId)
+	var wrapper dao.ServiceTemplateWrapper
+	err := getServiceTemplateWrapper(request.TemplateId, &wrapper)
+
+	if err != nil {
+		glog.Errorf("Unable to load template wrapper: %s", request.TemplateId)
+		return err
+	}
+
+	var pool dao.ResourcePool
+	err = this.GetResourcePool(request.PoolId, &pool)
+	if err != nil {
+		glog.Errorf("Unable to load resource pool: %s", request.PoolId)
+		return err
+	}
+
+	var template dao.ServiceTemplate
+	err = json.Unmarshal([]byte(wrapper.Data), &template)
+	if err != nil {
+		glog.Errorf("Unable to unmarshal template: %s", request.TemplateId)
+		return err
+	}
+
+	volumes := make(map[string]string)
+	return this.deployServiceDefinitions(template.Services, request.TemplateId, request.PoolId, "", volumes, request.DeploymentId)
 }
 
 func (this *ControlPlaneDao) deployServiceDefinitions(sds []dao.ServiceDefinition, template string, pool string, parent string, volumes map[string]string, deploymentId string) error {
-    for _, sd := range sds {
-        if err := this.deployServiceDefinition(sd, template, pool, parent, volumes, deploymentId); err != nil {
-            return err
-        }
-    }
-    return nil
+	for _, sd := range sds {
+		if err := this.deployServiceDefinition(sd, template, pool, parent, volumes, deploymentId); err != nil {
+			return err
+		}
+	}
+	return nil
 }
 
 func (this *ControlPlaneDao) deployServiceDefinition(sd dao.ServiceDefinition, template string, pool string, parent string, volumes map[string]string, deploymentId string) error {
-    svcuuid, _ := dao.NewUuid()
-    now := time.Now()
-
-    ctx, err := json.Marshal(sd.Context)
-    if err != nil {
-        return err
-    }
-
-    // determine the desired state
-    ds := dao.SVC_RUN
-
-    if sd.Launch == "MANUAL" {
-        ds = dao.SVC_STOP
-    }
-
-    exportedVolumes := make(map[string]string)
-    for k, v := range volumes {
-        exportedVolumes[k] = v
-    }
-
-    svc := dao.Service{}
-    svc.Id = svcuuid
-    svc.Name = sd.Name
-    svc.Context = string(ctx)
-    svc.Startup = sd.Command
-    svc.Description = sd.Description
-    svc.Tags = sd.Tags
-    svc.Instances = sd.Instances.Min
-    svc.ImageId = sd.ImageId
-    svc.PoolId = pool
-    svc.DesiredState = ds
-    svc.Launch = sd.Launch
-    svc.ConfigFiles = sd.ConfigFiles
-    svc.Endpoints = sd.Endpoints
-    svc.ParentServiceId = parent
-    svc.CreatedAt = now
-    svc.UpdatedAt = now
-    svc.Volumes = make([]dao.Volume, len(sd.VolumeImports))
-    svc.DeploymentId = deploymentId
-    svc.LogConfigs = sd.LogConfigs
-
-    //for each export, create directory and add path into export map
-    for _, volumeExport := range sd.VolumeExports {
-        resourcePath := svc.Id + "/" + volumeExport.Path
-        exportedVolumes[volumeExport.Name] = resourcePath
-    }
-
-    //for each import, create directory and configure service paths
-    for i, volumeImport := range sd.VolumeImports {
-        resourcePath := exportedVolumes[volumeImport.Name] + "/" + volumeImport.ResourcePath
-        svc.Volumes[i] = dao.Volume{volumeImport.Owner, volumeImport.Permission, resourcePath, volumeImport.ContainerPath}
-    }
-
-    var serviceId string
-    err = this.AddService(svc, &serviceId)
-    if err != nil {
-        return err
-    }
-
-    sduuid, _ := dao.NewUuid()
-    deployment := dao.ServiceDeployment{sduuid, template, svc.Id, now}
-    _, err = newServiceDeployment(sduuid, &deployment)
-    if err != nil {
-        return err
-    }
-
-    return this.deployServiceDefinitions(sd.Services, template, pool, svc.Id, exportedVolumes, deploymentId)
+	svcuuid, _ := dao.NewUuid()
+	now := time.Now()
+
+	ctx, err := json.Marshal(sd.Context)
+	if err != nil {
+		return err
+	}
+
+	// determine the desired state
+	ds := dao.SVC_RUN
+
+	if sd.Launch == "MANUAL" {
+		ds = dao.SVC_STOP
+	}
+
+	exportedVolumes := make(map[string]string)
+	for k, v := range volumes {
+		exportedVolumes[k] = v
+	}
+
+	svc := dao.Service{}
+	svc.Id = svcuuid
+	svc.Name = sd.Name
+	svc.Context = string(ctx)
+	svc.Startup = sd.Command
+	svc.Description = sd.Description
+	svc.Tags = sd.Tags
+	svc.Instances = sd.Instances.Min
+	svc.ImageId = sd.ImageId
+	svc.PoolId = pool
+	svc.DesiredState = ds
+	svc.Launch = sd.Launch
+	svc.ConfigFiles = sd.ConfigFiles
+	svc.Endpoints = sd.Endpoints
+	svc.ParentServiceId = parent
+	svc.CreatedAt = now
+	svc.UpdatedAt = now
+	svc.Volumes = make([]dao.Volume, len(sd.VolumeImports))
+	svc.DeploymentId = deploymentId
+	svc.LogConfigs = sd.LogConfigs
+
+	//for each export, create directory and add path into export map
+	for _, volumeExport := range sd.VolumeExports {
+		resourcePath := svc.Id + "/" + volumeExport.Path
+		exportedVolumes[volumeExport.Name] = resourcePath
+	}
+
+	//for each import, create directory and configure service paths
+	for i, volumeImport := range sd.VolumeImports {
+		resourcePath := exportedVolumes[volumeImport.Name] + "/" + volumeImport.ResourcePath
+		svc.Volumes[i] = dao.Volume{volumeImport.Owner, volumeImport.Permission, resourcePath, volumeImport.ContainerPath}
+	}
+
+	var serviceId string
+	err = this.AddService(svc, &serviceId)
+	if err != nil {
+		return err
+	}
+
+	sduuid, _ := dao.NewUuid()
+	deployment := dao.ServiceDeployment{sduuid, template, svc.Id, now}
+	_, err = newServiceDeployment(sduuid, &deployment)
+	if err != nil {
+		return err
+	}
+
+	return this.deployServiceDefinitions(sd.Services, template, pool, svc.Id, exportedVolumes, deploymentId)
 }
 
 func (this *ControlPlaneDao) AddServiceTemplate(serviceTemplate dao.ServiceTemplate, templateId *string) error {
-    var err error
-    var uuid string
-    var response api.BaseResponse
-    var wrapper dao.ServiceTemplateWrapper
-
-    data, err := json.Marshal(serviceTemplate)
-    if err != nil {
-        return err
-    }
-    uuid, err = dao.NewUuid()
-    if err != nil {
-        return err
-    }
-    wrapper.Id = uuid
-    wrapper.Name = serviceTemplate.Name
-    wrapper.Description = serviceTemplate.Description
-    wrapper.Data = string(data)
-    wrapper.ApiVersion = 1
-    wrapper.TemplateVersion = 1
-    response, err = newServiceTemplateWrapper(uuid, wrapper)
-    if response.Ok {
-        *templateId = uuid
-        err = nil
-    }
-    return nil
+	var err error
+	var uuid string
+	var response api.BaseResponse
+	var wrapper dao.ServiceTemplateWrapper
+
+	data, err := json.Marshal(serviceTemplate)
+	if err != nil {
+		return err
+	}
+	uuid, err = dao.NewUuid()
+	if err != nil {
+		return err
+	}
+	wrapper.Id = uuid
+	wrapper.Name = serviceTemplate.Name
+	wrapper.Description = serviceTemplate.Description
+	wrapper.Data = string(data)
+	wrapper.ApiVersion = 1
+	wrapper.TemplateVersion = 1
+	response, err = newServiceTemplateWrapper(uuid, wrapper)
+	if response.Ok {
+		*templateId = uuid
+		err = nil
+	}
+	return nil
 }
 
 func (this *ControlPlaneDao) UpdateServiceTemplate(template dao.ServiceTemplate, unused *int) error {
-    return fmt.Errorf("unimplemented UpdateServiceTemplate")
+	return fmt.Errorf("unimplemented UpdateServiceTemplate")
 }
 
 func (this *ControlPlaneDao) RemoveServiceTemplate(id string, unused *int) error {
-    // make sure it is a valid template first
-    var wrapper dao.ServiceTemplateWrapper
-    err := getServiceTemplateWrapper(id, &wrapper)
-
-    if err != nil {
-        return fmt.Errorf("Unable to find template: %s", id)
-    }
-
-    glog.V(2).Infof("ControlPlaneDao.RemoveServiceTemplate: %s", id)
-    response, err := deleteServiceTemplateWrapper(id)
-    glog.V(2).Infof("ControlPlaneDao.RemoveServiceTemplate response: %+v", response)
-    return err
+	// make sure it is a valid template first
+	var wrapper dao.ServiceTemplateWrapper
+	err := getServiceTemplateWrapper(id, &wrapper)
+
+	if err != nil {
+		return fmt.Errorf("Unable to find template: %s", id)
+	}
+
+	glog.V(2).Infof("ControlPlaneDao.RemoveServiceTemplate: %s", id)
+	response, err := deleteServiceTemplateWrapper(id)
+	glog.V(2).Infof("ControlPlaneDao.RemoveServiceTemplate response: %+v", response)
+	return err
 }
 
 func (this *ControlPlaneDao) GetServiceTemplates(unused int, templates *map[string]*dao.ServiceTemplate) error {
-    glog.V(2).Infof("ControlPlaneDao.GetServiceTemplates")
-    query := search.Query().Search("_exists_:Id")
-    search_result, err := search.Search("controlplane").Type("servicetemplatewrapper").Size("1000").Query(query).Result()
-    glog.V(2).Infof("ControlPlaneDao.GetServiceTemplates: err=%s", err)
-    if err != nil {
-        return err
-    }
-    result, err := toServiceTemplateWrappers(search_result)
-    templatemap := make(map[string]*dao.ServiceTemplate)
-    if err != nil {
-        return err
-    }
-    var total = len(result)
-    for i := 0; i < total; i += 1 {
-        var template dao.ServiceTemplate
-        wrapper := result[i]
-        err = json.Unmarshal([]byte(wrapper.Data), &template)
-        templatemap[wrapper.Id] = &template
-    }
-    *templates = templatemap
-    return nil
+	glog.V(2).Infof("ControlPlaneDao.GetServiceTemplates")
+	query := search.Query().Search("_exists_:Id")
+	search_result, err := search.Search("controlplane").Type("servicetemplatewrapper").Size("1000").Query(query).Result()
+	glog.V(2).Infof("ControlPlaneDao.GetServiceTemplates: err=%s", err)
+	if err != nil {
+		return err
+	}
+	result, err := toServiceTemplateWrappers(search_result)
+	templatemap := make(map[string]*dao.ServiceTemplate)
+	if err != nil {
+		return err
+	}
+	var total = len(result)
+	for i := 0; i < total; i += 1 {
+		var template dao.ServiceTemplate
+		wrapper := result[i]
+		err = json.Unmarshal([]byte(wrapper.Data), &template)
+		templatemap[wrapper.Id] = &template
+	}
+	*templates = templatemap
+	return nil
 }
 
 // Create a elastic search control plane data access object
 func NewControlPlaneDao(hostName string, port int) (*ControlPlaneDao, error) {
-    glog.V(0).Infof("Opening ElasticSearch ControlPlane Dao: hostName=%s, port=%d", hostName, port)
-    api.Domain = hostName
-    api.Port = strconv.Itoa(port)
-    return &ControlPlaneDao{hostName, port, nil, nil}, nil
+	glog.V(0).Infof("Opening ElasticSearch ControlPlane Dao: hostName=%s, port=%d", hostName, port)
+	api.Domain = hostName
+	api.Port = strconv.Itoa(port)
+	return &ControlPlaneDao{hostName, port, nil, nil}, nil
 }
 
 // hostId retreives the system's unique id, on linux this maps
 // to /usr/bin/hostid.
 func hostId() (hostid string, err error) {
-    cmd := exec.Command(HOST_ID_CMDString)
-    stdout, err := cmd.Output()
-    if err != nil {
-        return hostid, err
-    }
-    return strings.TrimSpace(string(stdout)), err
+	cmd := exec.Command(HOST_ID_CMDString)
+	stdout, err := cmd.Output()
+	if err != nil {
+		return hostid, err
+	}
+	return strings.TrimSpace(string(stdout)), err
 }
 
 func NewControlSvc(hostName string, port int, zookeepers []string) (s *ControlPlaneDao, err error) {
-    glog.V(2).Info("calling NewControlSvc()")
-    defer glog.V(2).Info("leaving NewControlSvc()")
-    s, err = NewControlPlaneDao(hostName, port)
-
-    if err != nil {
-        return
-    }
-
-    if len(zookeepers) == 0 {
-        isvcs.ZookeeperContainer.Run()
-        s.zookeepers = []string{"127.0.0.1:2181"}
-    } else {
-        s.zookeepers = zookeepers
-    }
-    s.zkDao = &zzk.ZkDao{s.zookeepers}
-
-    isvcs.ElasticSearchContainer.Run()
-
-    // ensure that a default pool exists
-    var pool dao.ResourcePool
-    err = s.GetResourcePool("default", &pool)
-    if err != nil {
-        glog.V(0).Info("'default' resource pool not found; creating...")
-        default_pool := dao.ResourcePool{}
-        default_pool.Id = "default"
-
-        var poolId string
-        err = s.AddResourcePool(default_pool, &poolId)
-        if err != nil {
-            return
-        }
-    }
-
-    hid, err := hostId()
-    if err != nil {
-        return nil, err
-    }
-
-    go s.handleScheduler(hid)
-    return s, err
+	glog.V(2).Info("calling NewControlSvc()")
+	defer glog.V(2).Info("leaving NewControlSvc()")
+	s, err = NewControlPlaneDao(hostName, port)
+
+	if err != nil {
+		return
+	}
+
+	if len(zookeepers) == 0 {
+		isvcs.ZookeeperContainer.Run()
+		s.zookeepers = []string{"127.0.0.1:2181"}
+	} else {
+		s.zookeepers = zookeepers
+	}
+	s.zkDao = &zzk.ZkDao{s.zookeepers}
+
+	isvcs.ElasticSearchContainer.Run()
+
+	// ensure that a default pool exists
+	var pool dao.ResourcePool
+	err = s.GetResourcePool("default", &pool)
+	if err != nil {
+		glog.V(0).Info("'default' resource pool not found; creating...")
+		default_pool := dao.ResourcePool{}
+		default_pool.Id = "default"
+
+		var poolId string
+		err = s.AddResourcePool(default_pool, &poolId)
+		if err != nil {
+			return
+		}
+	}
+
+	hid, err := hostId()
+	if err != nil {
+		return nil, err
+	}
+
+	go s.handleScheduler(hid)
+	return s, err
 }
 
 func (s *ControlPlaneDao) handleScheduler(hostId string) {
 
-    for {
-        func() {
-            conn, _, err := zk.Connect(s.zookeepers, time.Second*10)
-            if err != nil {
-                time.Sleep(time.Second * 3)
-                return
-            }
-            defer conn.Close()
-
-            sched, shutdown := scheduler.NewScheduler("", conn, hostId, s)
-            sched.Start()
-            select {
-            case <-shutdown:
-            }
-        }()
-    }
+	for {
+		func() {
+			conn, _, err := zk.Connect(s.zookeepers, time.Second*10)
+			if err != nil {
+				time.Sleep(time.Second * 3)
+				return
+			}
+			defer conn.Close()
+
+			sched, shutdown := scheduler.NewScheduler("", conn, hostId, s)
+			sched.Start()
+			select {
+			case <-shutdown:
+			}
+		}()
+	}
 }
 
 const HOST_ID_CMDString = "/usr/bin/hostid"