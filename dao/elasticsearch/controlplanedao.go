--- conflicted
+++ resolved
@@ -1234,10 +1234,6 @@
 	return nil
 }
 
-<<<<<<< HEAD
-// AssignAddress Creates an AddressAssignment, verifies that an assignment for the service/endpoint does not already exist
-func (this *ControlPlaneDao) AssignAddress(assignment dao.AddressAssignment, unused interface{}) error {
-=======
 // RemoveAddressAssignemnt Removes an AddressAssignment by id
 func (this *ControlPlaneDao) RemoveAddressAssignment(id string, unused interface{}) error {
 	aas, err := this.queryAddressAssignments(fmt.Sprintf("Id:%s", id))
@@ -1257,7 +1253,6 @@
 // AssignAddress Creates an AddressAssignment, verifies that an assignment for the service/endpoint does not already exist
 // id param contains id of newly created assignment if successful
 func (this *ControlPlaneDao) AssignAddress(assignment dao.AddressAssignment, id *string) error {
->>>>>>> b73e36fc
 	err := assignment.Validate()
 	if err != nil {
 		return err
@@ -1274,15 +1269,11 @@
 	case "virtual":
 		{
 			// TODO: need to check if virtual IP exists
-<<<<<<< HEAD
-		}
-=======
 			return fmt.Errorf("Not yet supported type %v", assignment.AssignmentType)
 		}
 	default:
 		//Validate above should handle this but left here for completenes
 		return fmt.Errorf("Invalid assignment type %v", assignment.AssignmentType)
->>>>>>> b73e36fc
 	}
 
 	//check service and endpoint exists
@@ -1290,36 +1281,24 @@
 		return err
 	}
 
-<<<<<<< HEAD
-	//check for existing assignements to this endpoint
-=======
 	//check for existing assignments to this endpoint
->>>>>>> b73e36fc
 	existing, err := this.getEndpointAddressAssignments(assignment.ServiceId, assignment.EndpointName)
 	if err != nil {
 		return err
 	}
 	if existing.Id != "" {
-<<<<<<< HEAD
-		return fmt.Errorf("Address Assignment alread exists")
-=======
 		return fmt.Errorf("Address Assignment already exists")
->>>>>>> b73e36fc
 	}
 	assignment.Id, err = dao.NewUuid()
 	if err != nil {
 		return err
 	}
 	_, err = newAddressAssignment(assignment.Id, &assignment)
-<<<<<<< HEAD
-	return err
-=======
 	if err != nil{
 		return err
 	}
 	*id = assignment.Id
 	return nil
->>>>>>> b73e36fc
 }
 
 func (this *ControlPlaneDao) validStaticIp(hostId string, ipAddr string) error {
@@ -1348,17 +1327,11 @@
 func (this *ControlPlaneDao) validEndpoint(serviceId string, endpointName string) error {
 	services, err := this.queryServices(fmt.Sprintf("Id:%s", serviceId), "1")
 	if err != nil {
-<<<<<<< HEAD
 		fmt.Printf("111111111111")
 		return err
 	}
 	if len(services) != 1 {
 		fmt.Printf("22222222222")
-=======
-		return err
-	}
-	if len(services) != 1 {
->>>>>>> b73e36fc
 		return fmt.Errorf("Found %v Services with id %v", len(services), serviceId)
 	}
 	service := services[0]
@@ -1370,10 +1343,7 @@
 		}
 	}
 	if !found {
-<<<<<<< HEAD
 		fmt.Printf("333333333333333")
-=======
->>>>>>> b73e36fc
 		return fmt.Errorf("Endpoint %v not found on service %v", endpointName, serviceId)
 	}
 	return nil
@@ -1390,11 +1360,7 @@
 	return nil
 }
 
-<<<<<<< HEAD
-// queryAddressAssignments query for host ips
-=======
 // queryAddressAssignments query for host ips; returns empty array if no results for query
->>>>>>> b73e36fc
 func (this *ControlPlaneDao) queryAddressAssignments(query string) (*[]dao.AddressAssignment, error) {
 	result, err := searchAddressAssignment(query)
 	if err != nil {
@@ -1403,11 +1369,7 @@
 	return toAddressAssignments(&result)
 }
 
-<<<<<<< HEAD
 // getEndpointAddressAssignments returns the AddressAssignment for the service and endpoint, if no assignments the AddressAssignment struct will be uninitialized
-=======
-// getEndpointAddressAssignments returns the AddressAssignment for the serivce and endpoint, if no assignments the AddressAssignment struct will be uninitialized
->>>>>>> b73e36fc
 func (this *ControlPlaneDao) getEndpointAddressAssignments(serviceId string, endpointName string) (*dao.AddressAssignment, error) {
 	//TODO: this can probably be done w/ a query
 	assignments := []dao.AddressAssignment{}
