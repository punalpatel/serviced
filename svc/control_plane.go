/*******************************************************************************
* Copyright (C) Zenoss, Inc. 2013, all rights reserved.
*
* This content is made available according to terms specified in
* License.zenoss under the directory where your Zenoss product is installed.
*
*******************************************************************************/

package svc

import (
	"github.com/coopernurse/gorp"
	"github.com/samuel/go-zookeeper/zk"
	"github.com/zenoss/glog"
	"github.com/zenoss/serviced"
	"github.com/zenoss/serviced/isvcs"
	_ "github.com/ziutek/mymysql/godrv"

	"database/sql"
	"encoding/json"
	"fmt"
	"math/rand"
	"strconv"
	"strings"
	"time"
)

/* A control plane implementation.

ControlSvc implements the ControlPlane interface. It currently uses a mysql
database to keep state. It is responsible for tracking hosts, resource pools,
services, & service instances.
*/
type ControlSvc struct {
	connectionString string
	connectionDriver string
	zookeepers       []string
	scheduler        *scheduler
}

// Ensure that ControlSvc implements the ControlPlane interface.
var _ serviced.ControlPlane = &ControlSvc{}

// Create a new ControlSvc or load an existing one.
func NewControlSvc(connectionUri string, zookeepers []string) (s *ControlSvc, err error) {
	glog.Info("calling NewControlSvc()")
	defer glog.Info("leaving NewControlSvc()")
	s = new(ControlSvc)
	connInfo, err := serviced.ParseDatabaseUri(connectionUri)
	if err != nil {
		return s, err
	}
	s.connectionString = serviced.ToMymysqlConnectionString(connInfo)
	s.connectionDriver = "mymysql"

	if len(zookeepers) == 0 {
		isvcs.ZookeeperContainer.Run()
		s.zookeepers = []string{"127.0.0.1:2181"}
	} else {
		s.zookeepers = zookeepers
	}

	// ensure that a default pool exists
	_, err = s.getDefaultResourcePool()
	if err != nil {
		return s, err
	}

	hostId, err := serviced.HostId()
	if err != nil {
		return nil, err
	}

	go s.handleScheduler(hostId)
	return s, err
}

func (s *ControlSvc) handleScheduler(hostId string) {

	for {
		conn, _, err := zk.Connect(s.zookeepers, time.Second*10)
		if err != nil {
			time.Sleep(time.Second * 3)
			continue
		}
		scheduler, shutdown := newScheduler("", conn, hostId, s.lead)
		scheduler.Start()
		select {
		case <-shutdown:
		}
	}
}

type service_endpoint struct {
	ServiceId       string // service id
	Port            uint16 // port number
	ProtocolType    string // tcp or udp
	ApplicationType string
	Purpose         string // remote or local
}

type service_state_endpoint struct {
	ServiceStateId string
	Port           uint16
	ProtocolType   string
	ExternalPort   uint16
	IpAddr         string
}

// Get a database connection and map db entities to structs.
func (s *ControlSvc) getDbConnection() (con *sql.DB, dbmap *gorp.DbMap, err error) {
	con, err = sql.Open(s.connectionDriver, s.connectionString)
	if err != nil {
		return nil, nil, err
	}

	dbmap = &gorp.DbMap{Db: con, Dialect: gorp.MySQLDialect{"InnoDB", "UTF8"}}

	host := dbmap.AddTableWithName(serviced.Host{}, "host").SetKeys(false, "Id")
	host.ColMap("Id").Rename("id")
	host.ColMap("PoolId").Rename("resource_pool_id")
	host.ColMap("Name").Rename("name")
	host.ColMap("IpAddr").Rename("ip_addr")
	host.ColMap("Cores").Rename("cores")
	host.ColMap("Memory").Rename("memory")
	host.ColMap("PrivateNetwork").Rename("private_network")
	host.ColMap("CreatedAt").Rename("created_at").SetTransient(true)
	host.ColMap("UpdatedAt").Rename("updated_at").SetTransient(true)

	pool := dbmap.AddTableWithName(serviced.ResourcePool{}, "resource_pool").SetKeys(false, "Id")
	pool.ColMap("Id").Rename("id")
	pool.ColMap("ParentId").Rename("parent_id")
	pool.ColMap("CoreLimit").Rename("cores")
	pool.ColMap("MemoryLimit").Rename("memory")
	pool.ColMap("Priority").Rename("priority")
	pool.ColMap("CreatedAt").Rename("created_at").SetTransient(true)
	pool.ColMap("UpdatedAt").Rename("updated_at").SetTransient(true)

	service := dbmap.AddTableWithName(serviced.Service{}, "service").SetKeys(false, "Id")
	service.ColMap("Id").Rename("id")
	service.ColMap("Name").Rename("name")
	service.ColMap("Startup").Rename("startup")
	service.ColMap("Description").Rename("description")
	service.ColMap("Instances").Rename("instances")
	service.ColMap("ImageId").Rename("image_id")
	service.ColMap("PoolId").Rename("resource_pool_id")
	service.ColMap("DesiredState").Rename("desired_state")
	service.ColMap("Endpoints").SetTransient(true)
	service.ColMap("ParentServiceId").Rename("parent_service_id")
	service.ColMap("CreatedAt").Rename("created_at").SetTransient(true)
	service.ColMap("UpdatedAt").Rename("updated_at").SetTransient(true)

	servicesate := dbmap.AddTableWithName(serviced.ServiceState{}, "service_state").SetKeys(false, "Id")
	servicesate.ColMap("Id").Rename("id")
	servicesate.ColMap("ServiceId").Rename("service_id")
	servicesate.ColMap("HostId").Rename("host_id")
	servicesate.ColMap("Scheduled").Rename("scheduled_at")
	servicesate.ColMap("Terminated").Rename("terminated_at")
	servicesate.ColMap("Started").Rename("started_at")
	servicesate.ColMap("DockerId").Rename("docker_id")
	servicesate.ColMap("PrivateIp").Rename("private_ip")
	servicesate.ColMap("PortMapping").SetTransient(true)

	svc_endpoint := dbmap.AddTableWithName(service_endpoint{}, "service_endpoint")
	svc_endpoint.ColMap("ServiceId").Rename("service_id")
	svc_endpoint.ColMap("Port").Rename("port")
	svc_endpoint.ColMap("ProtocolType").Rename("protocol")
	svc_endpoint.ColMap("ApplicationType").Rename("application")
	svc_endpoint.ColMap("Purpose").Rename("purpose")

	svc_state_endpoint := dbmap.AddTableWithName(service_state_endpoint{}, "service_state_endpoint")
	svc_state_endpoint.ColMap("ServiceStateId").Rename("service_state_id")
	svc_state_endpoint.ColMap("Port").Rename("port")
	svc_state_endpoint.ColMap("ProtocolType").Rename("protocol")
	svc_state_endpoint.ColMap("ExternalPort").Rename("external_port")
	svc_state_endpoint.ColMap("IpAddr").Rename("ip_addr").SetTransient(true)

	svc_template := dbmap.AddTableWithName(serviced.ServiceTemplateWrapper{}, "service_template").SetKeys(false, "Id")
	svc_template.ColMap("Id").Rename("id")
	svc_template.ColMap("Name").Rename("name")
	svc_template.ColMap("Description").Rename("description")
	svc_template.ColMap("Data").Rename("data")
	svc_template.ColMap("ApiVersion").Rename("api_version")
	svc_template.ColMap("TemplateVersion").Rename("template_version")

	//dbmap.TraceOn("[gorp]", log.New(os.Stdout, "myapp:", log.Lmicroseconds))
	return con, dbmap, err
}

const SQL_APPLICATION_ENDPOINTS = `
		select 
		    live_services.service_id as ServiceId, 
		    port as ContainerPort, 
		    external_port as HostPort, 
		    h.ip_addr as HostIp, 
		    live_services.private_ip as ContainerIp, 
		    protocol as Protocol
		from service_state_endpoint sse
		inner join 
		(
		    select ss.id, private_ip, host_id , ss.service_id
		    from service_state ss
		    where ss.terminated_at < '2000-01-01 00:00:00' and ss.started_at > '2000-01-01 00:00:00'
		    and ss.service_id in (
		        select service_id 
		        from service_endpoint se
		        where se.protocol = ? and se.application = ? and se.purpose = 'remote'
		    )
		) as live_services on live_services.id = sse.service_state_id
		inner join host h on h.id = live_services.host_id
`

// Get a service endpoint.
func (s *ControlSvc) GetServiceEndpoints(serviceId string, response *map[string][]*serviced.ApplicationEndpoint) (err error) {

	db, dbmap, err := s.getDbConnection()
	if err != nil {
		return err
	}
	defer db.Close()

	// first, get the list of ports that need proxying
	var service_endpoints []*service_endpoint
	_, err = dbmap.Select(&service_endpoints, `
	select *
from service_endpoint where service_id = ?
and purpose = 'local'`, serviceId)
	if err != nil {
		return err
	}

	// no services need to be proxied
	if len(service_endpoints) == 0 {
		glog.Errorf("No service endpoints found for %s", serviceId)
		return nil
	}

	remoteEndpoints := make(map[string][]*serviced.ApplicationEndpoint)

	// for each proxied port, find list of potential remote endpoints
	for _, localport := range service_endpoints {
		var applicationEndpoints []*serviced.ApplicationEndpoint
		_, err := dbmap.Select(&applicationEndpoints, SQL_APPLICATION_ENDPOINTS,
			string(localport.ProtocolType), string(localport.ApplicationType))
		if err != nil {
			return err
		}
		key := fmt.Sprintf("%s:%d", localport.ProtocolType, localport.Port)
		remoteEndpoints[key] = applicationEndpoints
	}

	*response = remoteEndpoints
	return nil
}

// Return the matching hosts.
func (s *ControlSvc) GetHosts(request serviced.EntityRequest, hosts *map[string]*serviced.Host) (err error) {
	db, dbmap, err := s.getDbConnection()
	if err != nil {
		return err
	}
	defer db.Close()

	var hostList []*serviced.Host
	_, err = dbmap.Select(&hostList, "SELECT * FROM host")
	if err != nil {
		return err
	}
	hostmap := make(map[string]*serviced.Host)
	for _, host := range hostList {
		hostmap[host.Id] = host
	}
	*hosts = hostmap
	return err
}

// Add a host
func (s *ControlSvc) AddHost(host serviced.Host, unused *int) (err error) {
	db, dbmap, err := s.getDbConnection()
	if err != nil {
		return err
	}
	defer db.Close()
	return dbmap.Insert(&host)
}

// Update a host.
func (s *ControlSvc) UpdateHost(host serviced.Host, ununsed *int) (err error) {
	db, dbmap, err := s.getDbConnection()
	if err != nil {
		return err
	}
	defer db.Close()
	_, err = dbmap.Update(&host)
	return err
}

// Remove a host.
func (s *ControlSvc) RemoveHost(hostId string, unused *int) (err error) {
	db, dbmap, err := s.getDbConnection()
	if err != nil {
		return err
	}
	defer db.Close()
	_, err = dbmap.Delete(&serviced.Host{Id: hostId})
	return err
}

func portToEndpoint(servicePorts []*service_endpoint) *[]serviced.ServiceEndpoint {
	endpoints := make([]serviced.ServiceEndpoint, len(servicePorts))
	for i, servicePort := range servicePorts {
		endpoints[i] = serviced.ServiceEndpoint{
			string(servicePort.ProtocolType),
			uint16(servicePort.Port),
			string(servicePort.ApplicationType),
			servicePort.Purpose,
		}
	}
	return &endpoints
}

func endpointToPort(service serviced.Service) (servicePorts []service_endpoint) {
	if service.Endpoints == nil {
		return make([]service_endpoint, 0)
	}
	service_ports := make([]service_endpoint, len(*service.Endpoints))
	for i, endpoint := range *service.Endpoints {
		service_ports[i] = service_endpoint{
			service.Id,
			endpoint.PortNumber,
			string(endpoint.Protocol),
			string(endpoint.Application),
			endpoint.Purpose}
	}
	return service_ports
}

func (s *ControlSvc) addEndpointsToServices(servicesList []*serviced.Service) error {
	db, dbmap, err := s.getDbConnection()
	if err != nil {
		return err
	}
	defer db.Close()
	// Get the related ports for each service
	for _, service := range servicesList {
		var servicePorts []*service_endpoint
		_, err = dbmap.Select(&servicePorts, "SELECT * FROM service_endpoint WHERE service_id = ?", service.Id)
		if err != nil {
			return err
		}
		service.Endpoints = portToEndpoint(servicePorts)
	}
	return nil
}

// Get list of services.
func (s *ControlSvc) GetServices(request serviced.EntityRequest, replyServices *[]*serviced.Service) (err error) {
	db, dbmap, err := s.getDbConnection()
	if err != nil {
		return err
	}
	defer db.Close()

	var servicesList []*serviced.Service
	_, err = dbmap.Select(&servicesList, "SELECT * from service")
	if err != nil {
		return err
	}

	// Get the related ports for each service
	err = s.addEndpointsToServices(servicesList)
	if err != nil {
		return err
	}
	*replyServices = servicesList
	return err
}

// Add a service.
func (s *ControlSvc) AddService(service serviced.Service, unused *int) (err error) {
	db, dbmap, err := s.getDbConnection()
	if err != nil {
		return err
	}
	defer db.Close()
	tx, err := dbmap.Begin()
	if err != nil {
		return err
	}
	err = tx.Insert(&service)
	if err != nil {
		return err
	}
	glog.Infof("Got a service with endpoints: %v", service.Endpoints)
	for _, serviceEndpoint := range endpointToPort(service) {
		err = tx.Insert(&serviceEndpoint)
		if err != nil {
			return err
		}
	}

	return tx.Commit()
}

// Update a service.
func (s *ControlSvc) UpdateService(service serviced.Service, unused *int) (err error) {
	db, dbmap, err := s.getDbConnection()
	if err != nil {
		return err
	}
	defer db.Close()

	_, err = dbmap.Update(&service)
	return err
}

// Remove a service.
func (s *ControlSvc) RemoveService(serviceId string, unused *int) (err error) {
	db, dbmap, err := s.getDbConnection()
	if err != nil {
		return err
	}
	defer db.Close()
	_, err = dbmap.Delete(&serviced.Service{Id: serviceId})
	return err
}

// Get all the services for a host.
func (s *ControlSvc) GetServicesForHost(hostId string, servicesForHost *[]*serviced.Service) (err error) {
	db, dbmap, err := s.getDbConnection()
	if err != nil {
		return err
	}
	defer db.Close()
	obj, err := dbmap.Get(&serviced.Host{}, hostId)
	if obj == nil {
		return serviced.ControlPlaneError{"Could not find host"}
	}
	if err != nil {
		return err
	}
	var services []*serviced.Service
	_, err = dbmap.Select(&services, "SELECT service.* "+
		"FROM service_state AS state "+
		"INNER JOIN service ON service.id = state.service_id "+
		"WHERE state.host_id = ?", hostId)
	if err != nil {
		return err
	}
	err = s.addEndpointsToServices(services)
	if err != nil {
		return err
	}
	*servicesForHost = services
	return err
}

// Get running services for a host, including start time
func (s *ControlSvc) GetRunningServicesForHost(hostId string, runningServices *[]*serviced.RunningService) (err error) {
	db, dbmap, err := s.getDbConnection()
	if err != nil {
		return err
	}
	defer db.Close()
	obj, err := dbmap.Get(&serviced.Host{}, hostId)
	if obj == nil {
		return serviced.ControlPlaneError{"Could not find host"}
	}
	if err != nil {
		return err
	}
	var services []*serviced.RunningService
	_, err = dbmap.Select(&services, 
"SELECT " + 
" ss.id as Id," +
" ss.service_id as ServiceId," +
" ss.started_at as StartedAt," +
" s.name as Name," +
" s.startup as Startup," +
" s.image_id as ImageId," +
" s.resource_pool_id as PoolId," +
" s.instances as Instances," +
" s.description as Description," +
" s.desired_state as DesiredState," +
" s.parent_service_id as ParentServiceId " +
"FROM service_state ss " +
"JOIN service s on (ss.service_id = s.id) " +
"WHERE" +
" ss.terminated_at < '2000-01-01' and" +
" ss.host_id = ?", hostId)
	if err != nil {
		return err
	}
	*runningServices = services
	return err
}

// Get the current states of the running service instances.
func (s *ControlSvc) GetServiceStates(serviceId string, states *[]*serviced.ServiceState) (err error) {
	db, dbmap, err := s.getDbConnection()
	if err != nil {
		return err
	}
	defer db.Close()
	var serviceStates []*serviced.ServiceState
	_, err = dbmap.Select(&serviceStates, "SELECT * FROM service_state WHERE service_id=? and (terminated_at = '0001-01-01 00:00:00' or terminated_at = '0002-01-01 00:00:00') ", serviceId)
	if err != nil {
		return err
	}
	if len(serviceStates) == 0 {
		return serviced.ControlPlaneError{"Not found"}
	}
	*states = serviceStates
	return nil
}

// Start a service and its subservices
func startService(dbmap *gorp.DbMap, serviceId string) error {
	// check current state
	var err error
	var serviceStates []*serviced.ServiceState
	_, err = dbmap.Select(&serviceStates, "SELECT * FROM service_state WHERE service_id=? and terminated_at = '0001-01-01 00:00:00'", serviceId)
	if err != nil {
		return err
	}

	// get service
	obj, err := dbmap.Get(&serviced.Service{}, serviceId)
	if err != nil {
		return err
	}
	if obj == nil {
		return serviced.ControlPlaneError{"Service does not exist"}
	}
	service := obj.(*serviced.Service)

	service.DesiredState = 1
	_, err = dbmap.Update(service)
	if err != nil {
		return serviced.ControlPlaneError{"Could not set desired state to start"}
	}

	// find sub services and start them
	var subserviceIds []*struct{ Id string }
	_, err = dbmap.Select(&subserviceIds, "SELECT id as Id from service WHERE parent_service_id = ? ", serviceId)
	if err != nil {
		return serviced.ControlPlaneError{
			fmt.Sprintf("Could not get subservices: %s", err.Error()),
		}
	}
	for _, obj := range subserviceIds {
		err = startService(dbmap, obj.Id)
		if err != nil {
			return err
		}
	}

	return err

}

// Schedule a service to run on a host.
func (s *ControlSvc) StartService(serviceId string, unused *string) (err error) {
	db, dbmap, err := s.getDbConnection()
	if err != nil {
		return err
	}
	defer db.Close()
	return startService(dbmap, serviceId)
}

//Schedule a service to restart.
func (s *ControlSvc) RestartService(serviceId string, unused *int) (err error) {
	return serviced.ControlPlaneError{"Unimplemented"}

}

//Schedule a service to stop.
func (s *ControlSvc) StopService(serviceId string, unused *int) (err error) {
	return serviced.ControlPlaneError{"Unimplemented"}
}

func (s *ControlSvc) getServiceStateEndpoints(serviceStateId string) (endpoints map[string]service_state_endpoint, err error) {

	endpoints = make(map[string]service_state_endpoint)

	db, dbmap, err := s.getDbConnection()
	if err != nil {
		return endpoints, err
	}
	defer db.Close()
	var endpointList []*service_state_endpoint
	_, err = dbmap.Select(&endpointList, "SELECT * FROM service_state_endpoint WHERE service_state_id = ? ORDER BY port", serviceStateId)

	if err != nil {
		return endpoints, err
	}
	for _, endpoint := range endpointList {
		endpoints[fmt.Sprintf("%d", endpoint.Port)] = *endpoint
	}
	return endpoints, nil
}

// Update the current state of a service instance.
func (s *ControlSvc) UpdateServiceState(state serviced.ServiceState, unused *int) (err error) {
	glog.Infoln("Entering UpdateServiceState()")
	defer glog.Infoln("Leaving UpdateServiceState()")
	db, dbmap, err := s.getDbConnection()
	if err != nil {
		return err
	}
	defer db.Close()
	glog.Infof("Got back a service state with portmappings: %v", state.PortMapping)
	tx, err := dbmap.Begin()
	if err != nil {
		return err
	}
	_, err = tx.Update(&state)
	if err != nil {
		return err
	}
	// Get all the existing service_state_endpoints
	endpoints, err := s.getServiceStateEndpoints(state.Id)
	if err != nil {
		glog.Fatalf("Problem getting service state endpoints: %v", err)
		return err
	}
	glog.Infof("About to iterate state port mappings: %v", state)
	if tcpMap, ok := state.PortMapping["Tcp"]; ok {
		for internalStr, externalStr := range tcpMap {
			if _, ok := endpoints[internalStr]; !ok {
				external, err := strconv.Atoi(externalStr)
				if err != nil {
					return err
				}
				internal, err := strconv.Atoi(internalStr)
				if err != nil {
					return err
				}
				tx.Insert(&service_state_endpoint{state.Id, uint16(internal), "tcp", uint16(external), ""})
			}
		}
	}

	return tx.Commit()
}

func (s *ControlSvc) getSubResourcePools(poolId string) (poolIds []string, err error) {

	poolIds = make([]string, 0)
	if len(poolId) == 0 {
		return poolIds, nil
	}
	db, dbmap, err := s.getDbConnection()
	if err != nil {
		return poolIds, err
	}
	defer db.Close()

	var pools []*serviced.ResourcePool
	_, err = dbmap.Select(&pools, "SELECT * FROM resource_pool WHERE parent_id = ?", poolId)
	if err != nil {
		return poolIds, err
	}
	for _, pool := range pools {
		poolIds = append(poolIds, pool.Id)
		subPoolIds, err := s.getSubResourcePools(pool.Id)
		if err != nil {
			return poolIds, err
		}
		for _, subPoolId := range subPoolIds {
			poolIds = append(poolIds, subPoolId)
		}
	}
	return poolIds, nil
}

// Get all the hosts assigned to the given pool.
func (s *ControlSvc) GetHostsForResourcePool(poolId string, response *[]*serviced.PoolHost) (err error) {

	db, dbmap, err := s.getDbConnection()
	if err != nil {
		return err
	}
	defer db.Close()

	poolIds, err := s.getSubResourcePools(poolId)
	if err != nil {
		return err
	}
	poolIds = append(poolIds, poolId)

	var hosts []*serviced.Host
	stmt := "SELECT * FROM host WHERE resource_pool_id in ('" + strings.Join(poolIds, "','") + "')"
	glog.Infof("SQL: %s", stmt)
	_, err = dbmap.Select(&hosts, stmt)
	if err != nil {
		return err
	}
	responseList := make([]*serviced.PoolHost, len(hosts))
	for i, host := range hosts {
		responseList[i] = &serviced.PoolHost{host.Id, host.PoolId}
	}
	*response = responseList
	return err
}

// Get the default resource pool. If it doesn't exist, create it. Return any
// errors in retrieving or creating the default resource pool.
func (s *ControlSvc) getDefaultResourcePool() (pool *serviced.ResourcePool, err error) {
	db, dbmap, err := s.getDbConnection()
	if err != nil {
		return pool, err
	}
	defer db.Close()

	obj, err := dbmap.Get(serviced.ResourcePool{}, "default")
	if obj == nil {
		glog.Infof("'default' resource pool not found; creating...")
		default_pool := serviced.ResourcePool{}
		default_pool.Id = "default"
		err = dbmap.Insert(&default_pool)
		return &default_pool, err
	}
	pool, ok := obj.(*serviced.ResourcePool)
	if !ok {
		glog.Errorln("Could not cast obj.")
	}
	return pool, err
}

// Get the resource pools.
func (s *ControlSvc) GetResourcePools(request serviced.EntityRequest, pools *map[string]*serviced.ResourcePool) (err error) {
	db, dbmap, err := s.getDbConnection()
	if err != nil {
		return err
	}
	defer db.Close()

	var poolList []*serviced.ResourcePool
	_, err = dbmap.Select(&poolList, "SELECT * FROM resource_pool")
	if err != nil {
		return err
	}
	tpools := make(map[string]*serviced.ResourcePool)
	for _, pool := range poolList {
		tpools[pool.Id] = pool
	}
	*pools = tpools
	return err
}

// Add a resource pool.
func (s *ControlSvc) AddResourcePool(pool serviced.ResourcePool, unused *int) (err error) {
	db, dbmap, err := s.getDbConnection()
	if err != nil {
		return err
	}
	defer db.Close()
	err = dbmap.Insert(&pool)
	return err
}

// Update a resource pool.
func (s *ControlSvc) UpdateResourcePool(pool serviced.ResourcePool, unused *int) (err error) {
	return serviced.ControlPlaneError{"Unimplemented"}
}

// Remove a resource pool.
func (s *ControlSvc) RemoveResourcePool(poolId string, unused *int) (err error) {
	db, dbmap, err := s.getDbConnection()
	if err != nil {
		return err
	}
	defer db.Close()
	_, err = dbmap.Delete(&serviced.ResourcePool{Id: poolId})
	return err
}

func (s *ControlSvc) lead(zkEvent <-chan zk.Event) {
	shutdown_mode := false
	for {
		if shutdown_mode {
			break
		}
		time.Sleep(time.Second)
		func() error {
			select {
			case evt := <-zkEvent:
				// shut this thing down
				shutdown_mode = true
				glog.Errorf("Got a zkevent, leaving lead: %v", evt)
				return nil
			default:
				// passthru
			}
			db, dbmap, err := s.getDbConnection()
			if err != nil {
				glog.Infof("trying to connection: %s", err)
				return err
			}
			defer db.Close()
			var services []*serviced.Service
			// get all service that are supposed to be running
			_, err = dbmap.Select(&services, "SELECT * FROM `service` WHERE desired_state = 1")
			if err != nil {
				return err
			}
			for _, service := range services {
				// check current state
				var serviceStates []*serviced.ServiceState
				_, err = dbmap.Select(&serviceStates, "SELECT * FROM service_state WHERE service_id=? and terminated_at = '0001-01-01 00:00:00'", service.Id)
				if err != nil {
					glog.Errorf("Got error checking service state of %s, %s", service.Id, err.Error())
					return err
				}
				if len(serviceStates) == service.Instances {
					continue
				}

				instancesToStart := service.Instances - len(serviceStates)
				if instancesToStart >= 0 {
					for i := 0; i < instancesToStart; i++ {
						// get hosts
						var pool_hosts []*serviced.PoolHost
						err = s.GetHostsForResourcePool(service.PoolId, &pool_hosts)
						if err != nil {
							return err
						}
						if len(pool_hosts) == 0 {
							glog.Infof("Pool %s has no hosts", service.PoolId)
							break
						}

						// randomly select host
						service_host := pool_hosts[rand.Intn(len(pool_hosts))]

						serviceState, err := service.NewServiceState(service_host.HostId)
						if err != nil {
							glog.Errorf("Error creating ServiceState instance: %v", err)
							break
						}
						glog.Infof("cp: serviceState %s", serviceState.Started)
						err = dbmap.Insert(serviceState)
					}
				} else {
					// pick service instances to kill!
					instancesToKill := len(serviceStates) - service.Instances
					for i := 0; i < instancesToKill; i++ {
						glog.Infof("CP: Choosing to kill %s:%s\n", serviceStates[i].HostId, serviceStates[i].DockerId)
						serviceStates[i].Terminated = time.Date(2, time.January, 1, 0, 0, 0, 0, time.UTC)
						_, err = dbmap.Update(serviceStates[i])
					}
				}
			}
			return nil
		}()
	}

}

func (s *ControlSvc) DeployTemplate(request serviced.ServiceTemplateDeploymentRequest, unused *int) error {
	return fmt.Errorf("unimplemented DeployTemplate")
}

<<<<<<< HEAD
func (s *ControlSvc) GetServiceTemplates(unused int, serviceTemplates *[]*serviced.ServiceTemplate) error {
=======
func (s *ControlSvc) GetServiceTemplates(unused int, serviceTemplates *map[string]*serviced.ServiceTemplate) error {
>>>>>>> fcaf2b93
	db, dbmap, err := s.getDbConnection()
	if err != nil {
		return err
	}
	defer db.Close()

	var templateWrappers []*serviced.ServiceTemplateWrapper
	_, err = dbmap.Select(&templateWrappers, "SELECT * FROM service_template")
	if err != nil {
		fmt.Errorf("could not get service templates: %s", err)
	}

<<<<<<< HEAD
	templates := make([]*serviced.ServiceTemplate, len(templateWrappers))
	for i, templateWrapper := range templateWrappers {
=======
	templates := make(map[string]*serviced.ServiceTemplate, len(templateWrappers))
	for _, templateWrapper := range templateWrappers {
>>>>>>> fcaf2b93
		var template serviced.ServiceTemplate
		err := json.Unmarshal([]byte(templateWrapper.Data), &template)
		if err != nil {
			return err
		}
<<<<<<< HEAD
		templates[i] = &template
	}

=======
		templates[templateWrapper.Id] = &template
	}

	*serviceTemplates = templates

>>>>>>> fcaf2b93
	return nil
}

func (s *ControlSvc) AddServiceTemplate(serviceTemplate serviced.ServiceTemplate, unused *int) error {
<<<<<<< HEAD
	return fmt.Errorf("unimplemented AddServiceTemplate")
=======
	db, dbmap, err := s.getDbConnection()
	if err != nil {
		return err
	}
	defer db.Close()

	data, err := json.Marshal(serviceTemplate)
	if err != nil {
		return err
	}

	uuid, err := serviced.NewUuid()
	if err != nil {
		return err
	}

	wrapper := serviced.ServiceTemplateWrapper{uuid, serviceTemplate.Name, serviceTemplate.Description, string(data), 1, 1}

	return dbmap.Insert(&wrapper)
>>>>>>> fcaf2b93
}

func (s *ControlSvc) UpdateServiceTemplate(serviceTemplate serviced.ServiceTemplate, unused *int) error {
	return fmt.Errorf("unimplemented UpdateServiceTemplate")
}

func (s *ControlSvc) RemoveServiceTemplate(serviceTemplateId string, unused *int) error {
<<<<<<< HEAD
	return fmt.Errorf("unimplemented RemoveServiceTemplate")
=======
	db, dbmap, err := s.getDbConnection()
	if err != nil {
		return err
	}
	defer db.Close()

	_, err = dbmap.Delete(&serviced.ServiceTemplateWrapper{Id: serviceTemplateId})
	return err
>>>>>>> fcaf2b93
}<|MERGE_RESOLUTION|>--- conflicted
+++ resolved
@@ -863,11 +863,7 @@
 	return fmt.Errorf("unimplemented DeployTemplate")
 }
 
-<<<<<<< HEAD
-func (s *ControlSvc) GetServiceTemplates(unused int, serviceTemplates *[]*serviced.ServiceTemplate) error {
-=======
 func (s *ControlSvc) GetServiceTemplates(unused int, serviceTemplates *map[string]*serviced.ServiceTemplate) error {
->>>>>>> fcaf2b93
 	db, dbmap, err := s.getDbConnection()
 	if err != nil {
 		return err
@@ -880,36 +876,22 @@
 		fmt.Errorf("could not get service templates: %s", err)
 	}
 
-<<<<<<< HEAD
-	templates := make([]*serviced.ServiceTemplate, len(templateWrappers))
-	for i, templateWrapper := range templateWrappers {
-=======
 	templates := make(map[string]*serviced.ServiceTemplate, len(templateWrappers))
 	for _, templateWrapper := range templateWrappers {
->>>>>>> fcaf2b93
 		var template serviced.ServiceTemplate
 		err := json.Unmarshal([]byte(templateWrapper.Data), &template)
 		if err != nil {
 			return err
 		}
-<<<<<<< HEAD
-		templates[i] = &template
-	}
-
-=======
 		templates[templateWrapper.Id] = &template
 	}
 
 	*serviceTemplates = templates
 
->>>>>>> fcaf2b93
 	return nil
 }
 
 func (s *ControlSvc) AddServiceTemplate(serviceTemplate serviced.ServiceTemplate, unused *int) error {
-<<<<<<< HEAD
-	return fmt.Errorf("unimplemented AddServiceTemplate")
-=======
 	db, dbmap, err := s.getDbConnection()
 	if err != nil {
 		return err
@@ -929,7 +911,6 @@
 	wrapper := serviced.ServiceTemplateWrapper{uuid, serviceTemplate.Name, serviceTemplate.Description, string(data), 1, 1}
 
 	return dbmap.Insert(&wrapper)
->>>>>>> fcaf2b93
 }
 
 func (s *ControlSvc) UpdateServiceTemplate(serviceTemplate serviced.ServiceTemplate, unused *int) error {
@@ -937,9 +918,6 @@
 }
 
 func (s *ControlSvc) RemoveServiceTemplate(serviceTemplateId string, unused *int) error {
-<<<<<<< HEAD
-	return fmt.Errorf("unimplemented RemoveServiceTemplate")
-=======
 	db, dbmap, err := s.getDbConnection()
 	if err != nil {
 		return err
@@ -948,5 +926,4 @@
 
 	_, err = dbmap.Delete(&serviced.ServiceTemplateWrapper{Id: serviceTemplateId})
 	return err
->>>>>>> fcaf2b93
 }