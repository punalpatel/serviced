--- conflicted
+++ resolved
@@ -1,7 +1,6 @@
 FROM mattdm/fedora:f19
 RUN yum clean all
 RUN yum --exclude=systemd\* update -y
-<<<<<<< HEAD
 RUN rpmdb --rebuilddb && yum install -y  which net-tools \
 	MySQL-python \
 	binutils \
@@ -22,6 +21,7 @@
 	net-snmp \
 	net-snmp-libs \
 	net-snmp-utils \
+	net-tools \
 	nmap \
 	openssl \
 	openssl-devel \
@@ -98,16 +98,9 @@
 	zip \
 	&& yum clean all
 
+ENV RABBITMQ_NODENAME rabbit@localhost
 RUN rpmdb --rebuilddb && yum install -y http://artifacts.zenoss.loc/europa/44/zenoss-5.0.0-44.fc19.x86_64.rpm
-ENV RABBITMQ_NODENAME rabbit@localhost
-=======
-RUN rpmdb --rebuilddb
-RUN yum install -y wget which 
-RUN wget http://artifacts.zenoss.loc/europa/latest/zenoss-5.0.0-44.fc19.x86_64.rpm 
-RUN yum clean all
 RUN yum -y localinstall zenoss-*.rpm || rpmdb --rebuilddb && yum -y localinstall zenoss-*.rpm
-RUN yum -y install net-tools || rpmdb --rebuilddb && yum -y install net-tools
->>>>>>> 26db519f
 ADD zenoss_init_pre /opt/zenoss/bin/zenoss_init_pre
 ADD global.conf /opt/zenoss/etc/global.conf
 ADD install-functions.sh /opt/zenoss/bin/install-functions.sh
