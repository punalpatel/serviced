--- conflicted
+++ resolved
@@ -1,7 +1,7 @@
 {
-<<<<<<< HEAD
   "Description": "Zenoss RM", 
-  "Name": "Zenoss 5.0", 
+  "Name": "Zenoss 5.0",
+  "Context": {},
   "Services": [
     {
       "Command": "", 
@@ -13,12 +13,6 @@
       "Launch": "auto", 
       "Name": "Zenoss", 
       "Services": [
-=======
-    "Description": "Zenoss RM",
-    "Name": "Zenoss 5.0",
-    "Context": {},
-    "Services": [
->>>>>>> 26db519f
         {
           "Command": "/usr/bin/mysqld_safe", 
           "Endpoints": [
