// Copyright 2015 The Serviced Authors.
// Licensed under the Apache License, Version 2.0 (the "License");
// you may not use this file except in compliance with the License.
// You may obtain a copy of the License at
//
//     http://www.apache.org/licenses/LICENSE-2.0
//
// Unless required by applicable law or agreed to in writing, software
// distributed under the License is distributed on an "AS IS" BASIS,
// WITHOUT WARRANTIES OR CONDITIONS OF ANY KIND, either express or implied.
// See the License for the specific language governing permissions and
// limitations under the License.

package master

import (
	"time"

	"github.com/control-center/serviced/domain/applicationendpoint"
	"github.com/control-center/serviced/domain/host"
	"github.com/control-center/serviced/domain/pool"
	"github.com/control-center/serviced/domain/service"
	"github.com/control-center/serviced/domain/servicedefinition"
	"github.com/control-center/serviced/domain/servicetemplate"
	"github.com/control-center/serviced/volume"
)

// The RPC interface is the API for a serviced master.
type ClientInterface interface {

	//--------------------------------------------------------------------------
	// RPC Management Functions
	Close() (err error)

	//--------------------------------------------------------------------------
	// Host Management Functions

	// GetHost gets the host for the given hostID or nil
	GetHost(hostID string) (*host.Host, error)

	// GetHosts returns all hosts or empty array
	GetHosts() ([]host.Host, error)

	// GetActiveHosts returns all active host ids or empty array
	GetActiveHostIDs() ([]string, error)

	// AddHost adds a Host; returns
	AddHost(h host.Host) ([]byte, error)

	// UpdateHost updates a host
	UpdateHost(h host.Host) error

	// RemoveHost removes a host
	RemoveHost(hostID string) error

	// FindHostsInPool returns all hosts in a pool
	FindHostsInPool(poolID string) ([]host.Host, error)

<<<<<<< HEAD
	// Authenticate a host and receive an identity token and expiration
	AuthenticateHost(hostID string) (string, int64, error)
=======
	// Get hostID's public key
	GetHostPublicKey(hostID string) ([]byte, error)
>>>>>>> d29707e0

	//--------------------------------------------------------------------------
	// Pool Management Functions

	// GetResourcePool gets the pool for the given poolID or nil
	GetResourcePool(poolID string) (*pool.ResourcePool, error)

	// GetResourcePools returns all pools or empty array
	GetResourcePools() ([]pool.ResourcePool, error)

	// AddResourcePool adds the ResourcePool
	AddResourcePool(p pool.ResourcePool) error

	// UpdateResourcePool adds the ResourcePool
	UpdateResourcePool(p pool.ResourcePool) error

	// RemoveResourcePool removes a ResourcePool
	RemoveResourcePool(poolID string) error

	// GetPoolIPs returns a all IPs in a ResourcePool.
	GetPoolIPs(poolID string) (*pool.PoolIPs, error)

	// AddVirtualIP adds a VirtualIP to a specific pool
	AddVirtualIP(requestVirtualIP pool.VirtualIP) error

	// RemoveVirtualIP removes a VirtualIP from a specific pool
	RemoveVirtualIP(requestVirtualIP pool.VirtualIP) error

	//--------------------------------------------------------------------------
	// Service Management Functions

	// ServiceUse will use a new image for a given service - this will pull the image and tag it
	ServiceUse(serviceID string, imageID string, registry string, replaceImgs []string, noOp bool) (string, error)

	// WaitService will wait for the specified services to reach the specified state, within the given timeout
	WaitService(serviceIDs []string, state service.DesiredState, timeout time.Duration, recursive bool) error

	//--------------------------------------------------------------------------
	// Service Instance Management Functions

	// GetServiceInstances returns all running instances of a service
	GetServiceInstances(serviceID string) ([]service.Instance, error)

	// StopServiceInstance stops a single service instance
	StopServiceInstance(serviceID string, instanceID int) error

	// LocateServiceInstance returns location information about a service
	// instance
	LocateServiceInstance(serviceID string, instanceID int) (*service.LocationInstance, error)

	// SendDockerAction submits a docker action to a running container
	SendDockerAction(serviceID string, instanceID int, action string, args []string) error

	//--------------------------------------------------------------------------
	// Service Tempatate Management Functions

	// Add a new service template
	AddServiceTemplate(serviceTemplate servicetemplate.ServiceTemplate) (templateID string, err error)

	// Get a list of ServiceTemplates
	GetServiceTemplates() (serviceTemplates map[string]servicetemplate.ServiceTemplate, err error)

	// Remove a service Template
	RemoveServiceTemplate(serviceTemplateID string) error

	// Deploy an application template
	DeployTemplate(request servicetemplate.ServiceTemplateDeploymentRequest) (tenantIDs []string, err error)

	//--------------------------------------------------------------------------
	// Volume Management Functions

	// GetVolumeStatus gets status information for the given volume or nil
	GetVolumeStatus() (*volume.Statuses, error)

	//--------------------------------------------------------------------------
	// Endpoint Management Functions

	// GetServiceEndpoints gets the endpoints for one or more services
	GetServiceEndpoints(serviceIDs []string, reportImports, reportExports bool, validate bool) ([]applicationendpoint.EndpointReport, error)

	//--------------------------------------------------------------------------
	// Docker Registry Management Functions

	// ResetRegistry pulls images from the docker registry and updates the
	// index.
	ResetRegistry() error

	// SyncRegistry prompts the master to push its images into the docker
	// registry.
	SyncRegistry() error

	// UpgradeRegistry migrates images from an older or remote docker registry.
	UpgradeRegistry(endpoint string, override bool) error

	// DockerOverride replaces an image in the docker registry with a new image
	DockerOverride(newImage, oldImage string) error

	// Public Endpoint Management Functions
	AddPublicEndpointPort(serviceid, endpointName, portAddr string, usetls bool, protocol string, isEnabled bool, restart bool) (*servicedefinition.Port, error)

	RemovePublicEndpointPort(serviceid, endpointName, portAddr string) error

	EnablePublicEndpointPort(serviceid, endpointName, portAddr string, isEnabled bool) error

	AddPublicEndpointVHost(serviceid, endpointName, vhost string, isEnabled, restart bool) (*servicedefinition.VHost, error)

	RemovePublicEndpointVHost(serviceid, endpointName, vhost string) error

	EnablePublicEndpointVHost(serviceid, endpointName, vhost string, isEnabled bool) error
}<|MERGE_RESOLUTION|>--- conflicted
+++ resolved
@@ -56,13 +56,11 @@
 	// FindHostsInPool returns all hosts in a pool
 	FindHostsInPool(poolID string) ([]host.Host, error)
 
-<<<<<<< HEAD
 	// Authenticate a host and receive an identity token and expiration
 	AuthenticateHost(hostID string) (string, int64, error)
-=======
+
 	// Get hostID's public key
 	GetHostPublicKey(hostID string) ([]byte, error)
->>>>>>> d29707e0
 
 	//--------------------------------------------------------------------------
 	// Pool Management Functions
